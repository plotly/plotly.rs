--- conflicted
+++ resolved
@@ -41,14 +41,9 @@
 
 [dev-dependencies]
 csv = "1.1.6"
+image = "0.24.4"
 itertools = "0.10.3"
 itertools-num = "0.1.3"
-<<<<<<< HEAD
-csv = "1.1.6"
-ndarray = "0.15.4"
-image = "0.24.2"
-=======
 ndarray = "0.15.4"
 plotly_kaleido = { version = "0.3.0", path = "../plotly_kaleido" }
-rand_distr = "0.4"
->>>>>>> a3770c8b
+rand_distr = "0.4"