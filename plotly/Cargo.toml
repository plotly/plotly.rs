--- conflicted
+++ resolved
@@ -21,22 +21,11 @@
 wasm = ["getrandom", "js-sys", "wasm-bindgen", "wasm-bindgen-futures"]
 
 [dependencies]
-<<<<<<< HEAD
-askama = "0.10.5"
-getrandom = { version = "0.2", features = ["js"], optional = true }
-js-sys = { version = "0.3", optional = true }
-ndarray = { version = "0.15.1", optional = true }
-plotly_kaleido = { version = "0.3.0", path = "../plotly_kaleido", optional = true }
-rand = "0.8.3"
-rand_distr = "0.4.0"
-serde = { version = "1.0.125", features = ["derive"] }
-serde_json = "1.0.64"
-wasm-bindgen = { version = "0.2", optional = true }
-wasm-bindgen-futures = { version = "0.4", optional = true }
-=======
 askama = { version = "0.11.0", features = ["serde-json"] }
 dyn-clone = "1"
 erased-serde = "0.3"
+getrandom = { version = "0.2", features = ["js"], optional = true }
+js-sys = { version = "0.3", optional = true }
 plotly_kaleido = { version = "0.3.0", path = "../plotly_kaleido", optional = true }
 ndarray = { version = "0.15.4", optional = true }
 once_cell = "1"
@@ -45,7 +34,8 @@
 serde_repr = "0.1"
 rand = "0.8.4"
 rand_distr = "0.4.2"
->>>>>>> 2de77980
+wasm-bindgen = { version = "0.2", optional = true }
+wasm-bindgen-futures = { version = "0.4", optional = true }
 
 [dev-dependencies]
 plotly_kaleido = { version = "0.3.0", path = "../plotly_kaleido" }
