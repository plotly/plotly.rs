--- conflicted
+++ resolved
@@ -20,22 +20,15 @@
 plotly_ndarray = ["ndarray"]
 
 [dependencies]
-<<<<<<< HEAD
-=======
 askama = { version = "0.11.0", features = ["serde-json"] }
 dyn-clone = "1"
->>>>>>> de1489a1
 erased-serde = "0.3"
 plotly_kaleido = { version = "0.3.0", path = "../plotly_kaleido", optional = true }
 ndarray = { version = "0.15.4", optional = true }
 once_cell = "1"
 serde = { version = "1.0.132", features = ["derive"] }
 serde_json = "1.0.73"
-<<<<<<< HEAD
-askama = { version = "0.11.0", features = ["serde-json"] }
-=======
 serde_repr = "0.1"
->>>>>>> de1489a1
 rand = "0.8.4"
 rand_distr = "0.4.2"
 
