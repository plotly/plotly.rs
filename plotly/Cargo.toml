[package]
name = "plotly"
version = "0.7.0"
description = "A plotting library powered by Plotly.js"
authors = ["Ioannis Giagkiozis <i.giagkiozis@gmail.com>"]
license = "MIT"
workspace = ".."
readme = "README.md"
homepage = "https://github.com/igiagkiozis/plotly"
documentation = "https://docs.rs/plotly"
repository = "https://github.com/igiagkiozis/plotly"
edition = "2018"
keywords = ["plot", "chart", "plotly"]

exclude = ["target/*"]

[features]
# Adds plot save functionality to the following formats: png, jpeg, webp, svg, pdf and eps.
kaleido = ["plotly_kaleido"]
plotly_ndarray = ["ndarray"]

[dependencies]
<<<<<<< HEAD
askama = "0.10.5"
dyn-clone = { version = "1" }
ndarray = { version = "0.15.1", optional = true }
plotly_kaleido = { version = "0.3.0", path = "../plotly_kaleido", optional = true }
rand = "0.8.3"
rand_distr = "0.4.0"
serde = { version = "1.0.125", features = ["derive"] }
serde_json = "1.0.64"
=======
plotly_kaleido = { version = "0.3.0", path = "../plotly_kaleido", optional = true }
ndarray = { version = "0.15.4", optional = true }
serde = { version = "1.0.132", features = ["derive"] }
serde_json = "1.0.73"
askama = "0.11.0"
rand = "0.8.4"
rand_distr = "0.4.2"
>>>>>>> 307c0480


[dev-dependencies]
plotly_kaleido = { version = "0.3.0", path = "../plotly_kaleido" }
itertools = "0.10.3"
itertools-num = "0.1.3"
csv = "1.1.6"
ndarray = "0.15.4"<|MERGE_RESOLUTION|>--- conflicted
+++ resolved
@@ -20,25 +20,14 @@
 plotly_ndarray = ["ndarray"]
 
 [dependencies]
-<<<<<<< HEAD
-askama = "0.10.5"
+askama = "0.11.0"
 dyn-clone = { version = "1" }
-ndarray = { version = "0.15.1", optional = true }
-plotly_kaleido = { version = "0.3.0", path = "../plotly_kaleido", optional = true }
-rand = "0.8.3"
-rand_distr = "0.4.0"
-serde = { version = "1.0.125", features = ["derive"] }
-serde_json = "1.0.64"
-=======
 plotly_kaleido = { version = "0.3.0", path = "../plotly_kaleido", optional = true }
 ndarray = { version = "0.15.4", optional = true }
 serde = { version = "1.0.132", features = ["derive"] }
 serde_json = "1.0.73"
-askama = "0.11.0"
 rand = "0.8.4"
 rand_distr = "0.4.2"
->>>>>>> 307c0480
-
 
 [dev-dependencies]
 plotly_kaleido = { version = "0.3.0", path = "../plotly_kaleido" }
