--- conflicted
+++ resolved
@@ -1,23 +1,17 @@
 //! Polar scatter plot
+
+use serde::Serialize;
 
 use crate::common::color::{Color, ColorWrapper};
 use crate::common::{
     Dim, Fill, Font, GroupNorm, HoverInfo, Label, Line, Marker, Mode, Orientation, PlotType,
     Position, Visible,
 };
-use crate::private::{self, NumOrStringCollection};
+use crate::private::{self, NumOrString, NumOrStringCollection};
 use crate::Trace;
-use serde::Serialize;
 
 #[cfg(feature = "plotly_ndarray")]
 use crate::ndarray::ArrayTraces;
-<<<<<<< HEAD
-use crate::private::{
-    copy_iterable_to_vec, to_num_or_string_wrapper, NumOrString, NumOrStringWrapper,
-};
-=======
-use crate::private::{copy_iterable_to_vec, NumOrString, TruthyEnum};
->>>>>>> 10d7abd7
 #[cfg(feature = "plotly_ndarray")]
 use ndarray::{Array, Ix1, Ix2};
 
@@ -170,8 +164,8 @@
         I: IntoIterator<Item = Theta>,
         K: IntoIterator<Item = R>,
     {
-        let theta = copy_iterable_to_vec(theta);
-        let r = copy_iterable_to_vec(r);
+        let theta = private::copy_iterable_to_vec(theta);
+        let r = private::copy_iterable_to_vec(r);
         Box::new(Self {
             theta: Some(theta),
             r: Some(r),
