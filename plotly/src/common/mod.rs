use serde::{Serialize, Serializer};

pub mod color;

use crate::common::color::ColorWrapper;
use crate::private::NumOrString;
use crate::private::{self, NumOrStringCollection};
use color::Color;

#[derive(Serialize, Clone, Debug)]
#[serde(untagged)]
pub enum Direction {
    Increasing { line: Line },
    Decreasing { line: Line },
}

#[derive(Clone, Debug)]
pub enum Visible {
    True,
    False,
    LegendOnly,
}

impl Serialize for Visible {
    fn serialize<S>(&self, serializer: S) -> Result<S::Ok, S::Error>
    where
        S: Serializer,
    {
        match *self {
            Self::True => serializer.serialize_bool(true),
            Self::False => serializer.serialize_bool(false),
            Self::LegendOnly => serializer.serialize_str("legendonly"),
        }
    }
}

#[derive(Serialize, Clone, Debug)]
#[serde(rename_all = "lowercase")]
pub enum HoverInfo {
    X,
    Y,
    Z,
    #[serde(rename = "x+y")]
    XAndY,
    #[serde(rename = "x+z")]
    XAndZ,
    #[serde(rename = "y+z")]
    YAndZ,
    #[serde(rename = "x+y+z")]
    XAndYAndZ,
    Text,
    Name,
    All,
    None,
    Skip,
}

#[derive(Serialize, Clone, Debug)]
#[serde(rename_all = "lowercase")]
pub enum TextPosition {
    Inside,
    Outside,
    Auto,
    None,
}

#[derive(Serialize, Clone, Debug)]
#[serde(rename_all = "lowercase")]
pub enum ConstrainText {
    Inside,
    Outside,
    Both,
    None,
}

#[derive(Serialize, Clone, Debug)]
#[serde(rename_all = "lowercase")]
pub enum Orientation {
    Vertical,
    Horizontal,
}

#[derive(Serialize, Clone, Debug)]
#[serde(rename_all = "lowercase")]
pub enum GroupNorm {
    #[serde(rename = "")]
    Default,
    Fraction,
    Percent,
}

#[derive(Serialize, Clone, Debug)]
#[serde(rename_all = "lowercase")]
pub enum Fill {
    ToZeroY,
    ToZeroX,
    ToNextY,
    ToNextX,
    ToSelf,
    ToNext,
    None,
}

#[derive(Serialize, Clone, Debug)]
#[serde(rename_all = "lowercase")]
pub enum Calendar {
    Gregorian,
    Chinese,
    Coptic,
    DiscWorld,
    Ethiopian,
    Hebrew,
    Islamic,
    Julian,
    Mayan,
    Nanakshahi,
    Nepali,
    Persian,
    Jalali,
    Taiwan,
    Thai,
    Ummalqura,
}

#[derive(Serialize, Clone, Debug)]
#[serde(untagged)]
pub enum Dim<T>
where
    T: Serialize,
{
    Scalar(T),
    Vector(Vec<T>),
}

#[derive(Serialize, Clone, Debug, PartialEq)]
#[serde(rename_all = "lowercase")]
pub enum PlotType {
    Scatter,
    ScatterGL,
    Scatter3D,
    ScatterPolar,
    ScatterPolarGL,
    Bar,
    Box,
    Candlestick,
    Contour,
    HeatMap,
    Histogram,
    Histogram2dContour,
    Ohlc,
    Surface,
}

impl Default for PlotType {
    fn default() -> Self {
        PlotType::Scatter
    }
}

#[derive(Serialize, Clone, Debug)]
#[serde(rename_all = "lowercase")]
pub enum Mode {
    Lines,
    Markers,
    Text,
    #[serde(rename = "lines+markers")]
    LinesMarkers,
    #[serde(rename = "lines+text")]
    LinesText,
    #[serde(rename = "markers+text")]
    MarkersText,
    #[serde(rename = "lines+markers+text")]
    LinesMarkersText,
    None,
}

#[derive(Serialize, Clone, Debug)]
pub enum Position {
    #[serde(rename = "top left")]
    TopLeft,
    #[serde(rename = "top center")]
    TopCenter,
    #[serde(rename = "top right")]
    TopRight,
    #[serde(rename = "middle left")]
    MiddleLeft,
    #[serde(rename = "middle center")]
    MiddleCenter,
    #[serde(rename = "middle right")]
    MiddleRight,
    #[serde(rename = "bottom left")]
    BottomLeft,
    #[serde(rename = "bottom center")]
    BottomCenter,
    #[serde(rename = "bottom right")]
    BottomRight,
}

#[derive(Serialize, Clone, Debug)]
#[serde(rename_all = "kebab-case")]
pub enum MarkerSymbol {
    Circle,
    CircleOpen,
    CircleDot,
    CircleOpenDot,
    Square,
    SquareOpen,
    SquareDot,
    SquareOpenDot,
    Diamond,
    DiamondOpen,
    DiamondDot,
    DiamondOpenDot,
    Cross,
    CrossOpen,
    CrossDot,
    CrossOpenDot,
    X,
    XOpen,
    XDot,
    XOpenDot,
    TriangleUp,
    TriangleUpOpen,
    TriangleUpDot,
    TriangleUpOpenDot,
    TriangleDown,
    TriangleDownOpen,
    TriangleDownDot,
    TriangleDownOpenDot,
    TriangleLeft,
    TriangleLeftOpen,
    TriangleLeftDot,
    TriangleLeftOpenDot,
    TriangleRight,
    TriangleRightOpen,
    TriangleRightDot,
    TriangleRightOpenDot,
    #[serde(rename = "triangle-ne")]
    TriangleNE,
    #[serde(rename = "triangle-ne-open")]
    TriangleNEOpen,
    #[serde(rename = "triangle-ne-dot")]
    TriangleNEDot,
    #[serde(rename = "triangle-ne-open-dot")]
    TriangleNEOpenDot,
    #[serde(rename = "triangle-se")]
    TriangleSE,
    #[serde(rename = "triangle-se-open")]
    TriangleSEOpen,
    #[serde(rename = "triangle-se-dot")]
    TriangleSEDot,
    #[serde(rename = "triangle-se-open-dot")]
    TriangleSEOpenDot,
    #[serde(rename = "triangle-sw")]
    TriangleSW,
    #[serde(rename = "triangle-sw-open")]
    TriangleSWOpen,
    #[serde(rename = "triangle-sw-dot")]
    TriangleSWDot,
    #[serde(rename = "triangle-sw-open-dot")]
    TriangleSWOpenDot,
    #[serde(rename = "triangle-nw")]
    TriangleNW,
    #[serde(rename = "triangle-nw-open")]
    TriangleNWOpen,
    #[serde(rename = "triangle-nw-dot")]
    TriangleNWDot,
    #[serde(rename = "triangle-nw-open-dot")]
    TriangleNWOpenDot,
    Pentagon,
    PentagonOpen,
    PentagonDot,
    PentagonOpenDot,
    Hexagon,
    HexagonOpen,
    HexagonDot,
    HexagonOpenDot,
    Hexagon2,
    Hexagon2Open,
    Hexagon2Dot,
    Hexagon2OpenDot,
    Octagon,
    OctagonOpen,
    OctagonDot,
    OctagonOpenDot,
    Star,
    StarOpen,
    StarDot,
    StarOpenDot,
    Hexagram,
    HexagramOpen,
    HexagramDot,
    HexagramOpenDot,
    StarTriangleUp,
    StarTriangleUpOpen,
    StarTriangleUpDot,
    StarTriangleUpOpenDot,
    StarTriangleDown,
    StarTriangleDownOpen,
    StarTriangleDownDot,
    StarTriangleDownOpenDot,
    StarSquare,
    StarSquareOpen,
    StarSquareDot,
    StarSquareOpenDot,
    StarDiamond,
    StarDiamondOpen,
    StarDiamondDot,
    StarDiamondOpenDot,
    DiamondTall,
    DiamondTallOpen,
    DiamondTallDot,
    DiamondTallOpenDot,
    DiamondWide,
    DiamondWideOpen,
    DiamondWideDot,
    DiamondWideOpenDot,
    Hourglass,
    HourglassOpen,
    #[serde(rename = "bowtie")]
    BowTie,
    #[serde(rename = "bowtie-open")]
    BowTieOpen,
    CircleCross,
    CircleCrossOpen,
    CircleX,
    CircleXOpen,
    SquareCross,
    SquareCrossOpen,
    SquareX,
    SquareXOpen,
    DiamondCross,
    DiamondCrossOpen,
    DiamondX,
    DiamondXOpen,
    CrossThin,
    CrossThinOpen,
    XThin,
    XThinOpen,
    Asterisk,
    AsteriskOpen,
    Hash,
    HashOpen,
    HashDot,
    HashOpenDot,
    YUp,
    YUpOpen,
    YDown,
    YDownOpen,
    YLeft,
    YLeftOpen,
    YRight,
    YRightOpen,
    #[serde(rename = "line-ew")]
    LineEW,
    #[serde(rename = "line-ew-open")]
    LineEWOpen,
    #[serde(rename = "line-ns")]
    LineNS,
    #[serde(rename = "line-ns-open")]
    LineNSOpen,
    #[serde(rename = "line-ne")]
    LineNE,
    #[serde(rename = "line-ne-open")]
    LineNEOpen,
    #[serde(rename = "line-nw")]
    LineNW,
    #[serde(rename = "line-nw-open")]
    LineNWOpen,
}

#[derive(Serialize, Clone, Debug)]
#[serde(rename_all = "lowercase")]
pub enum TickMode {
    Auto,
    Linear,
    Array,
}

#[derive(Serialize, Clone, Debug)]
#[serde(rename_all = "lowercase")]
pub enum DashType {
    Solid,
    Dot,
    Dash,
    LongDash,
    DashDot,
    LongDashDot,
}

#[derive(Serialize, Clone, Debug)]
pub struct ColorScaleElement(pub f64, pub String);

#[derive(Serialize, Clone, Debug)]
pub enum ColorScalePalette {
    Greys,
    YlGnBu,
    Greens,
    YlOrRd,
    Bluered,
    RdBu,
    Reds,
    Blues,
    Picnic,
    Rainbow,
    Portland,
    Jet,
    Hot,
    Blackbody,
    Earth,
    Electric,
    Viridis,
    Cividis,
}

#[derive(Serialize, Clone, Debug)]
#[serde(untagged)]
pub enum ColorScale {
    Palette(ColorScalePalette),
    Vector(Vec<ColorScaleElement>),
}

#[derive(Serialize, Clone, Debug)]
#[serde(rename_all = "lowercase")]
pub enum LineShape {
    Linear,
    Spline,
    Hv,
    Vh,
    Hvh,
    Vhv,
}

#[derive(Serialize, Clone, Debug, Default)]
pub struct Line {
    #[serde(skip_serializing_if = "Option::is_none")]
    width: Option<f64>,
    #[serde(skip_serializing_if = "Option::is_none")]
    shape: Option<LineShape>,
    #[serde(skip_serializing_if = "Option::is_none")]
    smoothing: Option<f64>,
    #[serde(skip_serializing_if = "Option::is_none")]
    dash: Option<DashType>,
    #[serde(skip_serializing_if = "Option::is_none")]
    simplify: Option<bool>,
    #[serde(skip_serializing_if = "Option::is_none")]
    color: Option<ColorWrapper>,
    #[serde(skip_serializing_if = "Option::is_none")]
    cauto: Option<bool>,
    #[serde(skip_serializing_if = "Option::is_none")]
    cmin: Option<f64>,
    #[serde(skip_serializing_if = "Option::is_none")]
    cmax: Option<f64>,
    #[serde(skip_serializing_if = "Option::is_none")]
    cmid: Option<f64>,
    #[serde(skip_serializing_if = "Option::is_none", rename = "colorscale")]
    color_scale: Option<ColorScale>,
    #[serde(skip_serializing_if = "Option::is_none", rename = "autocolorscale")]
    auto_color_scale: Option<bool>,
    #[serde(skip_serializing_if = "Option::is_none", rename = "reversescale")]
    reverse_scale: Option<bool>,
    #[serde(skip_serializing_if = "Option::is_none", rename = "outliercolor")]
    outlier_color: Option<ColorWrapper>,
    #[serde(skip_serializing_if = "Option::is_none", rename = "outlierwidth")]
    outlier_width: Option<usize>,
}

impl Line {
    pub fn new() -> Self {
        Default::default()
    }

    pub fn width(mut self, width: f64) -> Self {
        self.width = Some(width);
        self
    }

    pub fn shape(mut self, shape: LineShape) -> Self {
        self.shape = Some(shape);
        self
    }

    pub fn smoothing(mut self, smoothing: f64) -> Self {
        self.smoothing = Some(smoothing);
        self
    }

    pub fn dash(mut self, dash: DashType) -> Self {
        self.dash = Some(dash);
        self
    }

    pub fn simplify(mut self, simplify: bool) -> Self {
        self.simplify = Some(simplify);
        self
    }

    pub fn color<C: Color>(mut self, color: C) -> Self {
        self.color = Some(color.to_color());
        self
    }

    pub fn cauto(mut self, cauto: bool) -> Self {
        self.cauto = Some(cauto);
        self
    }

    pub fn cmin(mut self, cmin: f64) -> Self {
        self.cmin = Some(cmin);
        self
    }

    pub fn cmax(mut self, cmax: f64) -> Self {
        self.cmax = Some(cmax);
        self
    }

    pub fn cmid(mut self, cmid: f64) -> Self {
        self.cmid = Some(cmid);
        self
    }

    pub fn color_scale(mut self, color_scale: ColorScale) -> Self {
        self.color_scale = Some(color_scale);
        self
    }

    pub fn auto_color_scale(mut self, auto_color_scale: bool) -> Self {
        self.auto_color_scale = Some(auto_color_scale);
        self
    }

    pub fn reverse_scale(mut self, reverse_scale: bool) -> Self {
        self.reverse_scale = Some(reverse_scale);
        self
    }

    pub fn outlier_color<C: Color>(mut self, outlier_color: C) -> Self {
        self.outlier_color = Some(outlier_color.to_color());
        self
    }

    pub fn outlier_width(mut self, outlier_width: usize) -> Self {
        self.outlier_width = Some(outlier_width);
        self
    }
}

#[derive(Serialize, Clone, Debug)]
#[serde(rename_all = "lowercase")]
pub enum GradientType {
    Radial,
    Horizontal,
    Vertical,
    None,
}

#[derive(Serialize, Clone, Debug)]
#[serde(rename_all = "lowercase")]
pub enum SizeMode {
    Diameter,
    Area,
}

#[derive(Serialize, Clone, Debug)]
#[serde(rename_all = "lowercase")]
pub enum ThicknessMode {
    Fraction,
    Pixels,
}

#[derive(Serialize, Clone, Debug)]
#[serde(rename_all = "lowercase")]
pub enum Anchor {
    Auto,
    Left,
    Center,
    Right,
    Top,
    Middle,
    Bottom,
}

#[derive(Serialize, Clone, Debug)]
#[serde(rename_all = "lowercase")]
pub enum TextAnchor {
    Start,
    Middle,
    End,
}

#[derive(Serialize, Clone, Debug)]
#[serde(rename_all = "lowercase")]
pub enum ExponentFormat {
    None,
    #[serde(rename = "e")]
    SmallE,
    #[serde(rename = "E")]
    CapitalE,
    Power,
    #[serde(rename = "SI")]
    SI,
    #[serde(rename = "B")]
    B,
}

#[derive(Serialize, Clone, Debug)]
pub struct Gradient {
    r#type: GradientType,
    color: Dim<ColorWrapper>,
}

impl Gradient {
    pub fn new<C: Color + Serialize>(gradient_type: GradientType, color: Dim<C>) -> Self {
        let color = match color {
            Dim::Scalar(c) => Dim::Scalar(c.to_color()),
            Dim::Vector(c) => Dim::Vector(private::to_color_array(c)),
        };
        Gradient {
            r#type: gradient_type,
            color,
        }
    }
}

#[derive(Serialize, Clone, Debug, Default)]
pub struct TickFormatStop {
    enabled: bool,
    #[serde(skip_serializing_if = "Option::is_none", rename = "dtickrange")]
    dtick_range: Option<NumOrStringCollection>,
    #[serde(skip_serializing_if = "Option::is_none")]
    value: Option<String>,
    #[serde(skip_serializing_if = "Option::is_none")]
    name: Option<String>,
    #[serde(skip_serializing_if = "Option::is_none", rename = "templateitemname")]
    template_item_name: Option<String>,
}

impl TickFormatStop {
    pub fn new() -> Self {
        TickFormatStop {
            enabled: true,
            ..Default::default()
        }
    }

    pub fn enabled(mut self, enabled: bool) -> Self {
        self.enabled = enabled;
        self
    }

<<<<<<< HEAD
    pub fn dtick_range<C: NumOrString>(mut self, range: Vec<C>) -> Self {
        let wrapped = to_num_or_string_wrapper(range);
        self.dtick_range = Some(wrapped);
=======
    pub fn dtick_range<V: Into<NumOrString> + Clone>(mut self, range: Vec<V>) -> TickFormatStop {
        self.dtick_range = Some(range.into());
>>>>>>> bd00555f
        self
    }

    pub fn value(mut self, value: &str) -> Self {
        self.value = Some(value.to_owned());
        self
    }

    pub fn name(mut self, name: &str) -> Self {
        self.name = Some(name.to_owned());
        self
    }

    pub fn template_item_name(mut self, name: &str) -> Self {
        self.template_item_name = Some(name.to_owned());
        self
    }
}

#[derive(Serialize, Clone, Debug)]
pub struct ColorBar {
    #[serde(skip_serializing_if = "Option::is_none", rename = "thicknessmode")]
    thickness_mode: Option<ThicknessMode>,
    thickness: usize,
    #[serde(skip_serializing_if = "Option::is_none", rename = "lenmode")]
    len_mode: Option<ThicknessMode>,
    len: usize,
    x: f64,
    #[serde(rename = "xanchor")]
    x_anchor: Anchor,
    #[serde(rename = "xpad")]
    x_pad: f64,
    y: f64,
    #[serde(rename = "yanchor")]
    y_anchor: Anchor,
    #[serde(rename = "ypad")]
    y_pad: f64,
    #[serde(skip_serializing_if = "Option::is_none", rename = "outlinecolor")]
    outline_color: Option<ColorWrapper>,
    #[serde(rename = "outlinewidth")]
    outline_width: usize,
    #[serde(skip_serializing_if = "Option::is_none", rename = "bordercolor")]
    border_color: Option<ColorWrapper>,
    #[serde(rename = "borderwidth")]
    border_width: usize,
    #[serde(skip_serializing_if = "Option::is_none", rename = "bgcolor")]
    background_color: Option<ColorWrapper>,
    #[serde(skip_serializing_if = "Option::is_none", rename = "tickmode")]
    tick_mode: Option<TickMode>,
    #[serde(rename = "nticks")]
    n_ticks: usize,
    #[serde(skip_serializing_if = "Option::is_none")]
    tick0: Option<f64>,
    #[serde(skip_serializing_if = "Option::is_none")]
    dtick: Option<f64>,
    #[serde(skip_serializing_if = "Option::is_none", rename = "tickvals")]
    tick_vals: Option<Vec<f64>>,
    #[serde(skip_serializing_if = "Option::is_none", rename = "ticktext")]
    tick_text: Option<Vec<String>>,
    #[serde(skip_serializing_if = "Option::is_none")]
    ticks: Option<String>,
    #[serde(rename = "ticklen")]
    tick_len: usize,
    #[serde(rename = "tickwidth")]
    tick_width: usize,
    #[serde(skip_serializing_if = "Option::is_none", rename = "tickcolor")]
    tick_color: Option<ColorWrapper>,
    #[serde(rename = "showticklabels")]
    show_tick_labels: bool,
    #[serde(skip_serializing_if = "Option::is_none", rename = "tickfont")]
    tick_font: Option<Font>,
    #[serde(skip_serializing_if = "Option::is_none", rename = "tickangle")]
    tick_angle: Option<f64>,
    #[serde(skip_serializing_if = "Option::is_none", rename = "tickformat")]
    tick_format: Option<String>,
    #[serde(skip_serializing_if = "Option::is_none", rename = "tickformatstops")]
    tick_format_stops: Option<Vec<TickFormatStop>>,
    #[serde(skip_serializing_if = "Option::is_none", rename = "tickprefix")]
    tick_prefix: Option<String>,
    #[serde(skip_serializing_if = "Option::is_none", rename = "showtickprefix")]
    show_tick_prefix: Option<String>,
    #[serde(skip_serializing_if = "Option::is_none", rename = "ticksuffix")]
    tick_suffix: Option<String>,
    #[serde(skip_serializing_if = "Option::is_none", rename = "showticksuffix")]
    show_tick_suffix: Option<String>,
    separate_thousands: bool,
    #[serde(skip_serializing_if = "Option::is_none", rename = "exponentformat")]
    exponent_format: Option<ExponentFormat>,
    #[serde(skip_serializing_if = "Option::is_none", rename = "showexponent")]
    show_exponent: Option<String>,
    #[serde(skip_serializing_if = "Option::is_none")]
    title: Option<Title>,
}

impl Default for ColorBar {
    fn default() -> Self {
        Self {
            thickness: 30,
            len: 1,
            x: 1.02,
            x_anchor: Anchor::Left,
            x_pad: 10.0,
            y: 0.5,
            y_anchor: Anchor::Middle,
            y_pad: 10.0,
            outline_width: 1,
            border_width: 0,
            n_ticks: 0,
            tick_len: 5,
            tick_width: 1,
            show_tick_labels: true,
            separate_thousands: true,
            thickness_mode: None,
            len_mode: None,
            outline_color: None,
            border_color: None,
            background_color: None,
            tick_mode: None,
            tick0: None,
            dtick: None,
            tick_vals: None,
            tick_text: None,
            ticks: None,
            tick_color: None,
            tick_font: None,
            tick_angle: None,
            tick_format: None,
            tick_format_stops: None,
            tick_prefix: None,
            show_tick_prefix: None,
            tick_suffix: None,
            show_tick_suffix: None,
            exponent_format: None,
            show_exponent: None,
            title: None,
        }
    }
}

impl ColorBar {
    pub fn new() -> ColorBar {
        Default::default()
    }

    pub fn thickness_mode(mut self, thickness_mode: ThicknessMode) -> ColorBar {
        self.thickness_mode = Some(thickness_mode);
        self
    }

    pub fn thickness(mut self, thickness: usize) -> ColorBar {
        self.thickness = thickness;
        self
    }

    pub fn len_mode(mut self, len_mode: ThicknessMode) -> ColorBar {
        self.len_mode = Some(len_mode);
        self
    }

    pub fn len(mut self, len: usize) -> ColorBar {
        self.len = len;
        self
    }

    pub fn x(mut self, x: f64) -> ColorBar {
        self.x = x;
        self
    }

    pub fn x_anchor(mut self, x_anchor: Anchor) -> ColorBar {
        self.x_anchor = x_anchor;
        self
    }

    pub fn x_pad(mut self, x_pad: f64) -> ColorBar {
        self.x_pad = x_pad;
        self
    }

    pub fn y(mut self, y: f64) -> ColorBar {
        self.y = y;
        self
    }

    pub fn y_anchor(mut self, y_anchor: Anchor) -> ColorBar {
        self.y_anchor = y_anchor;
        self
    }

    pub fn y_pad(mut self, y_pad: f64) -> ColorBar {
        self.y_pad = y_pad;
        self
    }

    pub fn outline_color<C: Color>(mut self, outline_color: C) -> ColorBar {
        self.outline_color = Some(outline_color.to_color());
        self
    }

    pub fn outline_width(mut self, outline_width: usize) -> ColorBar {
        self.outline_width = outline_width;
        self
    }

    pub fn border_color<C: Color>(mut self, border_color: C) -> ColorBar {
        self.border_color = Some(border_color.to_color());
        self
    }

    pub fn border_width(mut self, border_width: usize) -> ColorBar {
        self.border_width = border_width;
        self
    }

    pub fn background_color<C: Color>(mut self, background_color: C) -> ColorBar {
        self.background_color = Some(background_color.to_color());
        self
    }

    pub fn tick_mode(mut self, tick_mode: TickMode) -> ColorBar {
        self.tick_mode = Some(tick_mode);
        self
    }

    pub fn n_ticks(mut self, n_ticks: usize) -> ColorBar {
        self.n_ticks = n_ticks;
        self
    }

    pub fn tick0(mut self, tick0: f64) -> ColorBar {
        self.tick0 = Some(tick0);
        self
    }

    pub fn dtick(mut self, dtick: f64) -> ColorBar {
        self.dtick = Some(dtick);
        self
    }

    pub fn tick_vals(mut self, tick_vals: Vec<f64>) -> ColorBar {
        self.tick_vals = Some(tick_vals);
        self
    }

    pub fn tick_text(mut self, tick_text: Vec<String>) -> ColorBar {
        self.tick_text = Some(tick_text);
        self
    }

    pub fn ticks(mut self, ticks: &str) -> ColorBar {
        self.ticks = Some(ticks.to_owned());
        self
    }

    pub fn tick_len(mut self, tick_len: usize) -> ColorBar {
        self.tick_len = tick_len;
        self
    }

    pub fn tick_width(mut self, tick_width: usize) -> ColorBar {
        self.tick_width = tick_width;
        self
    }

    pub fn tick_color<C: Color>(mut self, tick_color: C) -> ColorBar {
        self.tick_color = Some(tick_color.to_color());
        self
    }

    pub fn show_tick_labels(mut self, show_tick_labels: bool) -> ColorBar {
        self.show_tick_labels = show_tick_labels;
        self
    }

    pub fn tick_font(mut self, tick_font: Font) -> ColorBar {
        self.tick_font = Some(tick_font);
        self
    }

    pub fn tick_angle(mut self, tick_angle: f64) -> ColorBar {
        self.tick_angle = Some(tick_angle);
        self
    }

    pub fn tick_format(mut self, tick_format: &str) -> ColorBar {
        self.tick_format = Some(tick_format.to_owned());
        self
    }

    pub fn tick_format_stops(mut self, tick_format_stops: Vec<TickFormatStop>) -> ColorBar {
        self.tick_format_stops = Some(tick_format_stops);
        self
    }

    pub fn tick_prefix(mut self, tick_prefix: &str) -> ColorBar {
        self.tick_prefix = Some(tick_prefix.to_owned());
        self
    }

    pub fn show_tick_prefix(mut self, show_tick_prefix: &str) -> ColorBar {
        self.show_tick_prefix = Some(show_tick_prefix.to_owned());
        self
    }

    pub fn tick_suffix(mut self, tick_suffix: &str) -> ColorBar {
        self.tick_suffix = Some(tick_suffix.to_owned());
        self
    }

    pub fn show_tick_suffix(mut self, show_tick_suffix: &str) -> ColorBar {
        self.show_tick_suffix = Some(show_tick_suffix.to_owned());
        self
    }

    pub fn separate_thousands(mut self, separate_thousands: bool) -> ColorBar {
        self.separate_thousands = separate_thousands;
        self
    }

    pub fn exponent_format(mut self, exponent_format: ExponentFormat) -> ColorBar {
        self.exponent_format = Some(exponent_format);
        self
    }

    pub fn show_exponent(mut self, show_exponent: &str) -> ColorBar {
        self.show_exponent = Some(show_exponent.to_owned());
        self
    }

    pub fn title(mut self, title: Title) -> ColorBar {
        self.title = Some(title);
        self
    }
}

#[derive(Serialize, Clone, Debug, Default)]
pub struct Marker {
    #[serde(skip_serializing_if = "Option::is_none")]
    symbol: Option<MarkerSymbol>,
    #[serde(skip_serializing_if = "Option::is_none")]
    opacity: Option<f64>,
    #[serde(skip_serializing_if = "Option::is_none")]
    size: Option<Dim<usize>>,
    #[serde(skip_serializing_if = "Option::is_none", rename = "maxdisplayed")]
    max_displayed: Option<usize>,
    #[serde(skip_serializing_if = "Option::is_none", rename = "sizeref")]
    size_ref: Option<usize>,
    #[serde(skip_serializing_if = "Option::is_none", rename = "sizemin")]
    size_min: Option<usize>,
    #[serde(skip_serializing_if = "Option::is_none", rename = "sizemode")]
    size_mode: Option<SizeMode>,
    #[serde(skip_serializing_if = "Option::is_none")]
    line: Option<Line>,
    #[serde(skip_serializing_if = "Option::is_none")]
    gradient: Option<Gradient>,
    #[serde(skip_serializing_if = "Option::is_none")]
    color: Option<Dim<ColorWrapper>>,
    #[serde(skip_serializing_if = "Option::is_none")]
    cauto: Option<bool>,
    #[serde(skip_serializing_if = "Option::is_none")]
    cmin: Option<f64>,
    #[serde(skip_serializing_if = "Option::is_none")]
    cmax: Option<f64>,
    #[serde(skip_serializing_if = "Option::is_none")]
    cmid: Option<f64>,
    #[serde(skip_serializing_if = "Option::is_none", rename = "colorscale")]
    color_scale: Option<ColorScale>,
    #[serde(skip_serializing_if = "Option::is_none", rename = "autocolorscale")]
    auto_color_scale: Option<bool>,
    #[serde(skip_serializing_if = "Option::is_none", rename = "reversescale")]
    reverse_scale: Option<bool>,
    #[serde(skip_serializing_if = "Option::is_none", rename = "showscale")]
    show_scale: Option<bool>,
    #[serde(skip_serializing_if = "Option::is_none", rename = "colorbar")]
    color_bar: Option<ColorBar>,
    #[serde(skip_serializing_if = "Option::is_none", rename = "outliercolor")]
    outlier_color: Option<ColorWrapper>,
}

impl Marker {
    pub fn new() -> Self {
        Default::default()
    }

    pub fn symbol(mut self, symbol: MarkerSymbol) -> Self {
        self.symbol = Some(symbol);
        self
    }

    pub fn opacity(mut self, opacity: f64) -> Self {
        self.opacity = Some(opacity);
        self
    }

    pub fn size(mut self, size: usize) -> Self {
        self.size = Some(Dim::Scalar(size));
        self
    }

    pub fn size_array(mut self, size: Vec<usize>) -> Self {
        self.size = Some(Dim::Vector(size));
        self
    }

    pub fn max_displayed(mut self, size: usize) -> Self {
        self.max_displayed = Some(size);
        self
    }

    pub fn size_ref(mut self, size: usize) -> Self {
        self.size_ref = Some(size);
        self
    }

    pub fn size_min(mut self, size: usize) -> Self {
        self.size_min = Some(size);
        self
    }

    pub fn size_mode(mut self, mode: SizeMode) -> Self {
        self.size_mode = Some(mode);
        self
    }

    pub fn line(mut self, line: Line) -> Self {
        self.line = Some(line);
        self
    }

    pub fn gradient(mut self, gradient: Gradient) -> Self {
        self.gradient = Some(gradient);
        self
    }

    pub fn color<C: Color>(mut self, color: C) -> Self {
        self.color = Some(Dim::Scalar(color.to_color()));
        self
    }

    pub fn color_array<C: Color>(mut self, color: Vec<C>) -> Self {
        let color = private::to_color_array(color);
        self.color = Some(Dim::Vector(color));
        self
    }

    pub fn cauto(mut self, cauto: bool) -> Self {
        self.cauto = Some(cauto);
        self
    }

    pub fn cmin(mut self, cmin: f64) -> Self {
        self.cmin = Some(cmin);
        self
    }

    pub fn cmax(mut self, cmax: f64) -> Self {
        self.cmax = Some(cmax);
        self
    }

    pub fn cmid(mut self, cmid: f64) -> Self {
        self.cmid = Some(cmid);
        self
    }

    pub fn color_scale(mut self, color_scale: ColorScale) -> Self {
        self.color_scale = Some(color_scale);
        self
    }

    pub fn auto_color_scale(mut self, auto_color_scale: bool) -> Self {
        self.auto_color_scale = Some(auto_color_scale);
        self
    }

    pub fn reverse_scale(mut self, reverse_scale: bool) -> Self {
        self.reverse_scale = Some(reverse_scale);
        self
    }

    pub fn show_scale(mut self, show_scale: bool) -> Self {
        self.show_scale = Some(show_scale);
        self
    }

    pub fn color_bar(mut self, colorbar: ColorBar) -> Self {
        self.color_bar = Some(colorbar);
        self
    }

    pub fn outlier_color<C: Color>(mut self, outlier_color: C) -> Self {
        self.outlier_color = Some(outlier_color.to_color());
        self
    }
}

#[derive(Serialize, Clone, Debug, Default)]
pub struct Font {
    #[serde(skip_serializing_if = "Option::is_none")]
    family: Option<String>,
    #[serde(skip_serializing_if = "Option::is_none")]
    size: Option<usize>,
    #[serde(skip_serializing_if = "Option::is_none")]
    color: Option<ColorWrapper>,
}

impl Font {
    pub fn new() -> Self {
        Default::default()
    }

    pub fn family(mut self, family: &str) -> Self {
        self.family = Some(family.to_owned());
        self
    }

    pub fn size(mut self, size: usize) -> Self {
        self.size = Some(size);
        self
    }

    pub fn color<C: Color>(mut self, color: C) -> Self {
        self.color = Some(color.to_color());
        self
    }
}

#[derive(Serialize, Clone, Debug)]
#[serde(rename_all = "lowercase")]
pub enum Side {
    Right,
    Top,
    Bottom,
    Left,
    #[serde(rename = "top left")]
    TopLeft,
}

#[derive(Serialize, Clone, Debug)]
#[serde(rename_all = "lowercase")]
pub enum Reference {
    Container,
    Paper,
}

#[derive(Serialize, Clone, Debug)]
pub struct Pad {
    t: usize,
    b: usize,
    l: usize,
}

impl Pad {
    pub fn new(t: usize, b: usize, l: usize) -> Self {
        Pad { t, b, l }
    }
}

#[derive(Serialize, Clone, Debug, Default)]
pub struct Title {
    text: String,
    #[serde(skip_serializing_if = "Option::is_none")]
    font: Option<Font>,
    #[serde(skip_serializing_if = "Option::is_none")]
    side: Option<Side>,
    #[serde(skip_serializing_if = "Option::is_none", rename = "xref")]
    x_ref: Option<Reference>,
    #[serde(skip_serializing_if = "Option::is_none", rename = "yref")]
    y_ref: Option<Reference>,
    #[serde(skip_serializing_if = "Option::is_none")]
    x: Option<f64>,
    #[serde(skip_serializing_if = "Option::is_none")]
    y: Option<f64>,
    #[serde(skip_serializing_if = "Option::is_none", rename = "xanchor")]
    x_anchor: Option<Anchor>,
    #[serde(skip_serializing_if = "Option::is_none", rename = "yanchor")]
    y_anchor: Option<Anchor>,
    #[serde(skip_serializing_if = "Option::is_none")]
    pad: Option<Pad>,
}

impl From<&str> for Title {
    fn from(title: &str) -> Self {
        Title::new(title)
    }
}

impl Title {
    pub fn new(text: &str) -> Self {
        Title {
            text: text.to_owned(),
            ..Default::default()
        }
    }

    pub fn font(mut self, font: Font) -> Self {
        self.font = Some(font);
        self
    }

    pub fn side(mut self, side: Side) -> Self {
        self.side = Some(side);
        self
    }

    pub fn x_ref(mut self, xref: Reference) -> Self {
        self.x_ref = Some(xref);
        self
    }

    pub fn y_ref(mut self, yref: Reference) -> Self {
        self.y_ref = Some(yref);
        self
    }

    pub fn x(mut self, x: f64) -> Self {
        self.x = Some(x);
        self
    }

    pub fn y(mut self, y: f64) -> Self {
        self.y = Some(y);
        self
    }

    pub fn x_anchor(mut self, anchor: Anchor) -> Self {
        self.x_anchor = Some(anchor);
        self
    }

    pub fn y_anchor(mut self, anchor: Anchor) -> Self {
        self.y_anchor = Some(anchor);
        self
    }

    pub fn pad(mut self, pad: Pad) -> Self {
        self.pad = Some(pad);
        self
    }
}

#[derive(Serialize, Clone, Debug, Default)]
pub struct Label {
    #[serde(skip_serializing_if = "Option::is_none", rename = "bgcolor")]
    background_color: Option<ColorWrapper>,
    #[serde(skip_serializing_if = "Option::is_none", rename = "bordercolor")]
    border_color: Option<ColorWrapper>,
    #[serde(skip_serializing_if = "Option::is_none")]
    font: Option<Font>,
    #[serde(skip_serializing_if = "Option::is_none")]
    align: Option<String>,
    #[serde(skip_serializing_if = "Option::is_none", rename = "namelength")]
    name_length: Option<Dim<i32>>,
}

impl Label {
    pub fn new() -> Self {
        Default::default()
    }

    pub fn background_color<C: Color>(mut self, background_color: C) -> Self {
        self.background_color = Some(background_color.to_color());
        self
    }

    pub fn border_color<C: Color>(mut self, border_color: C) -> Self {
        self.border_color = Some(border_color.to_color());
        self
    }

    pub fn font(mut self, font: Font) -> Self {
        self.font = Some(font);
        self
    }

    pub fn align(mut self, align: &str) -> Self {
        self.align = Some(align.to_owned());
        self
    }

    pub fn name_length(mut self, name_length: i32) -> Self {
        self.name_length = Some(Dim::Scalar(name_length));
        self
    }

    pub fn name_length_array(mut self, name_length: Vec<i32>) -> Self {
        self.name_length = Some(Dim::Vector(name_length));
        self
    }
}

#[derive(Serialize, Clone, Debug)]
#[serde(rename_all = "lowercase")]
pub enum ErrorType {
    Percent,
    Constant,
    #[serde(rename = "sqrt")]
    SquareRoot,
    Data,
}

impl Default for ErrorType {
    fn default() -> Self {
        ErrorType::Percent
    }
}

#[derive(Serialize, Clone, Debug, Default)]
pub struct ErrorData {
    r#type: ErrorType,
    #[serde(skip_serializing_if = "Option::is_none")]
    array: Option<Vec<f64>>,
    #[serde(skip_serializing_if = "Option::is_none")]
    visible: Option<bool>,
    #[serde(skip_serializing_if = "Option::is_none")]
    symmetric: Option<bool>,
    #[serde(skip_serializing_if = "Option::is_none", rename = "arrayminus")]
    array_minus: Option<Vec<f64>>,
    #[serde(skip_serializing_if = "Option::is_none")]
    value: Option<f64>,
    #[serde(skip_serializing_if = "Option::is_none", rename = "valueminus")]
    value_minus: Option<f64>,
    #[serde(skip_serializing_if = "Option::is_none", rename = "traceref")]
    trace_ref: Option<usize>,
    #[serde(skip_serializing_if = "Option::is_none", rename = "tracerefminus")]
    trace_ref_minus: Option<usize>,
    #[serde(skip_serializing_if = "Option::is_none")]
    copy_ystyle: Option<bool>,
    #[serde(skip_serializing_if = "Option::is_none")]
    color: Option<ColorWrapper>,
    #[serde(skip_serializing_if = "Option::is_none")]
    thickness: Option<f64>,
    #[serde(skip_serializing_if = "Option::is_none")]
    width: Option<usize>,
}

impl ErrorData {
    pub fn new(error_type: ErrorType) -> Self {
        ErrorData {
            r#type: error_type,
            ..Default::default()
        }
    }

    pub fn array(mut self, array: Vec<f64>) -> Self {
        self.array = Some(array);
        self
    }

    pub fn visible(mut self, visible: bool) -> Self {
        self.visible = Some(visible);
        self
    }

    pub fn symmetric(mut self, symmetric: bool) -> Self {
        self.symmetric = Some(symmetric);
        self
    }

    pub fn array_minus(mut self, array_minus: Vec<f64>) -> Self {
        self.array_minus = Some(array_minus);
        self
    }

    pub fn value(mut self, value: f64) -> Self {
        self.value = Some(value);
        self
    }

    pub fn value_minus(mut self, value_minus: f64) -> Self {
        self.value_minus = Some(value_minus);
        self
    }

    pub fn trace_ref(mut self, trace_ref: usize) -> Self {
        self.trace_ref = Some(trace_ref);
        self
    }

    pub fn trace_ref_minus(mut self, trace_ref_minus: usize) -> Self {
        self.trace_ref_minus = Some(trace_ref_minus);
        self
    }

    pub fn copy_ystyle(mut self, copy_ystyle: bool) -> Self {
        self.copy_ystyle = Some(copy_ystyle);
        self
    }

    pub fn color<C: Color>(mut self, color: C) -> Self {
        self.color = Some(color.to_color());
        self
    }

    pub fn thickness(mut self, thickness: f64) -> Self {
        self.thickness = Some(thickness);
        self
    }

    pub fn width(mut self, width: usize) -> Self {
        self.width = Some(width);
        self
    }
}

#[cfg(test)]
mod tests {
    use serde_json::{json, to_value};

    use super::*;
<<<<<<< HEAD
    use crate::NamedColor;

    #[test]
    fn test_serialize_direction() {
        // TODO: I think `Direction` would be better as a struct, with `fillcolor` and `line` attributes
        let inc = Direction::Increasing { line: Line::new() };
        let expected = json!({"line": {}});
        assert_eq!(to_value(inc).unwrap(), expected);

        let dec = Direction::Decreasing { line: Line::new() };
        let expected = json!({"line": {}});
        assert_eq!(to_value(dec).unwrap(), expected);
    }

    #[test]
    fn test_serialize_hover_info() {
        assert_eq!(to_value(HoverInfo::X).unwrap(), json!("x"));
        assert_eq!(to_value(HoverInfo::Y).unwrap(), json!("y"));
        assert_eq!(to_value(HoverInfo::Z).unwrap(), json!("z"));
        assert_eq!(to_value(HoverInfo::XAndY).unwrap(), json!("x+y"));
        assert_eq!(to_value(HoverInfo::XAndZ).unwrap(), json!("x+z"));
        assert_eq!(to_value(HoverInfo::YAndZ).unwrap(), json!("y+z"));
        assert_eq!(to_value(HoverInfo::XAndYAndZ).unwrap(), json!("x+y+z"));
        assert_eq!(to_value(HoverInfo::Text).unwrap(), json!("text"));
        assert_eq!(to_value(HoverInfo::Name).unwrap(), json!("name"));
        assert_eq!(to_value(HoverInfo::All).unwrap(), json!("all"));
        assert_eq!(to_value(HoverInfo::None).unwrap(), json!("none"));
        assert_eq!(to_value(HoverInfo::Skip).unwrap(), json!("skip"));
    }

    #[test]
    fn test_serialize_text_position() {
        assert_eq!(to_value(TextPosition::Inside).unwrap(), json!("inside"));
        assert_eq!(to_value(TextPosition::Outside).unwrap(), json!("outside"));
        assert_eq!(to_value(TextPosition::Auto).unwrap(), json!("auto"));
        assert_eq!(to_value(TextPosition::None).unwrap(), json!("none"));
    }

    #[test]
    fn test_serialize_constrain_text() {
        assert_eq!(to_value(ConstrainText::Inside).unwrap(), json!("inside"));
        assert_eq!(to_value(ConstrainText::Outside).unwrap(), json!("outside"));
        assert_eq!(to_value(ConstrainText::Both).unwrap(), json!("both"));
        assert_eq!(to_value(ConstrainText::None).unwrap(), json!("none"));
    }

    #[test]
    #[rustfmt::skip]
    fn test_serialize_orientation() {
        assert_eq!(to_value(Orientation::Vertical).unwrap(), json!("vertical"));
        assert_eq!(to_value(Orientation::Horizontal).unwrap(), json!("horizontal"));
    }

    #[test]
    fn test_serialize_group_norm() {
        assert_eq!(to_value(GroupNorm::Default).unwrap(), json!(""));
        assert_eq!(to_value(GroupNorm::Fraction).unwrap(), json!("fraction"));
        assert_eq!(to_value(GroupNorm::Percent).unwrap(), json!("percent"));
    }

    #[test]
    fn test_serialize_fill() {
        assert_eq!(to_value(Fill::ToZeroY).unwrap(), json!("tozeroy"));
        assert_eq!(to_value(Fill::ToZeroX).unwrap(), json!("tozerox"));
        assert_eq!(to_value(Fill::ToNextY).unwrap(), json!("tonexty"));
        assert_eq!(to_value(Fill::ToNextX).unwrap(), json!("tonextx"));
        assert_eq!(to_value(Fill::ToSelf).unwrap(), json!("toself"));
        assert_eq!(to_value(Fill::ToNext).unwrap(), json!("tonext"));
        assert_eq!(to_value(Fill::None).unwrap(), json!("none"));
    }

    #[test]
    fn test_serialize_calendar() {
        assert_eq!(to_value(Calendar::Gregorian).unwrap(), json!("gregorian"));
        assert_eq!(to_value(Calendar::Chinese).unwrap(), json!("chinese"));
        assert_eq!(to_value(Calendar::Coptic).unwrap(), json!("coptic"));
        assert_eq!(to_value(Calendar::DiscWorld).unwrap(), json!("discworld"));
        assert_eq!(to_value(Calendar::Ethiopian).unwrap(), json!("ethiopian"));
        assert_eq!(to_value(Calendar::Hebrew).unwrap(), json!("hebrew"));
        assert_eq!(to_value(Calendar::Islamic).unwrap(), json!("islamic"));
        assert_eq!(to_value(Calendar::Julian).unwrap(), json!("julian"));
        assert_eq!(to_value(Calendar::Mayan).unwrap(), json!("mayan"));
        assert_eq!(to_value(Calendar::Nanakshahi).unwrap(), json!("nanakshahi"));
        assert_eq!(to_value(Calendar::Nepali).unwrap(), json!("nepali"));
        assert_eq!(to_value(Calendar::Persian).unwrap(), json!("persian"));
        assert_eq!(to_value(Calendar::Jalali).unwrap(), json!("jalali"));
        assert_eq!(to_value(Calendar::Taiwan).unwrap(), json!("taiwan"));
        assert_eq!(to_value(Calendar::Thai).unwrap(), json!("thai"));
        assert_eq!(to_value(Calendar::Ummalqura).unwrap(), json!("ummalqura"));
    }

    #[test]
    fn test_serialize_dim() {
        assert_eq!(to_value(Dim::Scalar(0)).unwrap(), json!(0));
        assert_eq!(to_value(Dim::Vector(vec![0])).unwrap(), json!([0]));
    }

    #[test]
    #[rustfmt::skip]
    fn test_serialize_plot_type() {
        assert_eq!(to_value(PlotType::Scatter).unwrap(), json!("scatter"));
        assert_eq!(to_value(PlotType::ScatterGL).unwrap(), json!("scattergl"));
        assert_eq!(to_value(PlotType::Scatter3D).unwrap(), json!("scatter3d"));
        assert_eq!(to_value(PlotType::ScatterPolar).unwrap(), json!("scatterpolar"));
        assert_eq!(to_value(PlotType::ScatterPolarGL).unwrap(), json!("scatterpolargl"));
        assert_eq!(to_value(PlotType::Bar).unwrap(), json!("bar"));
        assert_eq!(to_value(PlotType::Box).unwrap(), json!("box"));
        assert_eq!(to_value(PlotType::Candlestick).unwrap(), json!("candlestick"));
        assert_eq!(to_value(PlotType::Contour).unwrap(), json!("contour"));
        assert_eq!(to_value(PlotType::HeatMap).unwrap(), json!("heatmap"));
        assert_eq!(to_value(PlotType::Histogram).unwrap(), json!("histogram"));
        assert_eq!(to_value(PlotType::Histogram2dContour).unwrap(), json!("histogram2dcontour"));
        assert_eq!(to_value(PlotType::Ohlc).unwrap(), json!("ohlc"));
        assert_eq!(to_value(PlotType::Surface).unwrap(), json!("surface"));
    }

    #[test]
    fn test_default_plot_type() {
        assert_eq!(PlotType::default(), PlotType::Scatter);
    }

    #[test]
    fn test_serialize_mode() {
        assert_eq!(to_value(Mode::Lines).unwrap(), json!("lines"));
        assert_eq!(to_value(Mode::Markers).unwrap(), json!("markers"));
        assert_eq!(to_value(Mode::Text).unwrap(), json!("text"));
        assert_eq!(
            to_value(Mode::LinesMarkers).unwrap(),
            json!("lines+markers")
        );
        assert_eq!(to_value(Mode::LinesText).unwrap(), json!("lines+text"));
        assert_eq!(to_value(Mode::MarkersText).unwrap(), json!("markers+text"));
        assert_eq!(
            to_value(Mode::LinesMarkersText).unwrap(),
            json!("lines+markers+text")
        );
        assert_eq!(to_value(Mode::None).unwrap(), json!("none"));
    }

    #[test]
    #[rustfmt::skip]
    fn test_serialize_position() {
        assert_eq!(to_value(Position::TopLeft).unwrap(), json!("top left"));
        assert_eq!(to_value(Position::TopCenter).unwrap(), json!("top center"));
        assert_eq!(to_value(Position::TopRight).unwrap(), json!("top right"));
        assert_eq!(to_value(Position::MiddleLeft).unwrap(), json!("middle left"));
        assert_eq!(to_value(Position::MiddleCenter).unwrap(), json!("middle center"));
        assert_eq!(to_value(Position::MiddleRight).unwrap(), json!("middle right"));
        assert_eq!(to_value(Position::BottomLeft).unwrap(), json!("bottom left"));
        assert_eq!(to_value(Position::BottomCenter).unwrap(), json!("bottom center"));
        assert_eq!(to_value(Position::BottomRight).unwrap(), json!("bottom right"));
    }

    #[test]
    #[rustfmt::skip]
    fn test_serialize_marker_symbol() {
        assert_eq!(to_value(MarkerSymbol::Circle).unwrap(), json!("circle"));
        assert_eq!(to_value(MarkerSymbol::CircleOpen).unwrap(), json!("circle-open"));
        assert_eq!(to_value(MarkerSymbol::CircleDot).unwrap(), json!("circle-dot"));
        assert_eq!(to_value(MarkerSymbol::CircleOpenDot).unwrap(), json!("circle-open-dot"));
        assert_eq!(to_value(MarkerSymbol::Square).unwrap(), json!("square"));
        assert_eq!(to_value(MarkerSymbol::SquareOpen).unwrap(), json!("square-open"));
        assert_eq!(to_value(MarkerSymbol::SquareDot).unwrap(), json!("square-dot"));
        assert_eq!(to_value(MarkerSymbol::SquareOpenDot).unwrap(), json!("square-open-dot"));
        assert_eq!(to_value(MarkerSymbol::Diamond).unwrap(), json!("diamond"));
        assert_eq!(to_value(MarkerSymbol::DiamondOpen).unwrap(), json!("diamond-open"));
        assert_eq!(to_value(MarkerSymbol::DiamondDot).unwrap(), json!("diamond-dot"));
        assert_eq!(to_value(MarkerSymbol::DiamondOpenDot).unwrap(), json!("diamond-open-dot"));
        assert_eq!(to_value(MarkerSymbol::Cross).unwrap(), json!("cross"));
        assert_eq!(to_value(MarkerSymbol::CrossOpen).unwrap(), json!("cross-open"));
        assert_eq!(to_value(MarkerSymbol::CrossDot).unwrap(), json!("cross-dot"));
        assert_eq!(to_value(MarkerSymbol::CrossOpenDot).unwrap(), json!("cross-open-dot"));
        assert_eq!(to_value(MarkerSymbol::X).unwrap(), json!("x"));
        assert_eq!(to_value(MarkerSymbol::XOpen).unwrap(), json!("x-open"));
        assert_eq!(to_value(MarkerSymbol::XDot).unwrap(), json!("x-dot"));
        assert_eq!(to_value(MarkerSymbol::XOpenDot).unwrap(), json!("x-open-dot"));
        assert_eq!(to_value(MarkerSymbol::TriangleUp).unwrap(), json!("triangle-up"));
        assert_eq!(to_value(MarkerSymbol::TriangleUpOpen).unwrap(), json!("triangle-up-open"));
        assert_eq!(to_value(MarkerSymbol::TriangleUpDot).unwrap(), json!("triangle-up-dot"));
        assert_eq!(to_value(MarkerSymbol::TriangleUpOpenDot).unwrap(), json!("triangle-up-open-dot"));
        assert_eq!(to_value(MarkerSymbol::TriangleDown).unwrap(), json!("triangle-down"));
        assert_eq!(to_value(MarkerSymbol::TriangleDownOpen).unwrap(), json!("triangle-down-open"));
        assert_eq!(to_value(MarkerSymbol::TriangleDownDot).unwrap(), json!("triangle-down-dot"));
        assert_eq!(to_value(MarkerSymbol::TriangleDownOpenDot).unwrap(), json!("triangle-down-open-dot"));
        assert_eq!(to_value(MarkerSymbol::TriangleLeft).unwrap(), json!("triangle-left"));
        assert_eq!(to_value(MarkerSymbol::TriangleLeftOpen).unwrap(), json!("triangle-left-open"));
        assert_eq!(to_value(MarkerSymbol::TriangleLeftDot).unwrap(), json!("triangle-left-dot"));
        assert_eq!(to_value(MarkerSymbol::TriangleLeftOpenDot).unwrap(), json!("triangle-left-open-dot"));
        assert_eq!(to_value(MarkerSymbol::TriangleRight).unwrap(), json!("triangle-right"));
        assert_eq!(to_value(MarkerSymbol::TriangleRightOpen).unwrap(), json!("triangle-right-open"));
        assert_eq!(to_value(MarkerSymbol::TriangleRightDot).unwrap(), json!("triangle-right-dot"));
        assert_eq!(to_value(MarkerSymbol::TriangleRightOpenDot).unwrap(), json!("triangle-right-open-dot"));
        assert_eq!(to_value(MarkerSymbol::TriangleNE).unwrap(), json!("triangle-ne"));
        assert_eq!(to_value(MarkerSymbol::TriangleNEOpen).unwrap(), json!("triangle-ne-open"));
        assert_eq!(to_value(MarkerSymbol::TriangleNEDot).unwrap(), json!("triangle-ne-dot"));
        assert_eq!(to_value(MarkerSymbol::TriangleNEOpenDot).unwrap(), json!("triangle-ne-open-dot"));
        assert_eq!(to_value(MarkerSymbol::TriangleSE).unwrap(), json!("triangle-se"));
        assert_eq!(to_value(MarkerSymbol::TriangleSEOpen).unwrap(), json!("triangle-se-open"));
        assert_eq!(to_value(MarkerSymbol::TriangleSEDot).unwrap(), json!("triangle-se-dot"));
        assert_eq!(to_value(MarkerSymbol::TriangleSEOpenDot).unwrap(), json!("triangle-se-open-dot"));
        assert_eq!(to_value(MarkerSymbol::TriangleSW).unwrap(), json!("triangle-sw"));
        assert_eq!(to_value(MarkerSymbol::TriangleSWOpen).unwrap(), json!("triangle-sw-open"));
        assert_eq!(to_value(MarkerSymbol::TriangleSWDot).unwrap(), json!("triangle-sw-dot"));
        assert_eq!(to_value(MarkerSymbol::TriangleSWOpenDot).unwrap(), json!("triangle-sw-open-dot"));
        assert_eq!(to_value(MarkerSymbol::TriangleNW).unwrap(), json!("triangle-nw"));
        assert_eq!(to_value(MarkerSymbol::TriangleNWOpen).unwrap(), json!("triangle-nw-open"));
        assert_eq!(to_value(MarkerSymbol::TriangleNWDot).unwrap(), json!("triangle-nw-dot"));
        assert_eq!(to_value(MarkerSymbol::TriangleNWOpenDot).unwrap(), json!("triangle-nw-open-dot"));
        assert_eq!(to_value(MarkerSymbol::Pentagon).unwrap(), json!("pentagon"));
        assert_eq!(to_value(MarkerSymbol::PentagonOpen).unwrap(), json!("pentagon-open"));
        assert_eq!(to_value(MarkerSymbol::PentagonDot).unwrap(), json!("pentagon-dot"));
        assert_eq!(to_value(MarkerSymbol::PentagonOpenDot).unwrap(), json!("pentagon-open-dot"));
        assert_eq!(to_value(MarkerSymbol::Hexagon).unwrap(), json!("hexagon"));
        assert_eq!(to_value(MarkerSymbol::HexagonOpen).unwrap(), json!("hexagon-open"));
        assert_eq!(to_value(MarkerSymbol::HexagonDot).unwrap(), json!("hexagon-dot"));
        assert_eq!(to_value(MarkerSymbol::HexagonOpenDot).unwrap(), json!("hexagon-open-dot"));
        assert_eq!(to_value(MarkerSymbol::Hexagon2).unwrap(), json!("hexagon2"));
        assert_eq!(to_value(MarkerSymbol::Hexagon2Open).unwrap(), json!("hexagon2-open"));
        assert_eq!(to_value(MarkerSymbol::Hexagon2Dot).unwrap(), json!("hexagon2-dot"));
        assert_eq!(to_value(MarkerSymbol::Hexagon2OpenDot).unwrap(), json!("hexagon2-open-dot"));
        assert_eq!(to_value(MarkerSymbol::Octagon).unwrap(), json!("octagon"));
        assert_eq!(to_value(MarkerSymbol::OctagonOpen).unwrap(), json!("octagon-open"));
        assert_eq!(to_value(MarkerSymbol::OctagonDot).unwrap(), json!("octagon-dot"));
        assert_eq!(to_value(MarkerSymbol::OctagonOpenDot).unwrap(), json!("octagon-open-dot"));
        assert_eq!(to_value(MarkerSymbol::Star).unwrap(), json!("star"));
        assert_eq!(to_value(MarkerSymbol::StarOpen).unwrap(), json!("star-open"));
        assert_eq!(to_value(MarkerSymbol::StarDot).unwrap(), json!("star-dot"));
        assert_eq!(to_value(MarkerSymbol::StarOpenDot).unwrap(), json!("star-open-dot"));
        assert_eq!(to_value(MarkerSymbol::Hexagram).unwrap(), json!("hexagram"));
        assert_eq!(to_value(MarkerSymbol::HexagramOpen).unwrap(), json!("hexagram-open"));
        assert_eq!(to_value(MarkerSymbol::HexagramDot).unwrap(), json!("hexagram-dot"));
        assert_eq!(to_value(MarkerSymbol::HexagramOpenDot).unwrap(), json!("hexagram-open-dot"));
        assert_eq!(to_value(MarkerSymbol::StarTriangleUp).unwrap(), json!("star-triangle-up"));
        assert_eq!(to_value(MarkerSymbol::StarTriangleUpOpen).unwrap(), json!("star-triangle-up-open"));
        assert_eq!(to_value(MarkerSymbol::StarTriangleUpDot).unwrap(), json!("star-triangle-up-dot"));
        assert_eq!(to_value(MarkerSymbol::StarTriangleUpOpenDot).unwrap(), json!("star-triangle-up-open-dot"));
        assert_eq!(to_value(MarkerSymbol::StarTriangleDown).unwrap(), json!("star-triangle-down"));
        assert_eq!(to_value(MarkerSymbol::StarTriangleDownOpen).unwrap(), json!("star-triangle-down-open"));
        assert_eq!(to_value(MarkerSymbol::StarTriangleDownDot).unwrap(), json!("star-triangle-down-dot"));
        assert_eq!(to_value(MarkerSymbol::StarTriangleDownOpenDot).unwrap(), json!("star-triangle-down-open-dot"));
        assert_eq!(to_value(MarkerSymbol::StarSquare).unwrap(), json!("star-square"));
        assert_eq!(to_value(MarkerSymbol::StarSquareOpen).unwrap(), json!("star-square-open"));
        assert_eq!(to_value(MarkerSymbol::StarSquareDot).unwrap(), json!("star-square-dot"));
        assert_eq!(to_value(MarkerSymbol::StarSquareOpenDot).unwrap(), json!("star-square-open-dot"));
        assert_eq!(to_value(MarkerSymbol::StarDiamond).unwrap(), json!("star-diamond"));
        assert_eq!(to_value(MarkerSymbol::StarDiamondOpen).unwrap(), json!("star-diamond-open"));
        assert_eq!(to_value(MarkerSymbol::StarDiamondDot).unwrap(), json!("star-diamond-dot"));
        assert_eq!(to_value(MarkerSymbol::StarDiamondOpenDot).unwrap(), json!("star-diamond-open-dot"));
        assert_eq!(to_value(MarkerSymbol::DiamondTall).unwrap(), json!("diamond-tall"));
        assert_eq!(to_value(MarkerSymbol::DiamondTallOpen).unwrap(), json!("diamond-tall-open"));
        assert_eq!(to_value(MarkerSymbol::DiamondTallDot).unwrap(), json!("diamond-tall-dot"));
        assert_eq!(to_value(MarkerSymbol::DiamondTallOpenDot).unwrap(), json!("diamond-tall-open-dot"));
        assert_eq!(to_value(MarkerSymbol::DiamondWide).unwrap(), json!("diamond-wide"));
        assert_eq!(to_value(MarkerSymbol::DiamondWideOpen).unwrap(), json!("diamond-wide-open"));
        assert_eq!(to_value(MarkerSymbol::DiamondWideDot).unwrap(), json!("diamond-wide-dot"));
        assert_eq!(to_value(MarkerSymbol::DiamondWideOpenDot).unwrap(), json!("diamond-wide-open-dot"));
        assert_eq!(to_value(MarkerSymbol::Hourglass).unwrap(), json!("hourglass"));
        assert_eq!(to_value(MarkerSymbol::HourglassOpen).unwrap(), json!("hourglass-open"));
        assert_eq!(to_value(MarkerSymbol::BowTie).unwrap(), json!("bowtie"));
        assert_eq!(to_value(MarkerSymbol::BowTieOpen).unwrap(), json!("bowtie-open"));
        assert_eq!(to_value(MarkerSymbol::CircleCross).unwrap(), json!("circle-cross"));
        assert_eq!(to_value(MarkerSymbol::CircleCrossOpen).unwrap(), json!("circle-cross-open"));
        assert_eq!(to_value(MarkerSymbol::CircleX).unwrap(), json!("circle-x"));
        assert_eq!(to_value(MarkerSymbol::CircleXOpen).unwrap(), json!("circle-x-open"));
        assert_eq!(to_value(MarkerSymbol::SquareCross).unwrap(), json!("square-cross"));
        assert_eq!(to_value(MarkerSymbol::SquareCrossOpen).unwrap(), json!("square-cross-open"));
        assert_eq!(to_value(MarkerSymbol::SquareX).unwrap(), json!("square-x"));
        assert_eq!(to_value(MarkerSymbol::SquareXOpen).unwrap(), json!("square-x-open"));
        assert_eq!(to_value(MarkerSymbol::DiamondCross).unwrap(), json!("diamond-cross"));
        assert_eq!(to_value(MarkerSymbol::DiamondCrossOpen).unwrap(), json!("diamond-cross-open"));
        assert_eq!(to_value(MarkerSymbol::DiamondX).unwrap(), json!("diamond-x"));
        assert_eq!(to_value(MarkerSymbol::DiamondXOpen).unwrap(), json!("diamond-x-open"));
        assert_eq!(to_value(MarkerSymbol::CrossThin).unwrap(), json!("cross-thin"));
        assert_eq!(to_value(MarkerSymbol::CrossThinOpen).unwrap(), json!("cross-thin-open"));
        assert_eq!(to_value(MarkerSymbol::XThin).unwrap(), json!("x-thin"));
        assert_eq!(to_value(MarkerSymbol::XThinOpen).unwrap(), json!("x-thin-open"));
        assert_eq!(to_value(MarkerSymbol::Asterisk).unwrap(), json!("asterisk"));
        assert_eq!(to_value(MarkerSymbol::AsteriskOpen).unwrap(), json!("asterisk-open"));
        assert_eq!(to_value(MarkerSymbol::Hash).unwrap(), json!("hash"));
        assert_eq!(to_value(MarkerSymbol::HashOpen).unwrap(), json!("hash-open"));
        assert_eq!(to_value(MarkerSymbol::HashDot).unwrap(), json!("hash-dot"));
        assert_eq!(to_value(MarkerSymbol::HashOpenDot).unwrap(), json!("hash-open-dot"));
        assert_eq!(to_value(MarkerSymbol::YUp).unwrap(), json!("y-up"));
        assert_eq!(to_value(MarkerSymbol::YUpOpen).unwrap(), json!("y-up-open"));
        assert_eq!(to_value(MarkerSymbol::YDown).unwrap(), json!("y-down"));
        assert_eq!(to_value(MarkerSymbol::YDownOpen).unwrap(), json!("y-down-open"));
        assert_eq!(to_value(MarkerSymbol::YLeft).unwrap(), json!("y-left"));
        assert_eq!(to_value(MarkerSymbol::YLeftOpen).unwrap(), json!("y-left-open"));
        assert_eq!(to_value(MarkerSymbol::YRight).unwrap(), json!("y-right"));
        assert_eq!(to_value(MarkerSymbol::YRightOpen).unwrap(), json!("y-right-open"));
        assert_eq!(to_value(MarkerSymbol::LineEW).unwrap(), json!("line-ew"));
        assert_eq!(to_value(MarkerSymbol::LineEWOpen).unwrap(), json!("line-ew-open"));
        assert_eq!(to_value(MarkerSymbol::LineNS).unwrap(), json!("line-ns"));
        assert_eq!(to_value(MarkerSymbol::LineNSOpen).unwrap(), json!("line-ns-open"));
        assert_eq!(to_value(MarkerSymbol::LineNE).unwrap(), json!("line-ne"));
        assert_eq!(to_value(MarkerSymbol::LineNEOpen).unwrap(), json!("line-ne-open"));
        assert_eq!(to_value(MarkerSymbol::LineNW).unwrap(), json!("line-nw"));
        assert_eq!(to_value(MarkerSymbol::LineNWOpen).unwrap(), json!("line-nw-open"));
    }

    #[test]
    fn test_serialize_tick_mode() {
        assert_eq!(to_value(TickMode::Auto).unwrap(), json!("auto"));
        assert_eq!(to_value(TickMode::Linear).unwrap(), json!("linear"));
        assert_eq!(to_value(TickMode::Array).unwrap(), json!("array"));
    }

    #[test]
    #[rustfmt::skip]
    fn test_serialize_dash_type() {
        assert_eq!(to_value(DashType::Solid).unwrap(), json!("solid"));
        assert_eq!(to_value(DashType::Dot).unwrap(), json!("dot"));
        assert_eq!(to_value(DashType::Dash).unwrap(), json!("dash"));
        assert_eq!(to_value(DashType::LongDash).unwrap(), json!("longdash"));
        assert_eq!(to_value(DashType::DashDot).unwrap(), json!("dashdot"));
        assert_eq!(to_value(DashType::LongDashDot).unwrap(), json!("longdashdot"));
    }

    #[test]
    #[rustfmt::skip]
    fn test_serialize_color_scale_element() {
        assert_eq!(to_value(ColorScaleElement(0., "red".to_string())).unwrap(), json!([0.0, "red"]));
    }

    #[test]
    #[rustfmt::skip]
    fn test_serialize_color_scale_palette() {
        assert_eq!(to_value(ColorScalePalette::Greys).unwrap(), json!("Greys"));
        assert_eq!(to_value(ColorScalePalette::YlGnBu).unwrap(), json!("YlGnBu"));
        assert_eq!(to_value(ColorScalePalette::Greens).unwrap(), json!("Greens"));
        assert_eq!(to_value(ColorScalePalette::YlOrRd).unwrap(), json!("YlOrRd"));
        assert_eq!(to_value(ColorScalePalette::Bluered).unwrap(), json!("Bluered"));
        assert_eq!(to_value(ColorScalePalette::RdBu).unwrap(), json!("RdBu"));
        assert_eq!(to_value(ColorScalePalette::Reds).unwrap(), json!("Reds"));
        assert_eq!(to_value(ColorScalePalette::Blues).unwrap(), json!("Blues"));
        assert_eq!(to_value(ColorScalePalette::Picnic).unwrap(), json!("Picnic"));
        assert_eq!(to_value(ColorScalePalette::Rainbow).unwrap(), json!("Rainbow"));
        assert_eq!(to_value(ColorScalePalette::Portland).unwrap(), json!("Portland"));
        assert_eq!(to_value(ColorScalePalette::Jet).unwrap(), json!("Jet"));
        assert_eq!(to_value(ColorScalePalette::Hot).unwrap(), json!("Hot"));
        assert_eq!(to_value(ColorScalePalette::Blackbody).unwrap(), json!("Blackbody"));
        assert_eq!(to_value(ColorScalePalette::Earth).unwrap(), json!("Earth"));
        assert_eq!(to_value(ColorScalePalette::Electric).unwrap(), json!("Electric"));
        assert_eq!(to_value(ColorScalePalette::Viridis).unwrap(), json!("Viridis"));
        assert_eq!(to_value(ColorScalePalette::Cividis).unwrap(), json!("Cividis"));
    }

    #[test]
    fn test_serialize_color_scale() {
        assert_eq!(
            to_value(ColorScale::Palette(ColorScalePalette::Greys)).unwrap(),
            json!("Greys")
        );
        assert_eq!(
            to_value(ColorScale::Vector(vec![ColorScaleElement(
                0.0,
                "red".to_string()
            )]))
            .unwrap(),
            json!([[0.0, "red"]])
        );
    }

    #[test]
    fn test_serialize_line_shape() {
        assert_eq!(to_value(LineShape::Linear).unwrap(), json!("linear"));
        assert_eq!(to_value(LineShape::Spline).unwrap(), json!("spline"));
        assert_eq!(to_value(LineShape::Hv).unwrap(), json!("hv"));
        assert_eq!(to_value(LineShape::Vh).unwrap(), json!("vh"));
        assert_eq!(to_value(LineShape::Hvh).unwrap(), json!("hvh"));
        assert_eq!(to_value(LineShape::Vhv).unwrap(), json!("vhv"));
    }

    #[test]
    fn test_serialize_line() {
        let line = Line::new()
            .width(0.1)
            .shape(LineShape::Linear)
            .smoothing(1.0)
            .dash(DashType::Dash)
            .simplify(true)
            .color("#ffffff")
            .cauto(true)
            .cmin(0.0)
            .cmax(1.0)
            .cmid(0.5)
            .color_scale(ColorScale::Palette(ColorScalePalette::Greys))
            .auto_color_scale(true)
            .reverse_scale(true)
            .outlier_color("#111111")
            .outlier_width(1);

        let expected = json!({
            "width": 0.1,
            "shape": "linear",
            "smoothing": 1.0,
            "dash": "dash",
            "simplify": true,
            "color": "#FFFFFF",
            "cauto": true,
            "cmin": 0.0,
            "cmax": 1.0,
            "cmid": 0.5,
            "colorscale": "Greys",
            "autocolorscale": true,
            "reversescale": true,
            "outliercolor": "#111111",
            "outlierwidth": 1
        });

        assert_eq!(to_value(line).unwrap(), expected);
    }

    #[test]
    #[rustfmt::skip]
    fn test_serialize_gradient_type() {
        assert_eq!(to_value(GradientType::Radial).unwrap(), json!("radial"));
        assert_eq!(to_value(GradientType::Horizontal).unwrap(), json!("horizontal"));
        assert_eq!(to_value(GradientType::Vertical).unwrap(), json!("vertical"));
        assert_eq!(to_value(GradientType::None).unwrap(), json!("none"));
    }

    #[test]
    fn test_serialize_size_mode() {
        assert_eq!(to_value(SizeMode::Diameter).unwrap(), json!("diameter"));
        assert_eq!(to_value(SizeMode::Area).unwrap(), json!("area"));
    }

    #[test]
    #[rustfmt::skip]
    fn test_serialize_thickness_mode() {
        assert_eq!(to_value(ThicknessMode::Fraction).unwrap(), json!("fraction"));
        assert_eq!(to_value(ThicknessMode::Pixels).unwrap(), json!("pixels"));
    }

    #[test]
    fn test_serialize_anchor() {
        assert_eq!(to_value(Anchor::Auto).unwrap(), json!("auto"));
        assert_eq!(to_value(Anchor::Left).unwrap(), json!("left"));
        assert_eq!(to_value(Anchor::Center).unwrap(), json!("center"));
        assert_eq!(to_value(Anchor::Right).unwrap(), json!("right"));
        assert_eq!(to_value(Anchor::Top).unwrap(), json!("top"));
        assert_eq!(to_value(Anchor::Middle).unwrap(), json!("middle"));
        assert_eq!(to_value(Anchor::Bottom).unwrap(), json!("bottom"));
    }

    #[test]
    fn test_serialize_text_anchor() {
        assert_eq!(to_value(TextAnchor::Start).unwrap(), json!("start"));
        assert_eq!(to_value(TextAnchor::Middle).unwrap(), json!("middle"));
        assert_eq!(to_value(TextAnchor::End).unwrap(), json!("end"));
    }

    #[test]
    fn test_serialize_exponent_format() {
        assert_eq!(to_value(ExponentFormat::None).unwrap(), json!("none"));
        assert_eq!(to_value(ExponentFormat::SmallE).unwrap(), json!("e"));
        assert_eq!(to_value(ExponentFormat::CapitalE).unwrap(), json!("E"));
        assert_eq!(to_value(ExponentFormat::Power).unwrap(), json!("power"));
        assert_eq!(to_value(ExponentFormat::SI).unwrap(), json!("SI"));
        assert_eq!(to_value(ExponentFormat::B).unwrap(), json!("B"));
    }

    #[test]
    #[rustfmt::skip]
    fn test_serialize_gradient() {
        let gradient = Gradient::new(GradientType::Horizontal, Dim::Scalar("#ffffff"));
        let expected = json!({"color": "#FFFFFF", "type": "horizontal"});
        assert_eq!(to_value(gradient).unwrap(), expected);
    }

    #[test]
    fn test_serialize_tick_format_stop_default() {
        let tick_format_stop = TickFormatStop::new();
        let expected = json!({"enabled": true});
        assert_eq!(to_value(tick_format_stop).unwrap(), expected);
    }

    #[test]
    fn test_serialize_tick_format_stop() {
        let tick_format_stop = TickFormatStop::new()
            .enabled(false)
            .dtick_range(vec![0.0, 1.0])
            .value("value")
            .name("name")
            .template_item_name("template_item_name");
        let expected = json!({
            "enabled": false,
            "dtickrange": [0.0, 1.0],
            "value": "value",
            "name": "name",
            "templateitemname": "template_item_name"
        });
        assert_eq!(to_value(tick_format_stop).unwrap(), expected);
    }

    #[test]
    fn test_serialize_marker() {
        let marker = Marker::new()
            .symbol(MarkerSymbol::Circle)
            .opacity(0.1)
            .size(1)
            .max_displayed(5)
            .size_ref(5)
            .size_min(1)
            .size_mode(SizeMode::Area)
            .line(Line::new())
            .gradient(Gradient::new(GradientType::Radial, Dim::Scalar("#FFFFFF")))
            .color(NamedColor::Blue)
            .color_array(vec![NamedColor::Black, NamedColor::Blue])
            .cauto(true)
            .cmin(0.0)
            .cmax(1.0)
            .cmid(0.5)
            .color_scale(ColorScale::Palette(ColorScalePalette::Earth))
            .auto_color_scale(true)
            .reverse_scale(true)
            .show_scale(true)
            // .color_bar(ColorBar::new()) awaiting fix in other branch
            .outlier_color("#FFFFFF");

        let expected = json!({
            "symbol": "circle",
            "opacity": 0.1,
            "size": 1,
            "maxdisplayed": 5,
            "sizeref": 5,
            "sizemin": 1,
            "sizemode": "area",
            "line": {},
            "gradient": {"type": "radial", "color": "#FFFFFF"},
            "color": ["black", "blue"],
            "cauto": true,
            "cmin": 0.0,
            "cmax": 1.0,
            "cmid": 0.5,
            "colorscale": "Earth",
            "autocolorscale": true,
            "reversescale": true,
            "showscale": true,
            "outliercolor": "#FFFFFF"
        });

        assert_eq!(to_value(marker).unwrap(), expected);
    }

    #[test]
    fn test_serialize_font() {
        let font = Font::new().family("family").size(100).color("#FFFFFF");
        let expected = json!({
            "family": "family",
            "size": 100,
            "color": "#FFFFFF"
        });

        assert_eq!(to_value(font).unwrap(), expected);
    }

    #[test]
    fn test_serialize_side() {
        assert_eq!(to_value(Side::Right).unwrap(), json!("right"));
        assert_eq!(to_value(Side::Top).unwrap(), json!("top"));
        assert_eq!(to_value(Side::Bottom).unwrap(), json!("bottom"));
        assert_eq!(to_value(Side::Left).unwrap(), json!("left"));
        assert_eq!(to_value(Side::TopLeft).unwrap(), json!("top left"));
    }

    #[test]
    fn test_serialize_reference() {
        assert_eq!(to_value(Reference::Container).unwrap(), json!("container"));
        assert_eq!(to_value(Reference::Paper).unwrap(), json!("paper"));
    }

    #[test]
    fn test_serialize_pad() {
        let pad = Pad::new(1, 2, 3);
        let expected = json!({
            "t": 1,
            "b": 2,
            "l": 3
        });

        assert_eq!(to_value(pad).unwrap(), expected);
    }

    #[test]
    fn test_serialize_title() {
        let title = Title::new("title")
            .font(Font::new())
            .side(Side::Top)
            .x_ref(Reference::Paper)
            .y_ref(Reference::Paper)
            .x(0.5)
            .y(0.5)
            .x_anchor(Anchor::Auto)
            .y_anchor(Anchor::Auto)
            .pad(Pad::new(0, 0, 0));
        let expected = json!({
            "text": "title",
            "font": {},
            "side": "top",
            "xref": "paper",
            "yref": "paper",
            "x": 0.5,
            "y": 0.5,
            "xanchor": "auto",
            "yanchor": "auto",
            "pad": {"t": 0, "b": 0, "l": 0}
        });

        assert_eq!(to_value(title).unwrap(), expected);
    }

    #[test]
    fn test_serialize_title_from_str() {
        let title = Title::from("from");
        let expected = json!({"text": "from"});

        assert_eq!(to_value(title).unwrap(), expected);

        let title: Title = "into".into();
        let expected = json!({"text": "into"});

        assert_eq!(to_value(title).unwrap(), expected);
    }

    #[test]
    fn test_serialize_label() {
        let label = Label::new()
            .background_color("#FFFFFF")
            .border_color("#000000")
            .font(Font::new())
            .align("something")
            .name_length_array(vec![5, 10])
            .name_length(6);
        let expected = json!({
            "bgcolor": "#FFFFFF",
            "bordercolor": "#000000",
            "font": {},
            "align": "something",
            "namelength": 6,
        });

        assert_eq!(to_value(label).unwrap(), expected);
    }

    #[test]
    fn test_serialize_error_type() {
        assert_eq!(to_value(ErrorType::Percent).unwrap(), json!("percent"));
        assert_eq!(to_value(ErrorType::Constant).unwrap(), json!("constant"));
        assert_eq!(to_value(ErrorType::SquareRoot).unwrap(), json!("sqrt"));
        assert_eq!(to_value(ErrorType::Data).unwrap(), json!("data"));
    }

    #[test]
    fn test_serialize_error_type_default() {
        assert_eq!(to_value(ErrorType::default()).unwrap(), json!("percent"));
    }

    #[test]
    fn test_serialize_error_data() {
        let error_data = ErrorData::new(ErrorType::Constant)
            .array(vec![0.1, 0.2])
            .visible(true)
            .symmetric(false)
            .array_minus(vec![0.05, 0.1])
            .value(5.0)
            .value_minus(2.5)
            .trace_ref(1)
            .trace_ref_minus(1)
            .copy_ystyle(true)
            .color("#AAAAAA")
            .thickness(2.0)
            .width(5);
        let expected = json!({
            "type": "constant",
            "array": [0.1, 0.2],
            "visible": true,
            "symmetric": false,
            "arrayminus": [0.05, 0.1],
            "value": 5.0,
            "valueminus": 2.5,
            "traceref": 1,
            "tracerefminus": 1,
            "copy_ystyle": true,
            "color": "#AAAAAA",
            "thickness": 2.0,
            "width": 5,
        });

        assert_eq!(to_value(error_data).unwrap(), expected)
=======

    #[test]
    fn test_serialize_visible() {
        assert_eq!(to_value(Visible::True).unwrap(), json!(true));
        assert_eq!(to_value(Visible::False).unwrap(), json!(false));
        assert_eq!(
            to_value(Visible::LegendOnly).unwrap(),
            json!("legendonly")
        );
>>>>>>> bd00555f
    }
}<|MERGE_RESOLUTION|>--- conflicted
+++ resolved
@@ -649,14 +649,8 @@
         self
     }
 
-<<<<<<< HEAD
-    pub fn dtick_range<C: NumOrString>(mut self, range: Vec<C>) -> Self {
-        let wrapped = to_num_or_string_wrapper(range);
-        self.dtick_range = Some(wrapped);
-=======
-    pub fn dtick_range<V: Into<NumOrString> + Clone>(mut self, range: Vec<V>) -> TickFormatStop {
+    pub fn dtick_range<V: Into<NumOrString> + Clone>(mut self, range: Vec<V>) -> Self {
         self.dtick_range = Some(range.into());
->>>>>>> bd00555f
         self
     }
 
@@ -992,6 +986,15 @@
     }
 }
 
+#[derive(Serialize, Debug, Clone)]
+#[serde(rename_all = "lowercase")]
+pub enum AxisSide {
+    Top,
+    Bottom,
+    Left,
+    Right,
+}
+
 #[derive(Serialize, Clone, Debug, Default)]
 pub struct Marker {
     #[serde(skip_serializing_if = "Option::is_none")]
@@ -1467,7 +1470,6 @@
     use serde_json::{json, to_value};
 
     use super::*;
-<<<<<<< HEAD
     use crate::NamedColor;
 
     #[test]
@@ -1605,6 +1607,15 @@
             json!("lines+markers+text")
         );
         assert_eq!(to_value(Mode::None).unwrap(), json!("none"));
+    }
+
+    #[test]
+    #[rustfmt::skip]
+    fn test_serialize_axis_side() {
+        assert_eq!(to_value(AxisSide::Left).unwrap(), json!("left"));
+        assert_eq!(to_value(AxisSide::Top).unwrap(), json!("top"));
+        assert_eq!(to_value(AxisSide::Right).unwrap(), json!("right"));
+        assert_eq!(to_value(AxisSide::Bottom).unwrap(), json!("bottom"));
     }
 
     #[test]
@@ -2159,16 +2170,12 @@
         });
 
         assert_eq!(to_value(error_data).unwrap(), expected)
-=======
+    }
 
     #[test]
     fn test_serialize_visible() {
         assert_eq!(to_value(Visible::True).unwrap(), json!(true));
         assert_eq!(to_value(Visible::False).unwrap(), json!(false));
-        assert_eq!(
-            to_value(Visible::LegendOnly).unwrap(),
-            json!("legendonly")
-        );
->>>>>>> bd00555f
+        assert_eq!(to_value(Visible::LegendOnly).unwrap(), json!("legendonly"));
     }
 }