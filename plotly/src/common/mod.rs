--- conflicted
+++ resolved
@@ -207,12 +207,7 @@
     Histogram,
     Histogram2dContour,
     Ohlc,
-<<<<<<< HEAD
-    #[serde(rename = "sankey")]
     Sankey,
-    #[serde(rename = "surface")]
-=======
->>>>>>> 1987454d
     Surface,
 }
 
@@ -1535,7 +1530,7 @@
     use serde_json::{json, to_value};
 
     use super::*;
-<<<<<<< HEAD
+    use crate::NamedColor;
 
     #[test]
     fn test_serialize_domain() {
@@ -1544,12 +1539,11 @@
             "column": 0,
             "row": 0,
             "x": [0.0, 1.0],
-            "y": [0.0, 1.0]
+            "y": [0.0, 1.0],
         });
 
         assert_eq!(to_value(domain).unwrap(), expected);
-=======
-    use crate::NamedColor;
+    }
 
     #[test]
     fn test_serialize_direction() {
@@ -1662,6 +1656,7 @@
         assert_eq!(to_value(PlotType::Histogram).unwrap(), json!("histogram"));
         assert_eq!(to_value(PlotType::Histogram2dContour).unwrap(), json!("histogram2dcontour"));
         assert_eq!(to_value(PlotType::Ohlc).unwrap(), json!("ohlc"));
+        assert_eq!(to_value(PlotType::Sankey).unwrap(), json!("sankey"));
         assert_eq!(to_value(PlotType::Surface).unwrap(), json!("surface"));
     }
 
@@ -2256,6 +2251,5 @@
         assert_eq!(to_value(Visible::True).unwrap(), json!(true));
         assert_eq!(to_value(Visible::False).unwrap(), json!(false));
         assert_eq!(to_value(Visible::LegendOnly).unwrap(), json!("legendonly"));
->>>>>>> 1987454d
     }
 }