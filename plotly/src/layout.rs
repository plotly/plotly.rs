--- conflicted
+++ resolved
@@ -3,17 +3,13 @@
 
 use crate::common::color::{Color, ColorWrapper};
 use crate::common::{
-    Anchor, Calendar, ColorBar, ColorScale, DashType, ExponentFormat, Font, Label, Orientation,
-    TickFormatStop, TickMode, Title,
+    Anchor, AxisSide, Calendar, ColorBar, ColorScale, DashType, ExponentFormat, Font, Label,
+    Orientation, TickFormatStop, TickMode, Title,
 };
 use crate::private::{self, NumOrString, NumOrStringCollection};
 
-<<<<<<< HEAD
-#[derive(Serialize, Debug)]
+#[derive(Serialize, Debug, Clone)]
 #[serde(rename_all = "lowercase")]
-=======
-#[derive(Serialize, Debug, Clone)]
->>>>>>> bd00555f
 pub enum AxisType {
     #[serde(rename = "-")]
     Default,
@@ -24,23 +20,15 @@
     MultiCategory,
 }
 
-<<<<<<< HEAD
-#[derive(Serialize, Debug)]
+#[derive(Serialize, Debug, Clone)]
 #[serde(rename_all = "lowercase")]
-=======
-#[derive(Serialize, Debug, Clone)]
->>>>>>> bd00555f
 pub enum AxisConstrain {
     Range,
     Domain,
 }
 
-<<<<<<< HEAD
-#[derive(Serialize, Debug)]
+#[derive(Serialize, Debug, Clone)]
 #[serde(rename_all = "lowercase")]
-=======
-#[derive(Serialize, Debug, Clone)]
->>>>>>> bd00555f
 pub enum ConstrainDirection {
     Left,
     Center,
@@ -50,46 +38,30 @@
     Bottom,
 }
 
-<<<<<<< HEAD
-#[derive(Serialize, Debug)]
+#[derive(Serialize, Debug, Clone)]
 #[serde(rename_all = "lowercase")]
-=======
-#[derive(Serialize, Debug, Clone)]
->>>>>>> bd00555f
 pub enum RangeMode {
     Normal,
     ToZero,
     NonNegative,
 }
 
-<<<<<<< HEAD
-#[derive(Serialize, Debug)]
+#[derive(Serialize, Debug, Clone)]
 #[serde(rename_all = "lowercase")]
-=======
-#[derive(Serialize, Debug, Clone)]
->>>>>>> bd00555f
 pub enum TicksDirection {
     Outside,
     Inside,
 }
 
-<<<<<<< HEAD
-#[derive(Serialize, Debug)]
+#[derive(Serialize, Debug, Clone)]
 #[serde(rename_all = "lowercase")]
-=======
-#[derive(Serialize, Debug, Clone)]
->>>>>>> bd00555f
 pub enum TicksPosition {
     Labels,
     Boundaries,
 }
 
-<<<<<<< HEAD
-#[derive(Serialize, Debug)]
+#[derive(Serialize, Debug, Clone)]
 #[serde(rename_all = "lowercase")]
-=======
-#[derive(Serialize, Debug, Clone)]
->>>>>>> bd00555f
 pub enum ArrayShow {
     All,
     First,
@@ -97,12 +69,8 @@
     None,
 }
 
-<<<<<<< HEAD
-#[derive(Serialize, Debug)]
+#[derive(Serialize, Debug, Clone)]
 #[serde(rename_all = "lowercase")]
-=======
-#[derive(Serialize, Debug, Clone)]
->>>>>>> bd00555f
 pub enum BarMode {
     Stack,
     Group,
@@ -110,12 +78,8 @@
     Relative,
 }
 
-<<<<<<< HEAD
-#[derive(Serialize, Debug)]
+#[derive(Serialize, Debug, Clone)]
 #[serde(rename_all = "lowercase")]
-=======
-#[derive(Serialize, Debug, Clone)]
->>>>>>> bd00555f
 pub enum BarNorm {
     #[serde(rename = "")]
     Empty,
@@ -123,41 +87,28 @@
     Percent,
 }
 
-<<<<<<< HEAD
-#[derive(Serialize, Debug)]
+#[derive(Serialize, Debug, Clone)]
 #[serde(rename_all = "lowercase")]
-=======
-#[derive(Serialize, Debug, Clone)]
->>>>>>> bd00555f
 pub enum BoxMode {
     Group,
     Overlay,
 }
 
-<<<<<<< HEAD
-#[derive(Serialize, Debug)]
+#[derive(Serialize, Debug, Clone)]
 #[serde(rename_all = "lowercase")]
-=======
-#[derive(Serialize, Debug, Clone)]
->>>>>>> bd00555f
 pub enum ViolinMode {
     Group,
     Overlay,
 }
 
-<<<<<<< HEAD
-#[derive(Serialize, Debug)]
+#[derive(Serialize, Debug, Clone)]
 #[serde(rename_all = "lowercase")]
-=======
-#[derive(Serialize, Debug, Clone)]
->>>>>>> bd00555f
 pub enum WaterfallMode {
     Group,
     Overlay,
 }
 
-<<<<<<< HEAD
-#[derive(Serialize, Debug)]
+#[derive(Serialize, Debug, Clone)]
 #[serde(rename_all = "lowercase")]
 pub enum TraceOrder {
     Reversed,
@@ -167,14 +118,14 @@
     Normal,
 }
 
-#[derive(Serialize, Debug)]
+#[derive(Serialize, Debug, Clone)]
 #[serde(rename_all = "lowercase")]
 pub enum ItemSizing {
     Trace,
     Constant,
 }
 
-#[derive(Debug)]
+#[derive(Debug, Clone)]
 pub enum ItemClick {
     Toggle,
     ToggleOthers,
@@ -194,17 +145,14 @@
     }
 }
 
-#[derive(Serialize, Debug)]
+#[derive(Serialize, Debug, Clone)]
 #[serde(rename_all = "lowercase")]
 pub enum GroupClick {
     ToggleItem,
     ToggleGroup,
 }
 
-#[derive(Serialize, Debug, Default)]
-=======
 #[derive(Serialize, Debug, Default, Clone)]
->>>>>>> bd00555f
 pub struct Legend {
     #[serde(skip_serializing_if = "Option::is_none", rename = "bgcolor")]
     background_color: Option<ColorWrapper>,
@@ -340,24 +288,16 @@
     }
 }
 
-<<<<<<< HEAD
-#[derive(Serialize, Debug)]
+#[derive(Serialize, Debug, Clone)]
 #[serde(rename_all = "lowercase")]
-=======
-#[derive(Serialize, Debug, Clone)]
->>>>>>> bd00555f
 pub enum VAlign {
     Top,
     Middle,
     Bottom,
 }
 
-<<<<<<< HEAD
-#[derive(Serialize, Debug)]
+#[derive(Serialize, Debug, Clone)]
 #[serde(rename_all = "lowercase")]
-=======
-#[derive(Serialize, Debug, Clone)]
->>>>>>> bd00555f
 pub enum HAlign {
     Left,
     Center,
@@ -447,12 +387,8 @@
     }
 }
 
-<<<<<<< HEAD
-#[derive(Serialize, Debug)]
+#[derive(Serialize, Debug, Clone)]
 #[serde(rename_all = "lowercase")]
-=======
-#[derive(Serialize, Debug, Clone)]
->>>>>>> bd00555f
 pub enum SliderRangeMode {
     Auto,
     Fixed,
@@ -477,14 +413,8 @@
         self
     }
 
-<<<<<<< HEAD
-    pub fn range<C: NumOrString>(mut self, range: Vec<C>) -> Self {
-        let wrapped = to_num_or_string_wrapper(range);
-        self.range = Some(wrapped);
-=======
-    pub fn range<V: Into<NumOrString> + Clone>(mut self, range: Vec<V>) -> RangeSliderYAxis {
+    pub fn range<V: Into<NumOrString> + Clone>(mut self, range: Vec<V>) -> Self {
         self.range = Some(range.into());
->>>>>>> bd00555f
         self
     }
 }
@@ -534,14 +464,8 @@
         self
     }
 
-<<<<<<< HEAD
-    pub fn range<C: NumOrString>(mut self, range: Vec<C>) -> Self {
-        let wrapped = to_num_or_string_wrapper(range);
-        self.range = Some(wrapped);
-=======
-    pub fn range<V: Into<NumOrString> + Clone>(mut self, range: Vec<V>) -> RangeSlider {
+    pub fn range<V: Into<NumOrString> + Clone>(mut self, range: Vec<V>) -> Self {
         self.range = Some(range.into());
->>>>>>> bd00555f
         self
     }
 
@@ -561,12 +485,8 @@
     }
 }
 
-<<<<<<< HEAD
-#[derive(Serialize, Debug)]
+#[derive(Serialize, Debug, Clone)]
 #[serde(rename_all = "lowercase")]
-=======
-#[derive(Serialize, Debug, Clone)]
->>>>>>> bd00555f
 pub enum SelectorStep {
     Month,
     Year,
@@ -577,12 +497,8 @@
     All,
 }
 
-<<<<<<< HEAD
-#[derive(Serialize, Debug)]
+#[derive(Serialize, Debug, Clone)]
 #[serde(rename_all = "lowercase")]
-=======
-#[derive(Serialize, Debug, Clone)]
->>>>>>> bd00555f
 pub enum StepMode {
     Backward,
     ToDate,
@@ -807,8 +723,7 @@
     }
 }
 
-<<<<<<< HEAD
-#[derive(Serialize, Debug)]
+#[derive(Serialize, Debug, Clone)]
 #[serde(rename_all = "lowercase")]
 pub enum SpikeMode {
     ToAxis,
@@ -824,7 +739,7 @@
     ToaxisAcrossMarker,
 }
 
-#[derive(Serialize, Debug)]
+#[derive(Serialize, Debug, Clone)]
 #[serde(rename_all = "lowercase")]
 pub enum SpikeSnap {
     Data,
@@ -833,19 +748,7 @@
     HoveredData,
 }
 
-#[derive(Serialize, Debug)]
-#[serde(rename_all = "lowercase")]
-pub enum AxisSide {
-    Top,
-    Bottom,
-    Left,
-    Right,
-}
-
-#[derive(Serialize, Debug, Default)]
-=======
 #[derive(Serialize, Debug, Default, Clone)]
->>>>>>> bd00555f
 pub struct Axis {
     #[serde(skip_serializing_if = "Option::is_none")]
     visible: Option<bool>,
@@ -1020,14 +923,8 @@
         self
     }
 
-<<<<<<< HEAD
-    pub fn range<C: NumOrString>(mut self, range: Vec<C>) -> Self {
-        let wrapped = to_num_or_string_wrapper(range);
-        self.range = Some(wrapped);
-=======
-    pub fn range<V: Into<NumOrString> + Clone>(mut self, range: Vec<V>) -> Axis {
+    pub fn range<V: Into<NumOrString> + Clone>(mut self, range: Vec<V>) -> Self {
         self.range = Some(range.into());
->>>>>>> bd00555f
         self
     }
 
@@ -1315,23 +1212,15 @@
     BottomToTop,
 }
 
-<<<<<<< HEAD
-#[derive(Serialize, Debug)]
+#[derive(Serialize, Debug, Clone)]
 #[serde(rename_all = "lowercase")]
-=======
-#[derive(Serialize, Debug, Clone)]
->>>>>>> bd00555f
 pub enum GridPattern {
     Independent,
     Coupled,
 }
 
-<<<<<<< HEAD
-#[derive(Serialize, Debug)]
+#[derive(Serialize, Debug, Clone)]
 #[serde(rename_all = "lowercase")]
-=======
-#[derive(Serialize, Debug, Clone)]
->>>>>>> bd00555f
 pub enum GridXSide {
     Bottom,
     #[serde(rename = "bottom plot")]
@@ -1341,12 +1230,8 @@
     Top,
 }
 
-<<<<<<< HEAD
-#[derive(Serialize, Debug)]
+#[derive(Serialize, Debug, Clone)]
 #[serde(rename_all = "lowercase")]
-=======
-#[derive(Serialize, Debug, Clone)]
->>>>>>> bd00555f
 pub enum GridYSide {
     Left,
     #[serde(rename = "left plot")]
@@ -1496,13 +1381,8 @@
 #[derive(Serialize, Debug, Default, Clone)]
 pub struct UniformText {
     #[serde(skip_serializing_if = "Option::is_none")]
-<<<<<<< HEAD
-    mode: Option<TruthyEnum<UniformTextMode>>,
+    mode: Option<UniformTextMode>,
     #[serde(skip_serializing_if = "Option::is_none", rename = "minsize")]
-=======
-    mode: Option<UniformTextMode>,
-    #[serde(skip_serializing_if = "Option::is_none")]
->>>>>>> bd00555f
     min_size: Option<usize>,
 }
 
@@ -1511,13 +1391,8 @@
         Default::default()
     }
 
-<<<<<<< HEAD
     pub fn mode(mut self, mode: UniformTextMode) -> Self {
-        self.mode = Some(TruthyEnum { e: mode });
-=======
-    pub fn mode(mut self, mode: UniformTextMode) -> UniformText {
         self.mode = Some(mode);
->>>>>>> bd00555f
         self
     }
 
@@ -1591,12 +1466,8 @@
     }
 }
 
-<<<<<<< HEAD
-#[derive(Serialize, Debug)]
+#[derive(Serialize, Debug, Clone)]
 #[serde(rename_all = "lowercase")]
-=======
-#[derive(Serialize, Debug, Clone)]
->>>>>>> bd00555f
 pub enum ShapeType {
     Circle,
     Rect,
@@ -1604,34 +1475,22 @@
     Line,
 }
 
-<<<<<<< HEAD
-#[derive(Serialize, Debug)]
+#[derive(Serialize, Debug, Clone)]
 #[serde(rename_all = "lowercase")]
-=======
-#[derive(Serialize, Debug, Clone)]
->>>>>>> bd00555f
 pub enum ShapeLayer {
     Below,
     Above,
 }
 
-<<<<<<< HEAD
-#[derive(Serialize, Debug)]
+#[derive(Serialize, Debug, Clone)]
 #[serde(rename_all = "lowercase")]
-=======
-#[derive(Serialize, Debug, Clone)]
->>>>>>> bd00555f
 pub enum ShapeSizeMode {
     Scaled,
     Pixel,
 }
 
-<<<<<<< HEAD
-#[derive(Serialize, Debug)]
+#[derive(Serialize, Debug, Clone)]
 #[serde(rename_all = "lowercase")]
-=======
-#[derive(Serialize, Debug, Clone)]
->>>>>>> bd00555f
 pub enum FillRule {
     EvenOdd,
     NonZero,
@@ -1773,35 +1632,20 @@
     /// the x axis to which `x0`, `x1` and x coordinates within `path` are relative to. E.g. useful
     /// to attach a pixel sized shape to a certain data value. No effect when `xsizemode` not set
     /// to "pixel".
-<<<<<<< HEAD
-    pub fn x_anchor<C: NumOrString>(mut self, x_anchor: C) -> Self {
-        self.x_anchor = Some(x_anchor.to_num_or_string());
-=======
-    pub fn x_anchor<V: Into<NumOrString>>(mut self, x_anchor: V) -> Shape {
+    pub fn x_anchor<V: Into<NumOrString>>(mut self, x_anchor: V) -> Self {
         self.x_anchor = Some(x_anchor.into());
->>>>>>> bd00555f
         self
     }
 
     /// Sets the shape's starting x position. See `type` and `xsizemode` for more info.
-<<<<<<< HEAD
-    pub fn x0<C: NumOrString>(mut self, x0: C) -> Self {
-        self.x0 = Some(x0.to_num_or_string());
-=======
-    pub fn x0<V: Into<NumOrString>>(mut self, x0: V) -> Shape {
+    pub fn x0<V: Into<NumOrString>>(mut self, x0: V) -> Self {
         self.x0 = Some(x0.into());
->>>>>>> bd00555f
         self
     }
 
     /// Sets the shape's end x position. See `type` and `xsizemode` for more info.
-<<<<<<< HEAD
-    pub fn x1<C: NumOrString>(mut self, x1: C) -> Self {
-        self.x1 = Some(x1.to_num_or_string());
-=======
-    pub fn x1<V: Into<NumOrString>>(mut self, x1: V) -> Shape {
+    pub fn x1<V: Into<NumOrString>>(mut self, x1: V) -> Self {
         self.x1 = Some(x1.into());
->>>>>>> bd00555f
         self
     }
 
@@ -1829,35 +1673,20 @@
     /// the y axis to which `y0`, `y1` and y coordinates within `path` are relative to. E.g. useful
     /// to attach a pixel sized shape to a certain data value. No effect when `ysizemode` not set
     /// to "pixel".
-<<<<<<< HEAD
-    pub fn y_anchor<C: NumOrString>(mut self, y_anchor: C) -> Self {
-        self.y_anchor = Some(y_anchor.to_num_or_string());
-=======
-    pub fn y_anchor<V: Into<NumOrString>>(mut self, y_anchor: V) -> Shape {
+    pub fn y_anchor<V: Into<NumOrString>>(mut self, y_anchor: V) -> Self {
         self.y_anchor = Some(y_anchor.into());
->>>>>>> bd00555f
         self
     }
 
     /// Sets the shape's starting y position. See `type` and `ysizemode` for more info.
-<<<<<<< HEAD
-    pub fn y0<C: NumOrString>(mut self, y0: C) -> Self {
-        self.y0 = Some(y0.to_num_or_string());
-=======
-    pub fn y0<V: Into<NumOrString>>(mut self, y0: V) -> Shape {
+    pub fn y0<V: Into<NumOrString>>(mut self, y0: V) -> Self {
         self.y0 = Some(y0.into());
->>>>>>> bd00555f
         self
     }
 
     /// Sets the shape's end y position. See `type` and `ysizemode` for more info.
-<<<<<<< HEAD
-    pub fn y1<C: NumOrString>(mut self, y1: C) -> Self {
-        self.y1 = Some(y1.to_num_or_string());
-=======
-    pub fn y1<V: Into<NumOrString>>(mut self, y1: V) -> Shape {
+    pub fn y1<V: Into<NumOrString>>(mut self, y1: V) -> Self {
         self.y1 = Some(y1.into());
->>>>>>> bd00555f
         self
     }
 
@@ -1932,12 +1761,8 @@
     }
 }
 
-<<<<<<< HEAD
-#[derive(Serialize, Debug)]
+#[derive(Serialize, Debug, Clone)]
 #[serde(rename_all = "lowercase")]
-=======
-#[derive(Serialize, Debug, Clone)]
->>>>>>> bd00555f
 pub enum DrawDirection {
     Ortho,
     Horizontal,
@@ -2035,12 +1860,8 @@
     }
 }
 
-<<<<<<< HEAD
-#[derive(Serialize, Debug)]
+#[derive(Serialize, Debug, Clone)]
 #[serde(rename_all = "lowercase")]
-=======
-#[derive(Serialize, Debug, Clone)]
->>>>>>> bd00555f
 pub enum ArrowSide {
     End,
     Start,
@@ -2322,13 +2143,8 @@
     /// positive (negative) component corresponds to an arrow pointing from right to left (left
     /// to right). If `axref` is an axis, this is an absolute value on that axis, like `x`, NOT a
     /// relative value.
-<<<<<<< HEAD
-    pub fn ax<C: NumOrString>(mut self, ax: C) -> Self {
-        self.ax = Some(ax.to_num_or_string());
-=======
-    pub fn ax<V: Into<NumOrString>>(mut self, ax: V) -> Annotation {
+    pub fn ax<V: Into<NumOrString>>(mut self, ax: V) -> Self {
         self.ax = Some(ax.into());
->>>>>>> bd00555f
         self
     }
 
@@ -2336,13 +2152,8 @@
     /// positive (negative) component corresponds to an arrow pointing from bottom to top (top to
     /// bottom). If `ayref` is an axis, this is an absolute value on that axis, like `y`, NOT a
     /// relative value.
-<<<<<<< HEAD
-    pub fn ay<C: NumOrString>(mut self, ay: C) -> Self {
-        self.ay = Some(ay.to_num_or_string());
-=======
-    pub fn ay<V: Into<NumOrString>>(mut self, ay: V) -> Annotation {
+    pub fn ay<V: Into<NumOrString>>(mut self, ay: V) -> Self {
         self.ay = Some(ay.into());
->>>>>>> bd00555f
         self
     }
 
@@ -2378,13 +2189,8 @@
     /// data, though Date objects and unix milliseconds will be accepted and converted to strings.
     /// If the axis `type` is "category", it should be numbers, using the scale where each category
     /// is assigned a serial number from zero in the order it appears.
-<<<<<<< HEAD
-    pub fn x<C: NumOrString>(mut self, x: C) -> Self {
-        self.x = Some(x.to_num_or_string());
-=======
-    pub fn x<V: Into<NumOrString>>(mut self, x: V) -> Annotation {
+    pub fn x<V: Into<NumOrString>>(mut self, x: V) -> Self {
         self.x = Some(x.into());
->>>>>>> bd00555f
         self
     }
 
@@ -2420,13 +2226,8 @@
     /// though Date objects and unix milliseconds will be accepted and converted to strings. If the
     /// axis `type` is "category", it should be numbers, using the scale where each category is
     /// assigned a serial number from zero in the order it appears.
-<<<<<<< HEAD
-    pub fn y<C: NumOrString>(mut self, y: C) -> Self {
-        self.y = Some(y.to_num_or_string());
-=======
-    pub fn y<V: Into<NumOrString>>(mut self, y: V) -> Annotation {
+    pub fn y<V: Into<NumOrString>>(mut self, y: V) -> Self {
         self.y = Some(y.into());
->>>>>>> bd00555f
         self
     }
 
@@ -2456,37 +2257,22 @@
     /// need to show/hide this annotation in response to different `x` or `y` values, you can set
     /// `xclick` and/or `yclick`. This is useful for example to label the side of a bar. To label
     /// markers though, `standoff` is preferred over `xclick` and `yclick`.
-<<<<<<< HEAD
     pub fn click_to_show(mut self, click_to_show: ClickToShow) -> Self {
-        self.click_to_show = Some(TruthyEnum { e: click_to_show });
-=======
-    pub fn click_to_show(mut self, click_to_show: ClickToShow) -> Annotation {
         self.click_to_show = Some(click_to_show);
->>>>>>> bd00555f
         self
     }
 
     /// Toggle this annotation when clicking a data point whose `x` value is `xclick` rather than
     /// the annotation's `x` value.
-<<<<<<< HEAD
-    pub fn x_click<C: NumOrString>(mut self, x_click: C) -> Self {
-        self.x_click = Some(x_click.to_num_or_string());
-=======
-    pub fn x_click<V: Into<NumOrString>>(mut self, x_click: V) -> Annotation {
+    pub fn x_click<V: Into<NumOrString>>(mut self, x_click: V) -> Self {
         self.x_click = Some(x_click.into());
->>>>>>> bd00555f
         self
     }
 
     /// Toggle this annotation when clicking a data point whose `y` value is `yclick` rather than
     /// the annotation's `y` value.
-<<<<<<< HEAD
-    pub fn y_click<C: NumOrString>(mut self, y_click: C) -> Self {
-        self.y_click = Some(y_click.to_num_or_string());
-=======
-    pub fn y_click<V: Into<NumOrString>>(mut self, y_click: V) -> Annotation {
+    pub fn y_click<V: Into<NumOrString>>(mut self, y_click: V) -> Self {
         self.y_click = Some(y_click.into());
->>>>>>> bd00555f
         self
     }
 
@@ -3548,11 +3334,13 @@
         self
     }
 }
+
 #[cfg(test)]
 mod tests {
     use serde_json::{json, to_value};
 
     use super::*;
+    use crate::common::ColorScalePalette;
 
     #[test]
     fn test_serialize_uniform_text_mode() {
@@ -3577,24 +3365,6 @@
         assert_eq!(to_value(HoverMode::XUnified).unwrap(), json!("x unified"));
         assert_eq!(to_value(HoverMode::YUnified).unwrap(), json!("y unified"));
     }
-
-    #[test]
-    fn test_serialize_axis() {
-        let axis = Axis::new().range(vec![1.0_f32, 2.0]);
-        let expected = json!({"range": [1.0, 2.0]});
-
-        assert_eq!(to_value(axis).unwrap(), expected);
-    }
-}
-
-#[cfg(test)]
-mod tests {
-
-    use serde_json::{json, to_value};
-
-    use crate::common::ColorScalePalette;
-
-    use super::*;
 
     #[test]
     #[rustfmt::skip]
@@ -4147,15 +3917,6 @@
     }
 
     #[test]
-    #[rustfmt::skip]
-    fn test_serialize_axis_side() {
-        assert_eq!(to_value(AxisSide::Left).unwrap(), json!("left"));
-        assert_eq!(to_value(AxisSide::Top).unwrap(), json!("top"));
-        assert_eq!(to_value(AxisSide::Right).unwrap(), json!("right"));
-        assert_eq!(to_value(AxisSide::Bottom).unwrap(), json!("bottom"));
-    }
-
-    #[test]
     fn test_serialize_grid_domain() {
         let grid_domain = GridDomain::new().x(vec![0.0]).y(vec![1.0]);
         let expected = json!({
@@ -4201,15 +3962,6 @@
     }
 
     #[test]
-    #[rustfmt::skip]
-    fn test_serialize_uniform_text_mode() {
-        // TODO:: add this test back in after TruthyEnums have been fixed
-        // assert_eq!(to_value(UniformTextMode::False).unwrap(), json!(false));
-        // assert_eq!(to_value(UniformTextMode::Hide).unwrap(), json!("hide"));
-        // assert_eq!(to_value(UniformTextMode::Show).unwrap(), json!("show"));
-    }
-
-    #[test]
     fn test_serialize_uniform_text() {
         let uniform_text = UniformText::new().mode(UniformTextMode::Hide).min_size(5);
         let expected = json!({
@@ -4218,18 +3970,6 @@
         });
 
         assert_eq!(to_value(uniform_text).unwrap(), expected);
-    }
-
-    #[test]
-    #[rustfmt::skip]
-    fn test_serialize_hover_mode() {
-        // TODO:: add this test back in after TruthyEnums have been fixed
-        // assert_eq!(to_value(HoverMode::X).unwrap(), json!("x"));
-        // assert_eq!(to_value(HoverMode::Y).unwrap(), json!("y"));
-        // assert_eq!(to_value(HoverMode::Closest).unwrap(), json!("closest"));
-        // assert_eq!(to_value(HoverMode::False).unwrap(), json!(false));
-        // assert_eq!(to_value(HoverMode::XUnified).unwrap(), json!("x unified"));
-        // assert_eq!(to_value(HoverMode::YUnified).unwrap(), json!("y unified"));
     }
 
     #[test]
@@ -4391,14 +4131,6 @@
         assert_eq!(to_value(ArrowSide::Start).unwrap(), json!("start"));
         assert_eq!(to_value(ArrowSide::StartEnd).unwrap(), json!("end+start"));
         assert_eq!(to_value(ArrowSide::None).unwrap(), json!("none"));
-    }
-
-    #[test]
-    fn test_serialize_click_to_show() {
-        // TODO:: add this test back in after TruthyEnums have been fixed
-        // assert_eq!(to_value(ClickToShow::False).unwrap(), json!(false));
-        // assert_eq!(to_value(ClickToShow::OnOff).unwrap(), json!("onoff"));
-        // assert_eq!(to_value(ClickToShow::OnOut).unwrap(), json!("onout"));
     }
 
     #[test]
