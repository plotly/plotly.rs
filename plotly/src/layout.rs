use crate::common::color::{Color, ColorWrapper};
use crate::common::{
    Anchor, Calendar, ColorBar, ColorScale, DashType, Font, Label, Orientation, Side,
    TickFormatStop, TickMode, Title,
};
<<<<<<< HEAD
use crate::private;
use crate::private::{to_num_or_string_wrapper, NumOrString, NumOrStringWrapper, TruthyEnum};
use serde::Serialize;
=======
use crate::plot::Trace;
use crate::private::{self, NumOrString, NumOrStringCollection};
use serde::{Serialize, Serializer};
>>>>>>> aa1d68b7

#[derive(Serialize, Debug, Clone)]
pub enum AxisType {
    #[serde(rename = "-")]
    Default,
    #[serde(rename = "linear")]
    Linear,
    #[serde(rename = "log")]
    Log,
    #[serde(rename = "date")]
    Date,
    #[serde(rename = "category")]
    Category,
    #[serde(rename = "multicategory")]
    MultiCategory,
}

#[derive(Serialize, Debug, Clone)]
pub enum AxisConstrain {
    #[serde(rename = "range")]
    Range,
    #[serde(rename = "domain")]
    Domain,
}

#[derive(Serialize, Debug, Clone)]
pub enum ConstrainDirection {
    #[serde(rename = "left")]
    Left,
    #[serde(rename = "center")]
    Center,
    #[serde(rename = "right")]
    Right,
    #[serde(rename = "top")]
    Top,
    #[serde(rename = "middle")]
    Middle,
    #[serde(rename = "bottom")]
    Bottom,
}

#[derive(Serialize, Debug, Clone)]
pub enum RangeMode {
    #[serde(rename = "normal")]
    Normal,
    #[serde(rename = "tozero")]
    ToZero,
    #[serde(rename = "nonnegative")]
    NonNegative,
}

#[derive(Serialize, Debug, Clone)]
pub enum TicksDirection {
    #[serde(rename = "outside")]
    Outside,
    #[serde(rename = "inside")]
    Inside,
}

#[derive(Serialize, Debug, Clone)]
pub enum TicksPosition {
    #[serde(rename = "labels")]
    Labels,
    #[serde(rename = "boundaries")]
    Boundaries,
}

#[derive(Serialize, Debug, Clone)]
pub enum ArrayShow {
    #[serde(rename = "all")]
    All,
    #[serde(rename = "first")]
    First,
    #[serde(rename = "last")]
    Last,
    #[serde(rename = "none")]
    None,
}

#[derive(Serialize, Debug, Clone)]
pub enum BarMode {
    #[serde(rename = "stack")]
    Stack,
    #[serde(rename = "group")]
    Group,
    #[serde(rename = "overlay")]
    Overlay,
    #[serde(rename = "relative")]
    Relative,
}

#[derive(Serialize, Debug, Clone)]
pub enum BarNorm {
    #[serde(rename = "")]
    Empty,
    #[serde(rename = "fraction")]
    Fraction,
    #[serde(rename = "percent")]
    Percent,
}

#[derive(Serialize, Debug, Clone)]
pub enum BoxMode {
    #[serde(rename = "group")]
    Group,
    #[serde(rename = "overlay")]
    Overlay,
}

#[derive(Serialize, Debug, Clone)]
pub enum ViolinMode {
    #[serde(rename = "group")]
    Group,
    #[serde(rename = "overlay")]
    Overlay,
}

#[derive(Serialize, Debug, Clone)]
pub enum WaterfallMode {
    #[serde(rename = "group")]
    Group,
    #[serde(rename = "overlay")]
    Overlay,
}

#[derive(Serialize, Debug, Default, Clone)]
pub struct Legend {
    #[serde(skip_serializing_if = "Option::is_none", rename = "bgcolor")]
    background_color: Option<ColorWrapper>,
    #[serde(skip_serializing_if = "Option::is_none", rename = "bordercolor")]
    border_color: Option<ColorWrapper>,
    #[serde(skip_serializing_if = "Option::is_none", rename = "borderwidth")]
    border_width: Option<usize>,
    #[serde(skip_serializing_if = "Option::is_none")]
    font: Option<Font>,
    #[serde(skip_serializing_if = "Option::is_none")]
    orientation: Option<Orientation>,
    #[serde(skip_serializing_if = "Option::is_none", rename = "traceorder")]
    trace_order: Option<String>,
    #[serde(skip_serializing_if = "Option::is_none", rename = "tracegroupgap")]
    trace_group_gap: Option<usize>,
    #[serde(skip_serializing_if = "Option::is_none", rename = "itemsizing")]
    item_sizing: Option<String>,
    #[serde(skip_serializing_if = "Option::is_none", rename = "itemclick")]
    item_click: Option<String>,
    #[serde(skip_serializing_if = "Option::is_none", rename = "itemdoubleclick")]
    item_double_click: Option<String>,
    #[serde(skip_serializing_if = "Option::is_none")]
    x: Option<f64>,
    #[serde(skip_serializing_if = "Option::is_none", rename = "xanchor")]
    x_anchor: Option<Anchor>,
    #[serde(skip_serializing_if = "Option::is_none")]
    y: Option<f64>,
    #[serde(skip_serializing_if = "Option::is_none", rename = "yanchor")]
    y_anchor: Option<Anchor>,
    #[serde(skip_serializing_if = "Option::is_none")]
    valign: Option<VAlign>,
    #[serde(skip_serializing_if = "Option::is_none")]
    title: Option<Title>,
}

impl Legend {
    pub fn new() -> Legend {
        Default::default()
    }

    pub fn background_color<C: Color>(mut self, background_color: C) -> Legend {
        self.background_color = Some(background_color.to_color());
        self
    }

    pub fn border_color<C: Color>(mut self, border_color: C) -> Legend {
        self.border_color = Some(border_color.to_color());
        self
    }

    pub fn border_width(mut self, border_width: usize) -> Legend {
        self.border_width = Some(border_width);
        self
    }

    pub fn font(mut self, font: Font) -> Legend {
        self.font = Some(font);
        self
    }

    pub fn orientation(mut self, orientation: Orientation) -> Legend {
        self.orientation = Some(orientation);
        self
    }

    pub fn trace_order(mut self, trace_order: &str) -> Legend {
        self.trace_order = Some(trace_order.to_owned());
        self
    }

    pub fn trace_group_gap(mut self, trace_group_gap: usize) -> Legend {
        self.trace_group_gap = Some(trace_group_gap);
        self
    }

    pub fn item_sizing(mut self, item_sizing: &str) -> Legend {
        self.item_sizing = Some(item_sizing.to_owned());
        self
    }

    pub fn item_click(mut self, item_click: &str) -> Legend {
        self.item_click = Some(item_click.to_owned());
        self
    }

    pub fn item_double_click(mut self, item_double_click: &str) -> Legend {
        self.item_double_click = Some(item_double_click.to_owned());
        self
    }

    pub fn x(mut self, x: f64) -> Legend {
        self.x = Some(x);
        self
    }

    pub fn x_anchor(mut self, x_anchor: Anchor) -> Legend {
        self.x_anchor = Some(x_anchor);
        self
    }

    pub fn y(mut self, y: f64) -> Legend {
        self.y = Some(y);
        self
    }

    pub fn y_anchor(mut self, y_anchor: Anchor) -> Legend {
        self.y_anchor = Some(y_anchor);
        self
    }

    pub fn valign(mut self, valign: VAlign) -> Legend {
        self.valign = Some(valign);
        self
    }

    pub fn title(mut self, title: Title) -> Legend {
        self.title = Some(title);
        self
    }
}

#[derive(Serialize, Debug, Clone)]
pub enum VAlign {
    #[serde(rename = "top")]
    Top,
    #[serde(rename = "middle")]
    Middle,
    #[serde(rename = "bottom")]
    Bottom,
}

#[derive(Serialize, Debug, Clone)]
pub enum HAlign {
    #[serde(rename = "left")]
    Left,
    #[serde(rename = "center")]
    Center,
    #[serde(rename = "right")]
    Right,
}

#[derive(Serialize, Debug, Default, Clone)]
pub struct Margin {
    #[serde(skip_serializing_if = "Option::is_none")]
    l: Option<usize>,
    #[serde(skip_serializing_if = "Option::is_none")]
    r: Option<usize>,
    #[serde(skip_serializing_if = "Option::is_none")]
    t: Option<usize>,
    #[serde(skip_serializing_if = "Option::is_none")]
    b: Option<usize>,
    #[serde(skip_serializing_if = "Option::is_none")]
    pad: Option<usize>,
    #[serde(skip_serializing_if = "Option::is_none", rename = "autoexpand")]
    auto_expand: Option<bool>,
}

impl Margin {
    pub fn new() -> Margin {
        Default::default()
    }

    pub fn left(mut self, left: usize) -> Margin {
        self.l = Some(left);
        self
    }

    pub fn right(mut self, right: usize) -> Margin {
        self.r = Some(right);
        self
    }

    pub fn top(mut self, top: usize) -> Margin {
        self.t = Some(top);
        self
    }

    pub fn bottom(mut self, bottom: usize) -> Margin {
        self.b = Some(bottom);
        self
    }

    pub fn pad(mut self, pad: usize) -> Margin {
        self.pad = Some(pad);
        self
    }

    pub fn auto_expand(mut self, auto_expand: bool) -> Margin {
        self.auto_expand = Some(auto_expand);
        self
    }
}

#[derive(Serialize, Debug, Default, Clone)]
pub struct LayoutColorScale {
    #[serde(skip_serializing_if = "Option::is_none")]
    sequential: Option<ColorScale>,
    #[serde(skip_serializing_if = "Option::is_none", rename = "sequentialminus")]
    sequential_minus: Option<ColorScale>,
    #[serde(skip_serializing_if = "Option::is_none")]
    diverging: Option<ColorScale>,
}

impl LayoutColorScale {
    pub fn new() -> LayoutColorScale {
        Default::default()
    }

    pub fn sequential(mut self, sequential: ColorScale) -> LayoutColorScale {
        self.sequential = Some(sequential);
        self
    }

    pub fn sequential_minus(mut self, sequential_minus: ColorScale) -> LayoutColorScale {
        self.sequential_minus = Some(sequential_minus);
        self
    }

    pub fn diverging(mut self, diverging: ColorScale) -> LayoutColorScale {
        self.diverging = Some(diverging);
        self
    }
}

#[derive(Serialize, Debug, Clone)]
pub enum SliderRangeMode {
    #[serde(rename = "auto")]
    Auto,
    #[serde(rename = "fixed")]
    Fixed,
    #[serde(rename = "match")]
    Match,
}

#[derive(Serialize, Debug, Default, Clone)]
pub struct RangeSliderYAxis {
    #[serde(skip_serializing_if = "Option::is_none", rename = "rangemode")]
    range_mode: Option<SliderRangeMode>,
    #[serde(skip_serializing_if = "Option::is_none")]
    range: Option<NumOrStringCollection>,
}

impl RangeSliderYAxis {
    pub fn new() -> RangeSliderYAxis {
        Default::default()
    }

    pub fn range_mode(mut self, range_mode: SliderRangeMode) -> RangeSliderYAxis {
        self.range_mode = Some(range_mode);
        self
    }

    pub fn range<V: Into<NumOrString> + Clone>(mut self, range: Vec<V>) -> RangeSliderYAxis {
        self.range = Some(range.into());
        self
    }
}

#[derive(Serialize, Debug, Default, Clone)]
pub struct RangeSlider {
    #[serde(skip_serializing_if = "Option::is_none", rename = "bgcolor")]
    background_color: Option<ColorWrapper>,
    #[serde(skip_serializing_if = "Option::is_none", rename = "bordercolor")]
    border_color: Option<ColorWrapper>,
    #[serde(skip_serializing_if = "Option::is_none", rename = "borderwidth")]
    border_width: Option<u64>,
    #[serde(skip_serializing_if = "Option::is_none", rename = "autorange")]
    auto_range: Option<bool>,
    #[serde(skip_serializing_if = "Option::is_none")]
    range: Option<NumOrStringCollection>,
    #[serde(skip_serializing_if = "Option::is_none")]
    thickness: Option<f64>,
    #[serde(skip_serializing_if = "Option::is_none")]
    visible: Option<bool>,
    #[serde(skip_serializing_if = "Option::is_none", rename = "yaxis")]
    y_axis: Option<RangeSliderYAxis>,
}

impl RangeSlider {
    pub fn new() -> RangeSlider {
        Default::default()
    }

    pub fn background_color<C: Color>(mut self, background_color: C) -> RangeSlider {
        self.background_color = Some(background_color.to_color());
        self
    }

    pub fn border_color<C: Color>(mut self, border_color: C) -> RangeSlider {
        self.border_color = Some(border_color.to_color());
        self
    }

    pub fn border_width(mut self, border_width: u64) -> RangeSlider {
        self.border_width = Some(border_width);
        self
    }

    pub fn auto_range(mut self, auto_range: bool) -> RangeSlider {
        self.auto_range = Some(auto_range);
        self
    }

    pub fn range<V: Into<NumOrString> + Clone>(mut self, range: Vec<V>) -> RangeSlider {
        self.range = Some(range.into());
        self
    }

    pub fn thickness(mut self, thickness: f64) -> RangeSlider {
        self.thickness = Some(thickness);
        self
    }

    pub fn visible(mut self, visible: bool) -> RangeSlider {
        self.visible = Some(visible);
        self
    }

    pub fn y_axis(mut self, axis: RangeSliderYAxis) -> RangeSlider {
        self.y_axis = Some(axis);
        self
    }
}

#[derive(Serialize, Debug, Clone)]
pub enum SelectorStep {
    #[serde(rename = "month")]
    Month,
    #[serde(rename = "year")]
    Year,
    #[serde(rename = "day")]
    Day,
    #[serde(rename = "hour")]
    Hour,
    #[serde(rename = "minute")]
    Minute,
    #[serde(rename = "second")]
    Second,
    #[serde(rename = "all")]
    All,
}

#[derive(Serialize, Debug, Clone)]
pub enum StepMode {
    #[serde(rename = "backward")]
    Backward,
    #[serde(rename = "todate")]
    ToDate,
}

#[derive(Serialize, Debug, Default, Clone)]
pub struct SelectorButton {
    #[serde(skip_serializing_if = "Option::is_none")]
    visible: Option<bool>,
    #[serde(skip_serializing_if = "Option::is_none")]
    step: Option<SelectorStep>,
    #[serde(skip_serializing_if = "Option::is_none", rename = "stepmode")]
    step_mode: Option<StepMode>,
    #[serde(skip_serializing_if = "Option::is_none")]
    count: Option<usize>,
    #[serde(skip_serializing_if = "Option::is_none")]
    label: Option<String>,
    #[serde(skip_serializing_if = "Option::is_none")]
    name: Option<String>,
    #[serde(skip_serializing_if = "Option::is_none", rename = "templateitemname")]
    template_item_name: Option<String>,
}

impl SelectorButton {
    pub fn new() -> SelectorButton {
        Default::default()
    }

    pub fn visible(mut self, visible: bool) -> SelectorButton {
        self.visible = Some(visible);
        self
    }

    pub fn step(mut self, step: SelectorStep) -> SelectorButton {
        self.step = Some(step);
        self
    }

    pub fn step_mode(mut self, step_mode: StepMode) -> SelectorButton {
        self.step_mode = Some(step_mode);
        self
    }

    pub fn count(mut self, count: usize) -> SelectorButton {
        self.count = Some(count);
        self
    }

    pub fn label(mut self, label: &str) -> SelectorButton {
        self.label = Some(label.to_owned());
        self
    }

    pub fn name(mut self, name: &str) -> SelectorButton {
        self.name = Some(name.to_owned());
        self
    }

    pub fn template_item_name(mut self, template_item_name: &str) -> SelectorButton {
        self.template_item_name = Some(template_item_name.to_owned());
        self
    }
}

#[derive(Serialize, Debug, Default, Clone)]
pub struct RangeSelector {
    #[serde(skip_serializing_if = "Option::is_none")]
    visible: Option<bool>,
    #[serde(skip_serializing_if = "Option::is_none")]
    buttons: Option<Vec<SelectorButton>>,
    #[serde(skip_serializing_if = "Option::is_none")]
    x: Option<f64>,
    #[serde(skip_serializing_if = "Option::is_none", rename = "xanchor")]
    x_anchor: Option<Anchor>,
    #[serde(skip_serializing_if = "Option::is_none")]
    y: Option<f64>,
    #[serde(skip_serializing_if = "Option::is_none", rename = "yanchor")]
    y_anchor: Option<Anchor>,
    #[serde(skip_serializing_if = "Option::is_none")]
    font: Option<Font>,
    #[serde(skip_serializing_if = "Option::is_none", rename = "bgcolor")]
    background_color: Option<ColorWrapper>,
    #[serde(skip_serializing_if = "Option::is_none", rename = "activecolor")]
    active_color: Option<ColorWrapper>,
    #[serde(skip_serializing_if = "Option::is_none", rename = "bordercolor")]
    border_color: Option<ColorWrapper>,
    #[serde(skip_serializing_if = "Option::is_none", rename = "borderwidth")]
    border_width: Option<usize>,
}

impl RangeSelector {
    pub fn new() -> RangeSelector {
        Default::default()
    }

    pub fn visible(mut self, visible: bool) -> RangeSelector {
        self.visible = Some(visible);
        self
    }

    pub fn buttons(mut self, buttons: Vec<SelectorButton>) -> RangeSelector {
        self.buttons = Some(buttons);
        self
    }

    pub fn x(mut self, x: f64) -> RangeSelector {
        self.x = Some(x);
        self
    }

    pub fn x_anchor(mut self, x_anchor: Anchor) -> RangeSelector {
        self.x_anchor = Some(x_anchor);
        self
    }

    pub fn y(mut self, y: f64) -> RangeSelector {
        self.y = Some(y);
        self
    }

    pub fn y_anchor(mut self, y_anchor: Anchor) -> RangeSelector {
        self.y_anchor = Some(y_anchor);
        self
    }

    pub fn font(mut self, font: Font) -> RangeSelector {
        self.font = Some(font);
        self
    }

    pub fn background_color<C: Color>(mut self, background_color: C) -> RangeSelector {
        self.background_color = Some(background_color.to_color());
        self
    }

    pub fn active_color<C: Color>(mut self, active_color: C) -> RangeSelector {
        self.background_color = Some(active_color.to_color());
        self
    }

    pub fn border_color<C: Color>(mut self, border_color: C) -> RangeSelector {
        self.border_color = Some(border_color.to_color());
        self
    }

    pub fn border_width(mut self, border_width: usize) -> RangeSelector {
        self.border_width = Some(border_width);
        self
    }
}

#[derive(Serialize, Debug, Default, Clone)]
pub struct ColorAxis {
    #[serde(skip_serializing_if = "Option::is_none")]
    cauto: Option<bool>,
    #[serde(skip_serializing_if = "Option::is_none")]
    cmin: Option<f64>,
    #[serde(skip_serializing_if = "Option::is_none")]
    cmax: Option<f64>,
    #[serde(skip_serializing_if = "Option::is_none")]
    cmid: Option<f64>,
    #[serde(skip_serializing_if = "Option::is_none", rename = "colorscale")]
    color_scale: Option<ColorScale>,
    #[serde(skip_serializing_if = "Option::is_none", rename = "autocolorscale")]
    auto_color_scale: Option<bool>,
    #[serde(skip_serializing_if = "Option::is_none", rename = "reversescale")]
    reverse_scale: Option<bool>,
    #[serde(skip_serializing_if = "Option::is_none", rename = "showscale")]
    show_scale: Option<bool>,
    #[serde(skip_serializing_if = "Option::is_none", rename = "colorbar")]
    color_bar: Option<ColorBar>,
}

impl ColorAxis {
    pub fn new() -> ColorAxis {
        Default::default()
    }

    pub fn cauto(mut self, cauto: bool) -> ColorAxis {
        self.cauto = Some(cauto);
        self
    }

    pub fn cmin(mut self, cmin: f64) -> ColorAxis {
        self.cmin = Some(cmin);
        self
    }

    pub fn cmax(mut self, cmax: f64) -> ColorAxis {
        self.cmax = Some(cmax);
        self
    }

    pub fn cmid(mut self, cmid: f64) -> ColorAxis {
        self.cmid = Some(cmid);
        self
    }

    pub fn color_scale(mut self, color_scale: ColorScale) -> ColorAxis {
        self.color_scale = Some(color_scale);
        self
    }

    pub fn auto_color_scale(mut self, auto_color_scale: bool) -> ColorAxis {
        self.auto_color_scale = Some(auto_color_scale);
        self
    }

    pub fn reverse_scale(mut self, reverse_scale: bool) -> ColorAxis {
        self.reverse_scale = Some(reverse_scale);
        self
    }

    pub fn show_scale(mut self, show_scale: bool) -> ColorAxis {
        self.show_scale = Some(show_scale);
        self
    }

    pub fn color_bar(mut self, color_bar: ColorBar) -> ColorAxis {
        self.color_bar = Some(color_bar);
        self
    }
}

#[derive(Serialize, Debug, Default, Clone)]
pub struct Axis {
    #[serde(skip_serializing_if = "Option::is_none")]
    visible: Option<bool>,
    #[serde(skip_serializing_if = "Option::is_none")]
    color: Option<ColorWrapper>,
    #[serde(skip_serializing_if = "Option::is_none")]
    title: Option<Title>,
    #[serde(skip_serializing_if = "Option::is_none")]
    r#type: Option<AxisType>,
    #[serde(skip_serializing_if = "Option::is_none", rename = "auto_range")]
    auto_range: Option<bool>,
    #[serde(skip_serializing_if = "Option::is_none", rename = "rangemode")]
    range_mode: Option<RangeMode>,
    #[serde(skip_serializing_if = "Option::is_none")]
    range: Option<NumOrStringCollection>,
    #[serde(skip_serializing_if = "Option::is_none", rename = "fixedrange")]
    fixed_range: Option<bool>,
    #[serde(skip_serializing_if = "Option::is_none")]
    constrain: Option<AxisConstrain>,
    #[serde(skip_serializing_if = "Option::is_none", rename = "constraintoward")]
    constrain_toward: Option<ConstrainDirection>,
    #[serde(skip_serializing_if = "Option::is_none", rename = "tickmode")]
    tick_mode: Option<TickMode>,
    #[serde(skip_serializing_if = "Option::is_none", rename = "nticks")]
    n_ticks: Option<usize>,

    #[serde(skip_serializing_if = "Option::is_none")]
    tick0: Option<f64>,
    #[serde(skip_serializing_if = "Option::is_none")]
    dtick: Option<f64>,

    #[serde(skip_serializing_if = "Option::is_none")]
    matches: Option<String>,

    #[serde(skip_serializing_if = "Option::is_none", rename = "tickvals")]
    tick_values: Option<Vec<f64>>,
    #[serde(skip_serializing_if = "Option::is_none", rename = "ticktext")]
    tick_text: Option<Vec<String>>,
    #[serde(skip_serializing_if = "Option::is_none")]
    ticks: Option<TicksDirection>,
    #[serde(skip_serializing_if = "Option::is_none", rename = "tickson")]
    ticks_on: Option<TicksPosition>,
    #[serde(skip_serializing_if = "Option::is_none")]
    mirror: Option<bool>,
    #[serde(skip_serializing_if = "Option::is_none", rename = "ticklen")]
    tick_length: Option<usize>,
    #[serde(skip_serializing_if = "Option::is_none", rename = "tickwidth")]
    tick_width: Option<usize>,
    #[serde(skip_serializing_if = "Option::is_none", rename = "tickcolor")]
    tick_color: Option<ColorWrapper>,
    #[serde(skip_serializing_if = "Option::is_none", rename = "showticklabels")]
    show_tick_labels: Option<bool>,
    #[serde(skip_serializing_if = "Option::is_none", rename = "automargin")]
    auto_margin: Option<bool>,
    #[serde(skip_serializing_if = "Option::is_none", rename = "showspikes")]
    show_spikes: Option<bool>,
    #[serde(skip_serializing_if = "Option::is_none", rename = "spikecolor")]
    spike_color: Option<ColorWrapper>,
    #[serde(skip_serializing_if = "Option::is_none", rename = "spikethickness")]
    spike_thickness: Option<usize>,
    #[serde(skip_serializing_if = "Option::is_none", rename = "spikedash")]
    spike_dash: Option<DashType>,
    #[serde(skip_serializing_if = "Option::is_none", rename = "spikemode")]
    spike_mode: Option<String>,
    #[serde(skip_serializing_if = "Option::is_none", rename = "spikesnap")]
    spike_snap: Option<String>,
    #[serde(skip_serializing_if = "Option::is_none", rename = "tickfont")]
    tick_font: Option<Font>,
    #[serde(skip_serializing_if = "Option::is_none", rename = "tickangle")]
    tick_angle: Option<f64>,
    #[serde(skip_serializing_if = "Option::is_none", rename = "tickprefix")]
    tick_prefix: Option<String>,
    #[serde(skip_serializing_if = "Option::is_none", rename = "showtickprefix")]
    show_tick_prefix: Option<ArrayShow>,
    #[serde(skip_serializing_if = "Option::is_none", rename = "ticksuffix")]
    tick_suffix: Option<String>,
    #[serde(skip_serializing_if = "Option::is_none", rename = "showticksuffix")]
    show_tick_suffix: Option<ArrayShow>,
    #[serde(skip_serializing_if = "Option::is_none", rename = "showexponent")]
    show_exponent: Option<ArrayShow>,
    #[serde(skip_serializing_if = "Option::is_none", rename = "exponentformat")]
    exponent_format: Option<String>,
    #[serde(skip_serializing_if = "Option::is_none", rename = "separatethousands")]
    separate_thousands: Option<bool>,
    #[serde(skip_serializing_if = "Option::is_none", rename = "tickformat")]
    tick_format: Option<String>,
    #[serde(skip_serializing_if = "Option::is_none", rename = "tickformatstops")]
    tick_format_stops: Option<Vec<TickFormatStop>>,
    #[serde(skip_serializing_if = "Option::is_none", rename = "hoverformat")]
    hover_format: Option<String>,
    #[serde(skip_serializing_if = "Option::is_none", rename = "showline")]
    show_line: Option<bool>,
    #[serde(skip_serializing_if = "Option::is_none", rename = "linecolor")]
    line_color: Option<ColorWrapper>,
    #[serde(skip_serializing_if = "Option::is_none", rename = "linewidth")]
    line_width: Option<usize>,
    #[serde(skip_serializing_if = "Option::is_none", rename = "showgrid")]
    show_grid: Option<bool>,
    #[serde(skip_serializing_if = "Option::is_none", rename = "gridcolor")]
    grid_color: Option<ColorWrapper>,
    #[serde(skip_serializing_if = "Option::is_none", rename = "gridwidth")]
    grid_width: Option<usize>,
    #[serde(skip_serializing_if = "Option::is_none", rename = "zeroline")]
    zero_line: Option<bool>,
    #[serde(skip_serializing_if = "Option::is_none", rename = "zerolinecolor")]
    zero_line_color: Option<ColorWrapper>,
    #[serde(skip_serializing_if = "Option::is_none", rename = "zerolinewidth")]
    zero_line_width: Option<usize>,
    #[serde(skip_serializing_if = "Option::is_none", rename = "showdividers")]
    show_dividers: Option<bool>,
    #[serde(skip_serializing_if = "Option::is_none", rename = "dividercolor")]
    divider_color: Option<ColorWrapper>,
    #[serde(skip_serializing_if = "Option::is_none", rename = "dividerwidth")]
    divider_width: Option<usize>,
    #[serde(skip_serializing_if = "Option::is_none")]
    anchor: Option<String>,
    #[serde(skip_serializing_if = "Option::is_none")]
    side: Option<Side>,
    #[serde(skip_serializing_if = "Option::is_none")]
    overlaying: Option<String>,
    #[serde(skip_serializing_if = "Option::is_none")]
    domain: Option<Vec<f64>>,
    #[serde(skip_serializing_if = "Option::is_none")]
    position: Option<f64>,
    #[serde(skip_serializing_if = "Option::is_none", rename = "rangeslider")]
    range_slider: Option<RangeSlider>,
    #[serde(skip_serializing_if = "Option::is_none", rename = "rangeselector")]
    range_selector: Option<RangeSelector>,
    #[serde(skip_serializing_if = "Option::is_none")]
    calendar: Option<Calendar>,
}

impl Axis {
    pub fn new() -> Axis {
        Default::default()
    }

    pub fn matches(mut self, matches: bool) -> Axis {
        if matches {
            self.matches = Some(String::from("x"));
        }
        self
    }

    pub fn visible(mut self, visible: bool) -> Axis {
        self.visible = Some(visible);
        self
    }

    pub fn color<C: Color>(mut self, color: C) -> Axis {
        self.color = Some(color.to_color());
        self
    }

    pub fn title(mut self, title: Title) -> Axis {
        self.title = Some(title);
        self
    }

    pub fn type_(mut self, t: AxisType) -> Axis {
        self.r#type = Some(t);
        self
    }

    pub fn auto_range(mut self, auto_range: bool) -> Axis {
        self.auto_range = Some(auto_range);
        self
    }

    pub fn range_mode(mut self, range_mode: RangeMode) -> Axis {
        self.range_mode = Some(range_mode);
        self
    }

    pub fn range<V: Into<NumOrString> + Clone>(mut self, range: Vec<V>) -> Axis {
        self.range = Some(range.into());
        self
    }

    pub fn fixed_range(mut self, fixed_range: bool) -> Axis {
        self.fixed_range = Some(fixed_range);
        self
    }

    pub fn constrain(mut self, constrain: AxisConstrain) -> Axis {
        self.constrain = Some(constrain);
        self
    }

    pub fn constrain_toward(mut self, constrain_toward: ConstrainDirection) -> Axis {
        self.constrain_toward = Some(constrain_toward);
        self
    }

    pub fn tick_mode(mut self, tick_mode: TickMode) -> Axis {
        self.tick_mode = Some(tick_mode);
        self
    }

    pub fn n_ticks(mut self, n_ticks: usize) -> Axis {
        self.n_ticks = Some(n_ticks);
        self
    }

    pub fn tick0(mut self, tick0: f64) -> Axis {
        self.tick0 = Some(tick0);
        self
    }

    pub fn dtick(mut self, dtick: f64) -> Axis {
        self.dtick = Some(dtick);
        self
    }

    pub fn tick_values(mut self, tick_values: Vec<f64>) -> Axis {
        self.tick_values = Some(tick_values);
        self
    }

    pub fn tick_text(mut self, tick_text: Vec<String>) -> Axis {
        self.tick_text = Some(tick_text);
        self
    }

    pub fn ticks(mut self, ticks: TicksDirection) -> Axis {
        self.ticks = Some(ticks);
        self
    }

    pub fn ticks_on(mut self, ticks_on: TicksPosition) -> Axis {
        self.ticks_on = Some(ticks_on);
        self
    }

    pub fn mirror(mut self, mirror: bool) -> Axis {
        self.mirror = Some(mirror);
        self
    }

    pub fn tick_length(mut self, tick_length: usize) -> Axis {
        self.tick_length = Some(tick_length);
        self
    }

    pub fn tick_width(mut self, tick_width: usize) -> Axis {
        self.tick_width = Some(tick_width);
        self
    }

    pub fn tick_color<C: Color>(mut self, tick_color: C) -> Axis {
        self.tick_color = Some(tick_color.to_color());
        self
    }

    pub fn show_tick_labels(mut self, show_tick_labels: bool) -> Axis {
        self.show_tick_labels = Some(show_tick_labels);
        self
    }

    pub fn auto_margin(mut self, auto_margin: bool) -> Axis {
        self.auto_margin = Some(auto_margin);
        self
    }

    pub fn show_spikes(mut self, show_spikes: bool) -> Axis {
        self.show_spikes = Some(show_spikes);
        self
    }

    pub fn spike_color<C: Color>(mut self, spike_color: C) -> Axis {
        self.spike_color = Some(spike_color.to_color());
        self
    }

    pub fn spike_thickness(mut self, spike_thickness: usize) -> Axis {
        self.spike_thickness = Some(spike_thickness);
        self
    }

    pub fn spike_dash(mut self, spike_dash: DashType) -> Axis {
        self.spike_dash = Some(spike_dash);
        self
    }

    pub fn spike_mode(mut self, spike_mode: &str) -> Axis {
        self.spike_mode = Some(spike_mode.to_owned());
        self
    }

    pub fn spike_snap(mut self, spike_snap: &str) -> Axis {
        self.spike_snap = Some(spike_snap.to_owned());
        self
    }

    pub fn tick_font(mut self, tick_font: Font) -> Axis {
        self.tick_font = Some(tick_font);
        self
    }

    pub fn tick_angle(mut self, tick_angle: f64) -> Axis {
        self.tick_angle = Some(tick_angle);
        self
    }

    pub fn tick_prefix(mut self, tick_prefix: &str) -> Axis {
        self.tick_prefix = Some(tick_prefix.to_owned());
        self
    }

    pub fn show_tick_prefix(mut self, show_tick_prefix: ArrayShow) -> Axis {
        self.show_tick_prefix = Some(show_tick_prefix);
        self
    }

    pub fn tick_suffix(mut self, tick_suffix: &str) -> Axis {
        self.tick_suffix = Some(tick_suffix.to_owned());
        self
    }

    pub fn show_tick_suffix(mut self, show_tick_suffix: ArrayShow) -> Axis {
        self.show_tick_suffix = Some(show_tick_suffix);
        self
    }

    pub fn show_exponent(mut self, show_exponent: ArrayShow) -> Axis {
        self.show_exponent = Some(show_exponent);
        self
    }

    pub fn exponent_format(mut self, exponent_format: &str) -> Axis {
        self.exponent_format = Some(exponent_format.to_owned());
        self
    }

    pub fn separate_thousands(mut self, separate_thousands: bool) -> Axis {
        self.separate_thousands = Some(separate_thousands);
        self
    }

    pub fn tick_format(mut self, tick_format: &str) -> Axis {
        self.tick_format = Some(tick_format.to_owned());
        self
    }

    pub fn tick_format_stops(mut self, tick_format_stops: Vec<TickFormatStop>) -> Axis {
        self.tick_format_stops = Some(tick_format_stops);
        self
    }

    pub fn hover_format(mut self, hover_format: &str) -> Axis {
        self.hover_format = Some(hover_format.to_owned());
        self
    }

    pub fn show_line(mut self, show_line: bool) -> Axis {
        self.show_line = Some(show_line);
        self
    }

    pub fn line_color<C: Color>(mut self, line_color: C) -> Axis {
        self.line_color = Some(line_color.to_color());
        self
    }

    pub fn line_width(mut self, line_width: usize) -> Axis {
        self.line_width = Some(line_width);
        self
    }

    pub fn show_grid(mut self, show_grid: bool) -> Axis {
        self.show_grid = Some(show_grid);
        self
    }

    pub fn grid_color<C: Color>(mut self, grid_color: C) -> Axis {
        self.grid_color = Some(grid_color.to_color());
        self
    }

    pub fn grid_width(mut self, grid_width: usize) -> Axis {
        self.grid_width = Some(grid_width);
        self
    }

    pub fn zero_line(mut self, zero_line: bool) -> Axis {
        self.zero_line = Some(zero_line);
        self
    }

    pub fn zero_line_color<C: Color>(mut self, zero_line_color: C) -> Axis {
        self.zero_line_color = Some(zero_line_color.to_color());
        self
    }

    pub fn zero_line_width(mut self, zero_line_width: usize) -> Axis {
        self.zero_line_width = Some(zero_line_width);
        self
    }

    pub fn show_dividers(mut self, show_dividers: bool) -> Axis {
        self.show_dividers = Some(show_dividers);
        self
    }

    pub fn divider_color<C: Color>(mut self, divider_color: C) -> Axis {
        self.divider_color = Some(divider_color.to_color());
        self
    }

    pub fn divider_width(mut self, divider_width: usize) -> Axis {
        self.divider_width = Some(divider_width);
        self
    }

    pub fn anchor(mut self, anchor: &str) -> Axis {
        self.anchor = Some(anchor.to_owned());
        self
    }

    pub fn side(mut self, side: Side) -> Axis {
        self.side = Some(side);
        self
    }

    pub fn overlaying(mut self, overlaying: &str) -> Axis {
        self.overlaying = Some(overlaying.to_owned());
        self
    }

    pub fn domain(mut self, domain: &[f64]) -> Axis {
        self.domain = Some(domain.to_vec());
        self
    }

    pub fn position(mut self, position: f64) -> Axis {
        self.position = Some(position);
        self
    }

    pub fn range_slider(mut self, slider: RangeSlider) -> Axis {
        self.range_slider = Some(slider);
        self
    }

    pub fn range_selector(mut self, range_selector: RangeSelector) -> Axis {
        self.range_selector = Some(range_selector);
        self
    }

    pub fn calendar(mut self, calendar: Calendar) -> Axis {
        self.calendar = Some(calendar);
        self
    }
}

#[derive(Serialize, Debug, Clone)]
pub enum RowOrder {
    #[serde(rename = "top to bottom")]
    TopToBottom,
    #[serde(rename = "bottom to top")]
    BottomToTop,
}

#[derive(Serialize, Debug, Clone)]
pub enum GridPattern {
    #[serde(rename = "independent")]
    Independent,
    #[serde(rename = "coupled")]
    Coupled,
}

#[derive(Serialize, Debug, Clone)]
pub enum GridXSide {
    #[serde(rename = "bottom")]
    Bottom,
    #[serde(rename = "bottom plot")]
    BottomPlot,
    #[serde(rename = "top plot")]
    TopPlot,
    #[serde(rename = "top")]
    Top,
}

#[derive(Serialize, Debug, Clone)]
pub enum GridYSide {
    #[serde(rename = "left")]
    Left,
    #[serde(rename = "left plot")]
    LeftPlot,
    #[serde(rename = "right plot")]
    RightPlot,
    #[serde(rename = "right")]
    Right,
}

#[derive(Serialize, Debug, Default, Clone)]
pub struct GridDomain {
    #[serde(skip_serializing_if = "Option::is_none")]
    x: Option<Vec<f64>>,
    #[serde(skip_serializing_if = "Option::is_none")]
    y: Option<Vec<f64>>,
}

impl GridDomain {
    pub fn new() -> GridDomain {
        Default::default()
    }

    pub fn x(mut self, x: Vec<f64>) -> GridDomain {
        self.x = Some(x);
        self
    }

    pub fn y(mut self, y: Vec<f64>) -> GridDomain {
        self.y = Some(y);
        self
    }
}

#[derive(Serialize, Debug, Default, Clone)]
pub struct LayoutGrid {
    #[serde(skip_serializing_if = "Option::is_none")]
    rows: Option<usize>,
    #[serde(skip_serializing_if = "Option::is_none", rename = "roworder")]
    row_order: Option<RowOrder>,
    #[serde(skip_serializing_if = "Option::is_none")]
    columns: Option<usize>,
    #[serde(skip_serializing_if = "Option::is_none", rename = "subplots")]
    sub_plots: Option<Vec<String>>,
    #[serde(skip_serializing_if = "Option::is_none", rename = "xaxes")]
    x_axes: Option<Vec<String>>,
    #[serde(skip_serializing_if = "Option::is_none", rename = "yaxes")]
    y_axes: Option<Vec<String>>,
    #[serde(skip_serializing_if = "Option::is_none")]
    pattern: Option<GridPattern>,
    #[serde(skip_serializing_if = "Option::is_none", rename = "xgap")]
    x_gap: Option<f64>,
    #[serde(skip_serializing_if = "Option::is_none", rename = "ygap")]
    y_gap: Option<f64>,
    #[serde(skip_serializing_if = "Option::is_none")]
    domain: Option<GridDomain>,
    #[serde(skip_serializing_if = "Option::is_none", rename = "xside")]
    x_side: Option<GridXSide>,
    #[serde(skip_serializing_if = "Option::is_none", rename = "yside")]
    y_side: Option<GridYSide>,
}

impl LayoutGrid {
    pub fn new() -> LayoutGrid {
        Default::default()
    }

    pub fn rows(mut self, rows: usize) -> LayoutGrid {
        self.rows = Some(rows);
        self
    }

    pub fn row_order(mut self, row_order: RowOrder) -> LayoutGrid {
        self.row_order = Some(row_order);
        self
    }

    pub fn columns(mut self, columns: usize) -> LayoutGrid {
        self.columns = Some(columns);
        self
    }

    pub fn sub_plots(mut self, sub_plots: Vec<String>) -> LayoutGrid {
        self.sub_plots = Some(sub_plots);
        self
    }

    pub fn x_axes(mut self, x_axes: Vec<String>) -> LayoutGrid {
        self.x_axes = Some(x_axes);
        self
    }

    pub fn y_axes(mut self, y_axes: Vec<String>) -> LayoutGrid {
        self.y_axes = Some(y_axes);
        self
    }

    pub fn pattern(mut self, pattern: GridPattern) -> LayoutGrid {
        self.pattern = Some(pattern);
        self
    }

    pub fn x_gap(mut self, x_gap: f64) -> LayoutGrid {
        self.x_gap = Some(x_gap);
        self
    }

    pub fn y_gap(mut self, y_gap: f64) -> LayoutGrid {
        self.y_gap = Some(y_gap);
        self
    }

    pub fn domain(mut self, domain: GridDomain) -> LayoutGrid {
        self.domain = Some(domain);
        self
    }

    pub fn x_side(mut self, x_side: GridXSide) -> LayoutGrid {
        self.x_side = Some(x_side);
        self
    }
    pub fn y_side(mut self, y_side: GridYSide) -> LayoutGrid {
        self.y_side = Some(y_side);
        self
    }
}

#[derive(Debug, Clone)]
pub enum UniformTextMode {
    False,
    Hide,
    Show,
}

impl Serialize for UniformTextMode {
    fn serialize<S>(&self, serializer: S) -> Result<S::Ok, S::Error>
    where
        S: Serializer,
    {
        match *self {
            Self::False => serializer.serialize_bool(false),
            Self::Hide => serializer.serialize_str("hide"),
            Self::Show => serializer.serialize_str("show"),
        }
    }
}

#[derive(Serialize, Debug, Default, Clone)]
pub struct UniformText {
    #[serde(skip_serializing_if = "Option::is_none")]
    mode: Option<UniformTextMode>,
    #[serde(skip_serializing_if = "Option::is_none")]
    min_size: Option<usize>,
}

impl UniformText {
    pub fn new() -> UniformText {
        Default::default()
    }

    pub fn mode(mut self, mode: UniformTextMode) -> UniformText {
        self.mode = Some(mode);
        self
    }

    pub fn min_size(mut self, min_size: usize) -> UniformText {
        self.min_size = Some(min_size);
        self
    }
}

#[derive(Debug, Clone)]
pub enum HoverMode {
    X,
    Y,
    Closest,
    False,
    XUnified,
    YUnified,
}

impl Serialize for HoverMode {
    fn serialize<S>(&self, serializer: S) -> Result<S::Ok, S::Error>
    where
        S: Serializer,
    {
        match *self {
            Self::X => serializer.serialize_str("x"),
            Self::Y => serializer.serialize_str("y"),
            Self::Closest => serializer.serialize_str("closest"),
            Self::False => serializer.serialize_bool(false),
            Self::XUnified => serializer.serialize_str("x unified"),
            Self::YUnified => serializer.serialize_str("y unified"),
        }
    }
}

#[derive(Serialize, Debug, Default, Clone)]
pub struct ModeBar {
    #[serde(skip_serializing_if = "Option::is_none")]
    orientation: Option<Orientation>,
    #[serde(skip_serializing_if = "Option::is_none", rename = "bgcolor")]
    background_color: Option<ColorWrapper>,
    #[serde(skip_serializing_if = "Option::is_none")]
    color: Option<ColorWrapper>,
    #[serde(skip_serializing_if = "Option::is_none", rename = "activecolor")]
    active_color: Option<ColorWrapper>,
}

impl ModeBar {
    pub fn new() -> ModeBar {
        Default::default()
    }

    pub fn orientation<C: Color>(mut self, orientation: Orientation) -> ModeBar {
        self.orientation = Some(orientation);
        self
    }

    pub fn background_color<C: Color>(mut self, background_color: C) -> ModeBar {
        self.background_color = Some(background_color.to_color());
        self
    }

    pub fn color<C: Color>(mut self, color: C) -> ModeBar {
        self.color = Some(color.to_color());
        self
    }

    pub fn active_color<C: Color>(mut self, active_color: C) -> ModeBar {
        self.active_color = Some(active_color.to_color());
        self
    }
}

#[derive(Serialize, Debug, Clone)]
pub enum ShapeType {
    #[serde(rename = "circle")]
    Circle,
    #[serde(rename = "rect")]
    Rect,
    #[serde(rename = "path")]
    Path,
    #[serde(rename = "line")]
    Line,
}

#[derive(Serialize, Debug, Clone)]
pub enum ShapeLayer {
    #[serde(rename = "below")]
    Below,
    #[serde(rename = "above")]
    Above,
}

#[derive(Serialize, Debug, Clone)]
pub enum ShapeSizeMode {
    #[serde(rename = "scaled")]
    Scaled,
    #[serde(rename = "pixel")]
    Pixel,
}

#[derive(Serialize, Debug, Clone)]
pub enum FillRule {
    #[serde(rename = "evenodd")]
    EvenOdd,
    #[serde(rename = "nonzero")]
    NonZero,
}

#[derive(Serialize, Debug, Default, Clone)]
pub struct ShapeLine {
    #[serde(skip_serializing_if = "Option::is_none")]
    color: Option<ColorWrapper>,
    #[serde(skip_serializing_if = "Option::is_none")]
    width: Option<f64>,
    #[serde(skip_serializing_if = "Option::is_none")]
    dash: Option<String>,
}

impl ShapeLine {
    pub fn new() -> ShapeLine {
        Default::default()
    }

    /// Sets the line color.
    pub fn color<C: Color>(mut self, color: C) -> ShapeLine {
        self.color = Some(color.to_color());
        self
    }

    /// Sets the line width (in px).
    pub fn width(mut self, width: f64) -> ShapeLine {
        self.width = Some(width);
        self
    }

    /// Sets the dash style of lines. Set to a dash type string ("solid", "dot", "dash", "longdash",
    /// "dashdot", or "longdashdot") or a dash length list in px (eg "5px,10px,2px,2px").
    pub fn dash(mut self, dash: &str) -> ShapeLine {
        self.dash = Some(dash.to_owned());
        self
    }
}

#[derive(Serialize, Debug, Default, Clone)]
pub struct Shape {
    #[serde(skip_serializing_if = "Option::is_none")]
    visible: Option<bool>,
    #[serde(skip_serializing_if = "Option::is_none")]
    r#type: Option<ShapeType>,
    #[serde(skip_serializing_if = "Option::is_none")]
    layer: Option<ShapeLayer>,
    #[serde(skip_serializing_if = "Option::is_none", rename = "xref")]
    x_ref: Option<String>,
    #[serde(skip_serializing_if = "Option::is_none", rename = "xsizemode")]
    x_size_mode: Option<ShapeSizeMode>,
    #[serde(skip_serializing_if = "Option::is_none", rename = "xanchor")]
    x_anchor: Option<NumOrString>,
    #[serde(skip_serializing_if = "Option::is_none")]
    x0: Option<NumOrString>,
    #[serde(skip_serializing_if = "Option::is_none")]
    x1: Option<NumOrString>,
    #[serde(skip_serializing_if = "Option::is_none", rename = "yref")]
    y_ref: Option<String>,
    #[serde(skip_serializing_if = "Option::is_none", rename = "ysizemode")]
    y_size_mode: Option<ShapeSizeMode>,
    #[serde(skip_serializing_if = "Option::is_none", rename = "yanchor")]
    y_anchor: Option<NumOrString>,
    #[serde(skip_serializing_if = "Option::is_none")]
    y0: Option<NumOrString>,
    #[serde(skip_serializing_if = "Option::is_none")]
    y1: Option<NumOrString>,
    #[serde(skip_serializing_if = "Option::is_none")]
    path: Option<String>,
    #[serde(skip_serializing_if = "Option::is_none")]
    opacity: Option<f64>,
    #[serde(skip_serializing_if = "Option::is_none")]
    line: Option<ShapeLine>,
    #[serde(skip_serializing_if = "Option::is_none", rename = "fillcolor")]
    fill_color: Option<ColorWrapper>,
    #[serde(skip_serializing_if = "Option::is_none", rename = "fillrule")]
    fill_rule: Option<FillRule>,
    #[serde(skip_serializing_if = "Option::is_none")]
    editable: Option<bool>,
    #[serde(skip_serializing_if = "Option::is_none")]
    name: Option<String>,
    #[serde(skip_serializing_if = "Option::is_none", rename = "templateitemname")]
    template_item_name: Option<String>,
}

impl Shape {
    pub fn new() -> Shape {
        Default::default()
    }

    /// Determines whether or not this shape is visible.
    pub fn visible(mut self, visible: bool) -> Shape {
        self.visible = Some(visible);
        self
    }

    /// Specifies the shape type to be drawn. If "line", a line is drawn from (`x0`,`y0`) to
    /// (`x1`,`y1`) with respect to the axes' sizing mode. If "circle", a circle is drawn from
    /// ((`x0`+`x1`)/2, (`y0`+`y1`)/2)) with radius (|(`x0`+`x1`)/2 - `x0`|, |(`y0`+`y1`)/2 -`y0`)|)
    /// with respect to the axes' sizing mode. If "rect", a rectangle is drawn linking
    /// (`x0`,`y0`), (`x1`,`y0`), (`x1`,`y1`), (`x0`,`y1`), (`x0`,`y0`) with respect to the axes'
    /// sizing mode. If "path", draw a custom SVG path using `path`. with respect to the axes'
    /// sizing mode.
    pub fn shape_type(mut self, shape_type: ShapeType) -> Shape {
        self.r#type = Some(shape_type);
        self
    }

    /// Specifies whether shapes are drawn below or above traces.
    pub fn layer(mut self, layer: ShapeLayer) -> Shape {
        self.layer = Some(layer);
        self
    }

    /// Sets the shape's x coordinate axis. If set to an x axis id (e.g. "x" or "x2"), the `x`
    /// position refers to an x coordinate. If set to "paper", the `x` position refers to the
    /// distance from the left side of the plotting area in normalized coordinates where "0" ("1")
    /// corresponds to the left (right) side. If the axis `type` is "log", then you must take the
    /// log of your desired range. If the axis `type` is "date", then you must convert the date to
    /// unix time in milliseconds.
    pub fn x_ref(mut self, x_ref: &str) -> Shape {
        self.x_ref = Some(x_ref.to_owned());
        self
    }

    /// Sets the shapes's sizing mode along the x axis. If set to "scaled", `x0`, `x1` and x
    /// coordinates within `path` refer to data values on the x axis or a fraction of the plot
    /// area's width (`xref` set to "paper"). If set to "pixel", `xanchor` specifies the x position
    /// in terms of data or plot fraction but `x0`, `x1` and x coordinates within `path` are pixels
    /// relative to `xanchor`. This way, the shape can have a fixed width while maintaining a
    /// position relative to data or plot fraction.
    pub fn x_size_mode(mut self, x_size_mode: ShapeSizeMode) -> Shape {
        self.x_size_mode = Some(x_size_mode);
        self
    }

    /// Only relevant in conjunction with `xsizemode` set to "pixel". Specifies the anchor point on
    /// the x axis to which `x0`, `x1` and x coordinates within `path` are relative to. E.g. useful
    /// to attach a pixel sized shape to a certain data value. No effect when `xsizemode` not set
    /// to "pixel".
    pub fn x_anchor<V: Into<NumOrString>>(mut self, x_anchor: V) -> Shape {
        self.x_anchor = Some(x_anchor.into());
        self
    }

    /// Sets the shape's starting x position. See `type` and `xsizemode` for more info.
    pub fn x0<V: Into<NumOrString>>(mut self, x0: V) -> Shape {
        self.x0 = Some(x0.into());
        self
    }

    /// Sets the shape's end x position. See `type` and `xsizemode` for more info.
    pub fn x1<V: Into<NumOrString>>(mut self, x1: V) -> Shape {
        self.x1 = Some(x1.into());
        self
    }

    /// Sets the annotation's y coordinate axis. If set to an y axis id (e.g. "y" or "y2"),
    /// the `y` position refers to an y coordinate If set to "paper", the `y` position refers to
    /// the distance from the bottom of the plotting area in normalized coordinates where "0" ("1")
    /// corresponds to the bottom (top).
    pub fn y_ref(mut self, y_ref: &str) -> Shape {
        self.y_ref = Some(y_ref.to_owned());
        self
    }

    /// Sets the shapes's sizing mode along the y axis. If set to "scaled", `y0`, `y1` and y
    /// coordinates within `path` refer to data values on the y axis or a fraction of the plot
    /// area's height (`yref` set to "paper"). If set to "pixel", `yanchor` specifies the y position
    /// in terms of data or plot fraction but `y0`, `y1` and y coordinates within `path` are pixels
    /// relative to `yanchor`. This way, the shape can have a fixed height while maintaining a
    /// position relative to data or plot fraction.
    pub fn y_size_mode(mut self, y_size_mode: ShapeSizeMode) -> Shape {
        self.y_size_mode = Some(y_size_mode);
        self
    }

    /// Only relevant in conjunction with `ysizemode` set to "pixel". Specifies the anchor point on
    /// the y axis to which `y0`, `y1` and y coordinates within `path` are relative to. E.g. useful
    /// to attach a pixel sized shape to a certain data value. No effect when `ysizemode` not set
    /// to "pixel".
    pub fn y_anchor<V: Into<NumOrString>>(mut self, y_anchor: V) -> Shape {
        self.y_anchor = Some(y_anchor.into());
        self
    }

    /// Sets the shape's starting y position. See `type` and `ysizemode` for more info.
    pub fn y0<V: Into<NumOrString>>(mut self, y0: V) -> Shape {
        self.y0 = Some(y0.into());
        self
    }

    /// Sets the shape's end y position. See `type` and `ysizemode` for more info.
    pub fn y1<V: Into<NumOrString>>(mut self, y1: V) -> Shape {
        self.y1 = Some(y1.into());
        self
    }

    /// For `type` "path" - a valid SVG path with the pixel values replaced by data values in
    /// `xsizemode`/`ysizemode` being "scaled" and taken unmodified as pixels relative to
    /// `xanchor` and `yanchor` in case of "pixel" size mode. There are a few restrictions / quirks
    /// only absolute instructions, not relative. So the allowed segments
    /// are: M, L, H, V, Q, C, T, S, and Z arcs (A) are not allowed because radius rx and ry are
    /// relative. In the future we could consider supporting relative commands, but we would have
    /// to decide on how to handle date and log axes. Note that even as is, Q and C Bezier paths
    /// that are smooth on linear axes may not be smooth on log, and vice versa. no chained
    /// "polybezier" commands - specify the segment type for each one. On category axes, values are
    /// numbers scaled to the serial numbers of categories because using the categories themselves
    /// there would be no way to describe fractional positions On data axes: because space and T are
    /// both normal components of path strings, we can't use either to separate date from time parts.
    /// Therefore we'll use underscore for this purpose: 2015-02-21_13:45:56.789
    pub fn path(mut self, path: &str) -> Shape {
        self.path = Some(path.to_owned());
        self
    }

    /// Sets the opacity of the shape. Number between or equal to 0 and 1.
    pub fn opacity(mut self, opacity: f64) -> Shape {
        self.opacity = Some(opacity);
        self
    }

    /// Sets the shape line properties (`color`, `width`, `dash`).
    pub fn line(mut self, line: ShapeLine) -> Shape {
        self.line = Some(line);
        self
    }

    /// Sets the color filling the shape's interior. Only applies to closed shapes.
    pub fn fill_color<C: Color>(mut self, fill_color: C) -> Shape {
        self.fill_color = Some(fill_color.to_color());
        self
    }

    /// Determines which regions of complex paths constitute the interior. For more info please
    /// visit https://developer.mozilla.org/en-US/docs/Web/SVG/Attribute/fill-rule
    pub fn fill_rule(mut self, fill_rule: FillRule) -> Shape {
        self.fill_rule = Some(fill_rule);
        self
    }

    /// Determines whether the shape could be activated for edit or not. Has no effect when the
    /// older editable shapes mode is enabled via `config.editable` or `config.edits.shapePosition`.
    pub fn editable(mut self, editable: bool) -> Shape {
        self.editable = Some(editable);
        self
    }

    /// When used in a template, named items are created in the output figure in addition to any
    /// items the figure already has in this array. You can modify these items in the output figure
    /// by making your own item with `templateitemname` matching this `name` alongside your
    /// modifications (including `visible: false` or `enabled: false` to hide it). Has no effect
    /// outside of a template.
    pub fn name(mut self, name: &str) -> Shape {
        self.name = Some(name.to_owned());
        self
    }

    /// Used to refer to a named item in this array in the template. Named items from the template
    /// will be created even without a matching item in the input figure, but you can modify one
    /// by making an item with `templateitemname` matching its `name`, alongside your modifications
    /// (including `visible: false` or `enabled: false` to hide it). If there is no template or no
    /// matching item, this item will be hidden unless you explicitly show it with `visible: true`.
    pub fn template_item_name(mut self, template_item_name: &str) -> Shape {
        self.template_item_name = Some(template_item_name.to_owned());
        self
    }
}

#[derive(Serialize, Debug, Clone)]
pub enum DrawDirection {
    #[serde(rename = "ortho")]
    Ortho,
    #[serde(rename = "horizontal")]
    Horizontal,
    #[serde(rename = "vertical")]
    Vertical,
    #[serde(rename = "diagonal")]
    Diagonal,
}

#[derive(Serialize, Debug, Default, Clone)]
pub struct NewShape {
    #[serde(skip_serializing_if = "Option::is_none")]
    line: Option<ShapeLine>,
    #[serde(skip_serializing_if = "Option::is_none", rename = "fillcolor")]
    fill_color: Option<ColorWrapper>,
    #[serde(skip_serializing_if = "Option::is_none", rename = "fillrule")]
    fill_rule: Option<FillRule>,
    #[serde(skip_serializing_if = "Option::is_none")]
    opacity: Option<f64>,
    #[serde(skip_serializing_if = "Option::is_none")]
    layer: Option<ShapeLayer>,
    #[serde(skip_serializing_if = "Option::is_none", rename = "drawdirection")]
    draw_direction: Option<DrawDirection>,
}

impl NewShape {
    pub fn new() -> NewShape {
        Default::default()
    }

    /// Sets the shape line properties (`color`, `width`, `dash`).
    pub fn line(mut self, line: ShapeLine) -> NewShape {
        self.line = Some(line);
        self
    }

    /// Sets the color filling new shapes' interior. Please note that if using a fillcolor with
    /// alpha greater than half, drag inside the active shape starts moving the shape underneath,
    /// otherwise a new shape could be started over.
    pub fn fill_color<C: Color>(mut self, fill_color: C) -> NewShape {
        self.fill_color = Some(fill_color.to_color());
        self
    }

    /// Determines the path's interior. For more info please
    /// visit https://developer.mozilla.org/en-US/docs/Web/SVG/Attribute/fill-rule
    pub fn fill_rule(mut self, fill_rule: FillRule) -> NewShape {
        self.fill_rule = Some(fill_rule);
        self
    }

    /// Sets the opacity of new shapes. Number between or equal to 0 and 1.
    pub fn opacity(mut self, opacity: f64) -> NewShape {
        self.opacity = Some(opacity);
        self
    }

    /// Specifies whether new shapes are drawn below or above traces.
    pub fn layer(mut self, layer: ShapeLayer) -> NewShape {
        self.layer = Some(layer);
        self
    }

    /// When `dragmode` is set to "drawrect", "drawline" or "drawcircle" this limits the drag to be
    /// horizontal, vertical or diagonal. Using "diagonal" there is no limit e.g. in drawing lines
    /// in any direction. "ortho" limits the draw to be either horizontal or vertical. "horizontal"
    /// allows horizontal extend. "vertical" allows vertical extend.
    pub fn draw_direction(mut self, draw_direction: DrawDirection) -> NewShape {
        self.draw_direction = Some(draw_direction);
        self
    }
}

#[derive(Serialize, Debug, Default, Clone)]
pub struct ActiveShape {
    #[serde(skip_serializing_if = "Option::is_none", rename = "fillcolor")]
    fill_color: Option<ColorWrapper>,
    #[serde(skip_serializing_if = "Option::is_none")]
    opacity: Option<f64>,
}

impl ActiveShape {
    pub fn new() -> ActiveShape {
        Default::default()
    }

    /// Sets the color filling the active shape' interior.
    pub fn fill_color<C: Color>(mut self, fill_color: C) -> ActiveShape {
        self.fill_color = Some(fill_color.to_color());
        self
    }

    /// Sets the opacity of the active shape. Number between or equal to 0 and 1.
    pub fn opacity(mut self, opacity: f64) -> ActiveShape {
        self.opacity = Some(opacity);
        self
    }
}

#[derive(Serialize, Debug, Clone)]
pub enum ArrowSide {
    #[serde(rename = "end")]
    End,
    #[serde(rename = "start")]
    Start,
    #[serde(rename = "end+start")]
    StartEnd,
    #[serde(rename = "none")]
    None,
}

#[derive(Debug, Clone)]
pub enum ClickToShow {
    False,
    OnOff,
    OnOut,
}

impl Serialize for ClickToShow {
    fn serialize<S>(&self, serializer: S) -> Result<S::Ok, S::Error>
    where
        S: Serializer,
    {
        match *self {
            Self::False => serializer.serialize_bool(false),
            Self::OnOff => serializer.serialize_str("onoff"),
            Self::OnOut => serializer.serialize_str("onout"),
        }
    }
}

#[derive(Serialize, Debug, Default, Clone)]
pub struct Annotation {
    #[serde(skip_serializing_if = "Option::is_none")]
    visible: Option<bool>,
    #[serde(skip_serializing_if = "Option::is_none")]
    text: Option<String>,
    #[serde(skip_serializing_if = "Option::is_none", rename = "textangle")]
    text_angle: Option<f64>,
    #[serde(skip_serializing_if = "Option::is_none")]
    font: Option<Font>,
    #[serde(skip_serializing_if = "Option::is_none")]
    width: Option<f64>,
    #[serde(skip_serializing_if = "Option::is_none")]
    height: Option<f64>,
    #[serde(skip_serializing_if = "Option::is_none")]
    opacity: Option<f64>,
    #[serde(skip_serializing_if = "Option::is_none")]
    align: Option<HAlign>,
    #[serde(skip_serializing_if = "Option::is_none")]
    valign: Option<VAlign>,
    #[serde(skip_serializing_if = "Option::is_none", rename = "bgcolor")]
    background_color: Option<ColorWrapper>,
    #[serde(skip_serializing_if = "Option::is_none", rename = "bordercolor")]
    border_color: Option<ColorWrapper>,
    #[serde(skip_serializing_if = "Option::is_none", rename = "borderpad")]
    border_pad: Option<f64>,
    #[serde(skip_serializing_if = "Option::is_none", rename = "borderwidth")]
    border_width: Option<f64>,
    #[serde(skip_serializing_if = "Option::is_none", rename = "showarrow")]
    show_arrow: Option<bool>,
    #[serde(skip_serializing_if = "Option::is_none", rename = "arrowcolor")]
    arrow_color: Option<ColorWrapper>,
    #[serde(skip_serializing_if = "Option::is_none", rename = "arrowhead")]
    arrow_head: Option<u8>,
    #[serde(skip_serializing_if = "Option::is_none", rename = "startarrowhead")]
    start_arrow_head: Option<u8>,
    #[serde(skip_serializing_if = "Option::is_none", rename = "arrowside")]
    arrow_side: Option<ArrowSide>,
    #[serde(skip_serializing_if = "Option::is_none", rename = "arrowsize")]
    arrow_size: Option<f64>,
    #[serde(skip_serializing_if = "Option::is_none", rename = "startarrowsize")]
    start_arrow_size: Option<f64>,
    #[serde(skip_serializing_if = "Option::is_none", rename = "arrowwidth")]
    arrow_width: Option<f64>,
    #[serde(skip_serializing_if = "Option::is_none", rename = "standoff")]
    stand_off: Option<f64>,
    #[serde(skip_serializing_if = "Option::is_none", rename = "startstandoff")]
    start_stand_off: Option<f64>,
    #[serde(skip_serializing_if = "Option::is_none")]
    ax: Option<NumOrString>,
    #[serde(skip_serializing_if = "Option::is_none")]
    ay: Option<NumOrString>,
    #[serde(skip_serializing_if = "Option::is_none", rename = "axref")]
    ax_ref: Option<String>,
    #[serde(skip_serializing_if = "Option::is_none", rename = "ayref")]
    ay_ref: Option<String>,
    #[serde(skip_serializing_if = "Option::is_none", rename = "xref")]
    x_ref: Option<String>,
    #[serde(skip_serializing_if = "Option::is_none")]
    x: Option<NumOrString>,
    #[serde(skip_serializing_if = "Option::is_none", rename = "xanchor")]
    x_anchor: Option<Anchor>,
    #[serde(skip_serializing_if = "Option::is_none", rename = "xshift")]
    x_shift: Option<f64>,
    #[serde(skip_serializing_if = "Option::is_none", rename = "yref")]
    y_ref: Option<String>,
    #[serde(skip_serializing_if = "Option::is_none")]
    y: Option<NumOrString>,
    #[serde(skip_serializing_if = "Option::is_none", rename = "yanchor")]
    y_anchor: Option<Anchor>,
    #[serde(skip_serializing_if = "Option::is_none", rename = "yshift")]
    y_shift: Option<f64>,
    #[serde(skip_serializing_if = "Option::is_none", rename = "clicktoshow")]
    click_to_show: Option<ClickToShow>,
    #[serde(skip_serializing_if = "Option::is_none", rename = "xclick")]
    x_click: Option<NumOrString>,
    #[serde(skip_serializing_if = "Option::is_none", rename = "yclick")]
    y_click: Option<NumOrString>,
    #[serde(skip_serializing_if = "Option::is_none", rename = "hovertext")]
    hover_text: Option<String>,
    #[serde(skip_serializing_if = "Option::is_none", rename = "hoverlabel")]
    hover_label: Option<Label>,
    #[serde(skip_serializing_if = "Option::is_none", rename = "captureevents")]
    capture_events: Option<bool>,
    #[serde(skip_serializing_if = "Option::is_none")]
    name: Option<String>,
    #[serde(skip_serializing_if = "Option::is_none", rename = "templateitemname")]
    template_item_name: Option<String>,
}

impl Annotation {
    pub fn new() -> Annotation {
        Default::default()
    }

    /// Determines whether or not this annotation is visible.
    pub fn visible(mut self, visible: bool) -> Annotation {
        self.visible = Some(visible);
        self
    }

    /// Sets the text associated with this annotation. Plotly uses a subset of HTML tags to do
    /// things like newline (<br>), bold (<b></b>), italics (<i></i>), hyperlinks
    /// (<a href='...'></a>). Tags <em>, <sup>, <sub> <span> are also supported.
    pub fn text(mut self, text: &str) -> Annotation {
        self.text = Some(text.to_owned());
        self
    }

    /// Sets the angle at which the `text` is drawn with respect to the horizontal.
    pub fn text_angle(mut self, text_angle: f64) -> Annotation {
        self.text_angle = Some(text_angle);
        self
    }

    /// Sets the annotation text font.
    pub fn font(mut self, font: Font) -> Annotation {
        self.font = Some(font);
        self
    }

    /// Sets an explicit width for the text box. null (default) lets the text set the box width.
    /// Wider text will be clipped. There is no automatic wrapping; use <br> to start a new line.
    pub fn width(mut self, width: f64) -> Annotation {
        self.width = Some(width);
        self
    }

    /// Sets an explicit height for the text box. null (default) lets the text set the box height.
    /// Taller text will be clipped.
    pub fn height(mut self, height: f64) -> Annotation {
        self.height = Some(height);
        self
    }

    /// Sets the opacity of the annotation (text + arrow).
    pub fn opacity(mut self, opacity: f64) -> Annotation {
        self.opacity = Some(opacity);
        self
    }

    /// Sets the horizontal alignment of the `text` within the box. Has an effect only if `text`
    /// spans two or more lines (i.e. `text` contains one or more <br> HTML tags) or if an explicit
    /// width is set to override the text width.
    pub fn align(mut self, align: HAlign) -> Annotation {
        self.align = Some(align);
        self
    }

    /// Sets the vertical alignment of the `text` within the box. Has an effect only if an explicit
    /// height is set to override the text height.
    pub fn valign(mut self, valign: VAlign) -> Annotation {
        self.valign = Some(valign);
        self
    }

    /// Sets the background color of the annotation.
    pub fn background_color<C: Color>(mut self, background_color: C) -> Annotation {
        self.background_color = Some(background_color.to_color());
        self
    }

    /// Sets the color of the border enclosing the annotation `text`.
    pub fn border_color<C: Color>(mut self, border_color: C) -> Annotation {
        self.border_color = Some(border_color.to_color());
        self
    }

    /// Sets the padding (in px) between the `text` and the enclosing border.
    pub fn border_pad(mut self, border_pad: f64) -> Annotation {
        self.border_pad = Some(border_pad);
        self
    }

    /// Sets the width (in px) of the border enclosing the annotation `text`.
    pub fn border_width(mut self, border_width: f64) -> Annotation {
        self.border_width = Some(border_width);
        self
    }

    /// Determines whether or not the annotation is drawn with an arrow. If "True", `text` is
    /// placed near the arrow's tail. If "False", `text` lines up with the `x` and `y` provided.
    pub fn show_arrow(mut self, show_arrow: bool) -> Annotation {
        self.show_arrow = Some(show_arrow);
        self
    }

    /// Sets the color of the annotation arrow.
    pub fn arrow_color<C: Color>(mut self, arrow_color: C) -> Annotation {
        self.arrow_color = Some(arrow_color.to_color());
        self
    }

    /// Sets the end annotation arrow head style. Integer between or equal to 0 and 8.
    pub fn arrow_head(mut self, arrow_head: u8) -> Annotation {
        self.arrow_head = Some(arrow_head);
        self
    }

    /// Sets the start annotation arrow head style. Integer between or equal to 0 and 8.
    pub fn start_arrow_head(mut self, start_arrow_head: u8) -> Annotation {
        self.start_arrow_head = Some(start_arrow_head);
        self
    }

    /// Sets the annotation arrow head position.
    pub fn arrow_side(mut self, arrow_side: ArrowSide) -> Annotation {
        self.arrow_side = Some(arrow_side);
        self
    }

    /// Sets the size of the end annotation arrow head, relative to `arrowwidth`. A value of 1
    /// (default) gives a head about 3x as wide as the line.
    pub fn arrow_size(mut self, arrow_size: f64) -> Annotation {
        self.arrow_size = Some(arrow_size);
        self
    }

    /// Sets the size of the start annotation arrow head, relative to `arrowwidth`. A value of 1
    /// (default) gives a head about 3x as wide as the line.
    pub fn start_arrow_size(mut self, start_arrow_size: f64) -> Annotation {
        self.start_arrow_size = Some(start_arrow_size);
        self
    }

    /// Sets the width (in px) of annotation arrow line.
    pub fn arrow_width(mut self, arrow_width: f64) -> Annotation {
        self.arrow_width = Some(arrow_width);
        self
    }

    /// Sets a distance, in pixels, to move the end arrowhead away from the position it is pointing
    /// at, for example to point at the edge of a marker independent of zoom. Note that this
    /// shortens the arrow from the `ax` / `ay` vector, in contrast to `xshift` / `yshift` which
    /// moves everything by this amount.
    pub fn stand_off(mut self, stand_off: f64) -> Annotation {
        self.stand_off = Some(stand_off);
        self
    }

    /// Sets a distance, in pixels, to move the start arrowhead away from the position it is
    /// pointing at, for example to point at the edge of a marker independent of zoom. Note that
    /// this shortens the arrow from the `ax` / `ay` vector, in contrast to `xshift` / `yshift`
    /// which moves everything by this amount.
    pub fn start_stand_off(mut self, start_stand_off: f64) -> Annotation {
        self.start_stand_off = Some(start_stand_off);
        self
    }

    /// Sets the x component of the arrow tail about the arrow head. If `axref` is `pixel`, a
    /// positive (negative) component corresponds to an arrow pointing from right to left (left
    /// to right). If `axref` is an axis, this is an absolute value on that axis, like `x`, NOT a
    /// relative value.
    pub fn ax<V: Into<NumOrString>>(mut self, ax: V) -> Annotation {
        self.ax = Some(ax.into());
        self
    }

    /// Sets the y component of the arrow tail about the arrow head. If `ayref` is `pixel`, a
    /// positive (negative) component corresponds to an arrow pointing from bottom to top (top to
    /// bottom). If `ayref` is an axis, this is an absolute value on that axis, like `y`, NOT a
    /// relative value.
    pub fn ay<V: Into<NumOrString>>(mut self, ay: V) -> Annotation {
        self.ay = Some(ay.into());
        self
    }

    /// Indicates in what terms the tail of the annotation (ax,ay) is specified. If `pixel`, `ax`
    /// is a relative offset in pixels from `x`. If set to an x axis id (e.g. "x" or "x2"), `ax` is
    /// specified in the same terms as that axis. This is useful for trendline annotations which
    /// should continue to indicate the correct trend when zoomed.
    pub fn ax_ref(mut self, ax_ref: &str) -> Annotation {
        self.ax_ref = Some(ax_ref.to_owned());
        self
    }

    /// Indicates in what terms the tail of the annotation (ax,ay) is specified. If `pixel`, `ay`
    /// is a relative offset in pixels from `y`. If set to a y axis id (e.g. "y" or "y2"), `ay` is
    /// specified in the same terms as that axis. This is useful for trendline annotations which
    /// should continue to indicate the correct trend when zoomed.
    pub fn ay_ref(mut self, ay_ref: &str) -> Annotation {
        self.ay_ref = Some(ay_ref.to_owned());
        self
    }

    /// Sets the annotation's x coordinate axis. If set to an x axis id (e.g. "x" or "x2"), the `x`
    /// position refers to an x coordinate If set to "paper", the `x` position refers to the
    /// distance from the left side of the plotting area in normalized coordinates where 0 (1)
    /// corresponds to the left (right) side.
    pub fn x_ref(mut self, x_ref: &str) -> Annotation {
        self.x_ref = Some(x_ref.to_owned());
        self
    }

    /// Sets the annotation's x position. If the axis `type` is "log", then you must take the log
    /// of your desired range. If the axis `type` is "date", it should be date strings, like date
    /// data, though Date objects and unix milliseconds will be accepted and converted to strings.
    /// If the axis `type` is "category", it should be numbers, using the scale where each category
    /// is assigned a serial number from zero in the order it appears.
    pub fn x<V: Into<NumOrString>>(mut self, x: V) -> Annotation {
        self.x = Some(x.into());
        self
    }

    /// Sets the text box's horizontal position anchor This anchor binds the `x` position to the
    /// "left", "center" or "right" of the annotation. For example, if `x` is set to 1, `xref` to
    /// "paper" and `xanchor` to "right" then the right-most portion of the annotation lines up with
    /// the right-most edge of the plotting area. If "auto", the anchor is equivalent to "center"
    /// for data-referenced annotations or if there is an arrow, whereas for paper-referenced with
    /// no arrow, the anchor picked corresponds to the closest side.
    pub fn x_anchor(mut self, x_anchor: Anchor) -> Annotation {
        self.x_anchor = Some(x_anchor);
        self
    }

    /// Shifts the position of the whole annotation and arrow to the right (positive) or left
    /// (negative) by this many pixels.
    pub fn x_shift(mut self, x_shift: f64) -> Annotation {
        self.x_shift = Some(x_shift);
        self
    }

    /// Sets the annotation's y coordinate axis. If set to an y axis id (e.g. "y" or "y2"), the `y`
    /// position refers to an y coordinate If set to "paper", the `y` position refers to the
    /// distance from the bottom of the plotting area in normalized coordinates where 0 (1)
    /// corresponds to the bottom (top).
    pub fn y_ref(mut self, y_ref: &str) -> Annotation {
        self.y_ref = Some(y_ref.to_owned());
        self
    }

    /// Sets the annotation's y position. If the axis `type` is "log", then you must take the log of
    /// your desired range. If the axis `type` is "date", it should be date strings, like date data,
    /// though Date objects and unix milliseconds will be accepted and converted to strings. If the
    /// axis `type` is "category", it should be numbers, using the scale where each category is
    /// assigned a serial number from zero in the order it appears.
    pub fn y<V: Into<NumOrString>>(mut self, y: V) -> Annotation {
        self.y = Some(y.into());
        self
    }

    /// Sets the text box's vertical position anchor This anchor binds the `y` position to the
    /// "top", "middle" or "bottom" of the annotation. For example, if `y` is set to 1, `yref` to
    /// "paper" and `yanchor` to "top" then the top-most portion of the annotation lines up with the
    /// top-most edge of the plotting area. If "auto", the anchor is equivalent to "middle" for
    /// data-referenced annotations or if there is an arrow, whereas for paper-referenced with no
    /// arrow, the anchor picked corresponds to the closest side.
    pub fn y_anchor(mut self, y_anchor: Anchor) -> Annotation {
        self.y_anchor = Some(y_anchor);
        self
    }

    /// Shifts the position of the whole annotation and arrow up (positive) or down (negative) by
    /// this many pixels.
    pub fn y_shift(mut self, y_shift: f64) -> Annotation {
        self.y_shift = Some(y_shift);
        self
    }

    /// Makes this annotation respond to clicks on the plot. If you click a data point that exactly
    /// matches the `x` and `y` values of this annotation, and it is hidden (visible: false), it
    /// will appear. In "onoff" mode, you must click the same point again to make it disappear, so
    /// if you click multiple points, you can show multiple annotations. In "onout" mode, a click
    /// anywhere else in the plot (on another data point or not) will hide this annotation. If you
    /// need to show/hide this annotation in response to different `x` or `y` values, you can set
    /// `xclick` and/or `yclick`. This is useful for example to label the side of a bar. To label
    /// markers though, `standoff` is preferred over `xclick` and `yclick`.
    pub fn click_to_show(mut self, click_to_show: ClickToShow) -> Annotation {
        self.click_to_show = Some(click_to_show);
        self
    }

    /// Toggle this annotation when clicking a data point whose `x` value is `xclick` rather than
    /// the annotation's `x` value.
    pub fn x_click<V: Into<NumOrString>>(mut self, x_click: V) -> Annotation {
        self.x_click = Some(x_click.into());
        self
    }

    /// Toggle this annotation when clicking a data point whose `y` value is `yclick` rather than
    /// the annotation's `y` value.
    pub fn y_click<V: Into<NumOrString>>(mut self, y_click: V) -> Annotation {
        self.y_click = Some(y_click.into());
        self
    }

    /// Sets text to appear when hovering over this annotation. If omitted or blank, no hover label
    /// will appear.
    pub fn hover_text(mut self, hover_text: &str) -> Annotation {
        self.hover_text = Some(hover_text.to_owned());
        self
    }

    /// Label displayed on mouse hover.
    pub fn hover_label(mut self, hover_label: Label) -> Annotation {
        self.hover_label = Some(hover_label);
        self
    }

    /// Determines whether the annotation text box captures mouse move and click events, or allows
    /// those events to pass through to data points in the plot that may be behind the annotation.
    /// By default `captureevents` is "false" unless `hovertext` is provided. If you use the event
    /// `plotly_clickannotation` without `hovertext` you must explicitly enable `captureevents`.
    pub fn capture_events(mut self, capture_events: bool) -> Annotation {
        self.capture_events = Some(capture_events);
        self
    }

    /// When used in a template, named items are created in the output figure in addition to any
    /// items the figure already has in this array. You can modify these items in the output figure
    /// by making your own item with `templateitemname` matching this `name` alongside your
    /// modifications (including `visible: false` or `enabled: false` to hide it). Has no effect
    /// outside of a template.
    pub fn name(mut self, name: &str) -> Annotation {
        self.name = Some(name.to_owned());
        self
    }

    /// Used to refer to a named item in this array in the template. Named items from the template
    /// will be created even without a matching item in the input figure, but you can modify one by
    /// making an item with `templateitemname` matching its `name`, alongside your modifications
    /// (including `visible: false` or `enabled: false` to hide it). If there is no template or no
    /// matching item, this item will be hidden unless you explicitly show it with `visible: true`.
    pub fn template_item_name(mut self, template_item_name: &str) -> Annotation {
        self.template_item_name = Some(template_item_name.to_owned());
        self
    }
}

#[derive(Serialize, Debug, Default, Clone)]
pub struct Layout {
    #[serde(skip_serializing_if = "Option::is_none")]
    title: Option<Title>,
    #[serde(skip_serializing_if = "Option::is_none", rename = "showlegend")]
    show_legend: Option<bool>,
    #[serde(skip_serializing_if = "Option::is_none")]
    legend: Option<Legend>,
    #[serde(skip_serializing_if = "Option::is_none")]
    margin: Option<Margin>,
    #[serde(skip_serializing_if = "Option::is_none", rename = "autosize")]
    auto_size: Option<bool>,
    #[serde(skip_serializing_if = "Option::is_none")]
    width: Option<usize>,
    #[serde(skip_serializing_if = "Option::is_none")]
    height: Option<usize>,
    #[serde(skip_serializing_if = "Option::is_none")]
    font: Option<Font>,
    #[serde(skip_serializing_if = "Option::is_none")]
    uniform_text: Option<UniformText>,
    #[serde(skip_serializing_if = "Option::is_none")]
    separators: Option<String>,
    #[serde(skip_serializing_if = "Option::is_none", rename = "paper_bgcolor")]
    paper_background_color: Option<ColorWrapper>,
    #[serde(skip_serializing_if = "Option::is_none", rename = "plot_bgcolor")]
    plot_background_color: Option<ColorWrapper>,
    #[serde(skip_serializing_if = "Option::is_none", rename = "colorscale")]
    color_scale: Option<LayoutColorScale>,
    #[serde(skip_serializing_if = "Option::is_none")]
    colorway: Option<Vec<ColorWrapper>>,
    #[serde(skip_serializing_if = "Option::is_none", rename = "coloraxis")]
    color_axis: Option<ColorAxis>,
    #[serde(skip_serializing_if = "Option::is_none", rename = "modebar")]
    mode_bar: Option<ModeBar>,
    #[serde(skip_serializing_if = "Option::is_none", rename = "hovermode")]
    hover_mode: Option<HoverMode>,
    #[serde(skip_serializing_if = "Option::is_none", rename = "clickmode")]
    click_mode: Option<String>,
    #[serde(skip_serializing_if = "Option::is_none", rename = "dragmode")]
    drag_mode: Option<String>,
    #[serde(skip_serializing_if = "Option::is_none", rename = "selectdirection")]
    select_direction: Option<String>,
    #[serde(skip_serializing_if = "Option::is_none", rename = "hoverdistance")]
    hover_distance: Option<i32>,
    #[serde(skip_serializing_if = "Option::is_none", rename = "spikedistance")]
    spike_distance: Option<i32>,
    #[serde(skip_serializing_if = "Option::is_none", rename = "hoverlabel")]
    hover_label: Option<Label>,

    #[serde(skip_serializing_if = "Option::is_none")]
    template: Option<String>,

    #[serde(skip_serializing_if = "Option::is_none")]
    grid: Option<LayoutGrid>,
    #[serde(skip_serializing_if = "Option::is_none")]
    calendar: Option<Calendar>,
    #[serde(skip_serializing_if = "Option::is_none", rename = "xaxis")]
    x_axis: Option<Axis>,
    #[serde(skip_serializing_if = "Option::is_none", rename = "yaxis")]
    y_axis: Option<Axis>,

    #[serde(skip_serializing_if = "Option::is_none", rename = "xaxis2")]
    x_axis2: Option<Axis>,
    #[serde(skip_serializing_if = "Option::is_none", rename = "yaxis2")]
    y_axis2: Option<Axis>,
    #[serde(skip_serializing_if = "Option::is_none", rename = "xaxis3")]
    x_axis3: Option<Axis>,
    #[serde(skip_serializing_if = "Option::is_none", rename = "yaxis3")]
    y_axis3: Option<Axis>,
    #[serde(skip_serializing_if = "Option::is_none", rename = "xaxis4")]
    x_axis4: Option<Axis>,
    #[serde(skip_serializing_if = "Option::is_none", rename = "yaxis4")]
    y_axis4: Option<Axis>,
    #[serde(skip_serializing_if = "Option::is_none", rename = "xaxis5")]
    x_axis5: Option<Axis>,
    #[serde(skip_serializing_if = "Option::is_none", rename = "yaxis5")]
    y_axis5: Option<Axis>,
    #[serde(skip_serializing_if = "Option::is_none", rename = "xaxis6")]
    x_axis6: Option<Axis>,
    #[serde(skip_serializing_if = "Option::is_none", rename = "yaxis6")]
    y_axis6: Option<Axis>,
    #[serde(skip_serializing_if = "Option::is_none", rename = "xaxis7")]
    x_axis7: Option<Axis>,
    #[serde(skip_serializing_if = "Option::is_none", rename = "yaxis7")]
    y_axis7: Option<Axis>,
    #[serde(skip_serializing_if = "Option::is_none", rename = "xaxis8")]
    x_axis8: Option<Axis>,
    #[serde(skip_serializing_if = "Option::is_none", rename = "yaxis8")]
    y_axis8: Option<Axis>,

    // ternary: Option<LayoutTernary>,
    // scene: Option<LayoutScene>,
    // polar: Option<LayoutPolar>,
    #[serde(skip_serializing_if = "Option::is_none")]
    annotations: Option<Vec<Annotation>>,
    #[serde(skip_serializing_if = "Option::is_none")]
    shapes: Option<Vec<Shape>>,
    #[serde(skip_serializing_if = "Option::is_none", rename = "newshape")]
    new_shape: Option<NewShape>,
    #[serde(skip_serializing_if = "Option::is_none", rename = "activeshape")]
    active_shape: Option<ActiveShape>,

    #[serde(skip_serializing_if = "Option::is_none", rename = "boxmode")]
    box_mode: Option<BoxMode>,
    #[serde(skip_serializing_if = "Option::is_none", rename = "boxgap")]
    box_gap: Option<f64>,
    #[serde(skip_serializing_if = "Option::is_none", rename = "boxgroupgap")]
    box_group_gap: Option<f64>,

    #[serde(skip_serializing_if = "Option::is_none", rename = "barmode")]
    bar_mode: Option<BarMode>,
    #[serde(skip_serializing_if = "Option::is_none", rename = "barnorm")]
    bar_norm: Option<BarNorm>,
    #[serde(skip_serializing_if = "Option::is_none", rename = "bargap")]
    bar_gap: Option<f64>,
    #[serde(skip_serializing_if = "Option::is_none", rename = "bargroupgap")]
    bar_group_gap: Option<f64>,

    #[serde(skip_serializing_if = "Option::is_none", rename = "violinmode")]
    violin_mode: Option<ViolinMode>,
    #[serde(skip_serializing_if = "Option::is_none", rename = "violingap")]
    violin_gap: Option<f64>,
    #[serde(skip_serializing_if = "Option::is_none", rename = "violingroupgap")]
    violin_group_gap: Option<f64>,

    #[serde(skip_serializing_if = "Option::is_none", rename = "waterfallmode")]
    waterfall_mode: Option<WaterfallMode>,
    #[serde(skip_serializing_if = "Option::is_none", rename = "waterfallgap")]
    waterfall_gap: Option<f64>,
    #[serde(skip_serializing_if = "Option::is_none", rename = "waterfallgroupgap")]
    waterfall_group_gap: Option<f64>,

    #[serde(skip_serializing_if = "Option::is_none", rename = "piecolorway")]
    pie_colorway: Option<Vec<ColorWrapper>>,
    #[serde(skip_serializing_if = "Option::is_none", rename = "extendpiecolors")]
    extend_pie_colors: Option<bool>,

    #[serde(skip_serializing_if = "Option::is_none", rename = "sunburstcolorway")]
    sunburst_colorway: Option<Vec<ColorWrapper>>,
    #[serde(
        skip_serializing_if = "Option::is_none",
        rename = "extendsuburstcolors"
    )]
    extend_sunburst_colors: Option<bool>,
}

impl Layout {
    pub fn new() -> Layout {
        Default::default()
    }

    pub fn to_json(&self) -> String {
        serde_json::to_string(self).unwrap()
    }

    pub fn title(mut self, title: Title) -> Layout {
        self.title = Some(title);
        self
    }

    pub fn show_legend(mut self, show_legend: bool) -> Layout {
        self.show_legend = Some(show_legend);
        self
    }

    pub fn legend(mut self, legend: Legend) -> Layout {
        self.legend = Some(legend);
        self
    }

    pub fn margin(mut self, margin: Margin) -> Layout {
        self.margin = Some(margin);
        self
    }

    pub fn auto_size(mut self, auto_size: bool) -> Layout {
        self.auto_size = Some(auto_size);
        self
    }

    pub fn width(mut self, width: usize) -> Layout {
        self.width = Some(width);
        self
    }

    pub fn height(mut self, height: usize) -> Layout {
        self.height = Some(height);
        self
    }

    pub fn font(mut self, font: Font) -> Layout {
        self.font = Some(font);
        self
    }

    pub fn uniform_text(mut self, uniform_text: UniformText) -> Layout {
        self.uniform_text = Some(uniform_text);
        self
    }

    pub fn separators(mut self, separators: &str) -> Layout {
        self.separators = Some(separators.to_owned());
        self
    }

    pub fn paper_background_color<C: Color>(mut self, paper_background_color: C) -> Layout {
        self.paper_background_color = Some(paper_background_color.to_color());
        self
    }

    pub fn plot_background_color<C: Color>(mut self, plot_background_color: C) -> Layout {
        self.plot_background_color = Some(plot_background_color.to_color());
        self
    }

    pub fn color_scale(mut self, color_scale: LayoutColorScale) -> Layout {
        self.color_scale = Some(color_scale);
        self
    }

    pub fn colorway<C: Color>(mut self, colorway: Vec<C>) -> Layout {
        let colorway = private::to_color_array(colorway);
        self.colorway = Some(colorway);
        self
    }

    pub fn color_axis(mut self, color_axis: ColorAxis) -> Layout {
        self.color_axis = Some(color_axis);
        self
    }

    pub fn mode_bar(mut self, mode_bar: ModeBar) -> Layout {
        self.mode_bar = Some(mode_bar);
        self
    }

    /// Determines the mode of hover interactions. If "closest", a single hoverlabel will appear for the "closest"
    /// point within the `hoverdistance`. If "x" (or "y"), multiple hoverlabels will appear for multiple points at
    /// the "closest" x- (or y-) coordinate within the `hoverdistance`, with the caveat that no more than one hoverlabel
    /// will appear per trace. If "x unified" (or "y unified"), a single hoverlabel will appear multiple points at
    /// the closest x- (or y-) coordinate within the `hoverdistance` with the caveat that no more than one hoverlabel
    /// will appear per trace. In this mode, spikelines are enabled by default perpendicular to the specified axis.
    /// If false, hover interactions are disabled. If `clickmode` includes the "select" flag, `hovermode` defaults to
    /// "closest". If `clickmode` lacks the "select" flag, it defaults to "x" or "y"
    /// (depending on the trace's `orientation` value) for plots based on cartesian coordinates. For anything
    /// else the default value is "closest".
    pub fn hover_mode(mut self, hover_mode: HoverMode) -> Layout {
        self.hover_mode = Some(hover_mode);
        self
    }

    pub fn click_mode(mut self, click_mode: &str) -> Layout {
        self.click_mode = Some(click_mode.to_owned());
        self
    }

    pub fn drag_mode(mut self, drag_mode: &str) -> Layout {
        self.drag_mode = Some(drag_mode.to_owned());
        self
    }

    pub fn select_direction(mut self, select_direction: &str) -> Layout {
        self.select_direction = Some(select_direction.to_owned());
        self
    }

    pub fn hover_distance(mut self, hover_distance: i32) -> Layout {
        self.hover_distance = Some(hover_distance);
        self
    }

    pub fn spike_distance(mut self, spike_distance: i32) -> Layout {
        self.spike_distance = Some(spike_distance);
        self
    }

    pub fn hover_label(mut self, hover_label: Label) -> Layout {
        self.hover_label = Some(hover_label);
        self
    }

    pub fn grid(mut self, grid: LayoutGrid) -> Layout {
        self.grid = Some(grid);
        self
    }

    pub fn calendar(mut self, calendar: Calendar) -> Layout {
        self.calendar = Some(calendar);
        self
    }

    pub fn x_axis(mut self, xaxis: Axis) -> Layout {
        self.x_axis = Some(xaxis);
        self
    }

    pub fn y_axis(mut self, yaxis: Axis) -> Layout {
        self.y_axis = Some(yaxis);
        self
    }

    pub fn x_axis2(mut self, xaxis: Axis) -> Layout {
        self.x_axis2 = Some(xaxis);
        self
    }

    pub fn y_axis2(mut self, yaxis: Axis) -> Layout {
        self.y_axis2 = Some(yaxis);
        self
    }

    pub fn x_axis3(mut self, xaxis: Axis) -> Layout {
        self.x_axis3 = Some(xaxis);
        self
    }

    pub fn y_axis3(mut self, yaxis: Axis) -> Layout {
        self.y_axis3 = Some(yaxis);
        self
    }

    pub fn x_axis4(mut self, xaxis: Axis) -> Layout {
        self.x_axis4 = Some(xaxis);
        self
    }

    pub fn y_axis4(mut self, yaxis: Axis) -> Layout {
        self.y_axis4 = Some(yaxis);
        self
    }

    pub fn x_axis5(mut self, xaxis: Axis) -> Layout {
        self.x_axis5 = Some(xaxis);
        self
    }

    pub fn y_axis5(mut self, yaxis: Axis) -> Layout {
        self.y_axis5 = Some(yaxis);
        self
    }

    pub fn x_axis6(mut self, xaxis: Axis) -> Layout {
        self.x_axis6 = Some(xaxis);
        self
    }

    pub fn y_axis6(mut self, yaxis: Axis) -> Layout {
        self.y_axis6 = Some(yaxis);
        self
    }

    pub fn x_axis7(mut self, xaxis: Axis) -> Layout {
        self.x_axis7 = Some(xaxis);
        self
    }

    pub fn y_axis7(mut self, yaxis: Axis) -> Layout {
        self.y_axis7 = Some(yaxis);
        self
    }

    pub fn x_axis8(mut self, xaxis: Axis) -> Layout {
        self.x_axis8 = Some(xaxis);
        self
    }

    pub fn y_axis8(mut self, yaxis: Axis) -> Layout {
        self.y_axis8 = Some(yaxis);
        self
    }

    pub fn annotations(mut self, annotations: Vec<Annotation>) -> Layout {
        self.annotations = Some(annotations);
        self
    }

    pub fn add_annotation(&mut self, annotation: Annotation) {
        if self.annotations.is_none() {
            self.annotations = Some(Vec::new());
        }
        self.annotations.as_mut().unwrap().push(annotation);
    }

    pub fn shapes(mut self, shapes: Vec<Shape>) -> Layout {
        self.shapes = Some(shapes);
        self
    }

    pub fn add_shape(&mut self, shape: Shape) {
        if self.shapes.is_none() {
            self.shapes = Some(Vec::new());
        }
        self.shapes.as_mut().unwrap().push(shape);
    }

    pub fn new_shape(mut self, new_shape: NewShape) -> Layout {
        self.new_shape = Some(new_shape);
        self
    }

    pub fn active_shape(mut self, active_shape: ActiveShape) -> Layout {
        self.active_shape = Some(active_shape);
        self
    }

    pub fn template(mut self, template: &str) -> Layout {
        self.template = Some(template.to_owned());
        self
    }

    pub fn box_mode(mut self, box_mode: BoxMode) -> Layout {
        self.box_mode = Some(box_mode);
        self
    }

    pub fn box_gap(mut self, box_gap: f64) -> Layout {
        self.box_gap = Some(box_gap);
        self
    }

    pub fn box_group_gap(mut self, box_group_gap: f64) -> Layout {
        self.box_group_gap = Some(box_group_gap);
        self
    }

    pub fn bar_mode(mut self, bar_mode: BarMode) -> Layout {
        self.bar_mode = Some(bar_mode);
        self
    }

    pub fn bar_norm(mut self, bar_norm: BarNorm) -> Layout {
        self.bar_norm = Some(bar_norm);
        self
    }

    pub fn bar_gap(mut self, bar_gap: f64) -> Layout {
        self.bar_gap = Some(bar_gap);
        self
    }

    pub fn bar_group_gap(mut self, bar_group_gap: f64) -> Layout {
        self.bar_group_gap = Some(bar_group_gap);
        self
    }

    pub fn violin_mode(mut self, violin_mode: ViolinMode) -> Layout {
        self.violin_mode = Some(violin_mode);
        self
    }

    pub fn violin_gap(mut self, violin_gap: f64) -> Layout {
        self.violin_gap = Some(violin_gap);
        self
    }

    pub fn violin_group_gap(mut self, violin_group_gap: f64) -> Layout {
        self.violin_group_gap = Some(violin_group_gap);
        self
    }

    pub fn waterfall_mode(mut self, waterfall_mode: WaterfallMode) -> Layout {
        self.waterfall_mode = Some(waterfall_mode);
        self
    }

    pub fn waterfall_gap(mut self, waterfall_gap: f64) -> Layout {
        self.waterfall_gap = Some(waterfall_gap);
        self
    }

    pub fn waterfall_group_gap(mut self, waterfall_group_gap: f64) -> Layout {
        self.waterfall_group_gap = Some(waterfall_group_gap);
        self
    }

    pub fn pie_colorway<C: Color>(mut self, pie_colorway: Vec<C>) -> Layout {
        let pie_colorway = private::to_color_array(pie_colorway);
        self.pie_colorway = Some(pie_colorway);
        self
    }

    pub fn extend_pie_colors(mut self, extend_pie_colors: bool) -> Layout {
        self.extend_pie_colors = Some(extend_pie_colors);
        self
    }

    pub fn sunburst_colorway<C: Color>(mut self, sunburst_colorway: Vec<C>) -> Layout {
        let sunburst_colorway = private::to_color_array(sunburst_colorway);
        self.sunburst_colorway = Some(sunburst_colorway);
        self
    }

    pub fn extend_sunburst_colors(mut self, extend_sunburst_colors: bool) -> Layout {
        self.extend_sunburst_colors = Some(extend_sunburst_colors);
        self
    }
<<<<<<< HEAD
=======
}

impl Trace for Layout {
    fn serialize(&self) -> String {
        serde_json::to_string(&self).unwrap()
    }
}

#[cfg(test)]
mod tests {
    use serde_json::{json, to_value};

    use super::*;

    #[test]
    fn test_serialize_uniform_text_mode() {
        assert_eq!(to_value(UniformTextMode::False).unwrap(), json!(false));
        assert_eq!(to_value(UniformTextMode::Hide).unwrap(), json!("hide"));
        assert_eq!(to_value(UniformTextMode::Show).unwrap(), json!("show"));
    }

    #[test]
    fn test_serialize_click_to_show() {
        assert_eq!(to_value(ClickToShow::False).unwrap(), json!(false));
        assert_eq!(to_value(ClickToShow::OnOff).unwrap(), json!("onoff"));
        assert_eq!(to_value(ClickToShow::OnOut).unwrap(), json!("onout"));
    }

    #[test]
    fn test_serialize_hover_mode() {
        assert_eq!(to_value(HoverMode::X).unwrap(), json!("x"));
        assert_eq!(to_value(HoverMode::Y).unwrap(), json!("y"));
        assert_eq!(to_value(HoverMode::Closest).unwrap(), json!("closest"));
        assert_eq!(to_value(HoverMode::False).unwrap(), json!(false));
        assert_eq!(to_value(HoverMode::XUnified).unwrap(), json!("x unified"));
        assert_eq!(to_value(HoverMode::YUnified).unwrap(), json!("y unified"));
    }

    #[test]
    fn test_serialize_axis() {
        let axis = Axis::new().range(vec![1.0_f32, 2.0]);
        let expected = json!({"range": [1.0, 2.0]});

        assert_eq!(to_value(axis).unwrap(), expected);
    }
>>>>>>> aa1d68b7
}<|MERGE_RESOLUTION|>--- conflicted
+++ resolved
@@ -1,17 +1,11 @@
+use serde::{Serialize, Serializer};
+
 use crate::common::color::{Color, ColorWrapper};
 use crate::common::{
     Anchor, Calendar, ColorBar, ColorScale, DashType, Font, Label, Orientation, Side,
     TickFormatStop, TickMode, Title,
 };
-<<<<<<< HEAD
-use crate::private;
-use crate::private::{to_num_or_string_wrapper, NumOrString, NumOrStringWrapper, TruthyEnum};
-use serde::Serialize;
-=======
-use crate::plot::Trace;
 use crate::private::{self, NumOrString, NumOrStringCollection};
-use serde::{Serialize, Serializer};
->>>>>>> aa1d68b7
 
 #[derive(Serialize, Debug, Clone)]
 pub enum AxisType {
@@ -2788,14 +2782,6 @@
         self.extend_sunburst_colors = Some(extend_sunburst_colors);
         self
     }
-<<<<<<< HEAD
-=======
-}
-
-impl Trace for Layout {
-    fn serialize(&self) -> String {
-        serde_json::to_string(&self).unwrap()
-    }
 }
 
 #[cfg(test)]
@@ -2835,5 +2821,4 @@
 
         assert_eq!(to_value(axis).unwrap(), expected);
     }
->>>>>>> aa1d68b7
 }