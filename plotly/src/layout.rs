use crate::common::color::{Color, ColorWrapper};
use crate::common::{
    Anchor, Calendar, ColorBar, ColorScale, DashType, Font, Label, Orientation, Side,
    TickFormatStop, TickMode, Title,
};
use crate::plot::Trace;
<<<<<<< HEAD
use crate::private;
use crate::private::{to_num_or_string_wrapper, NumOrString, NumOrStringWrapper};
use serde::{Serialize, Serializer};
=======
use crate::private::{self, NumOrStringCollection};
use crate::private::{NumOrString, TruthyEnum};
use serde::Serialize;
>>>>>>> 10d7abd7

#[derive(Serialize, Debug)]
pub enum AxisType {
    #[serde(rename = "-")]
    Default,
    #[serde(rename = "linear")]
    Linear,
    #[serde(rename = "log")]
    Log,
    #[serde(rename = "date")]
    Date,
    #[serde(rename = "category")]
    Category,
    #[serde(rename = "multicategory")]
    MultiCategory,
}

#[derive(Serialize, Debug)]
pub enum AxisConstrain {
    #[serde(rename = "range")]
    Range,
    #[serde(rename = "domain")]
    Domain,
}

#[derive(Serialize, Debug)]
pub enum ConstrainDirection {
    #[serde(rename = "left")]
    Left,
    #[serde(rename = "center")]
    Center,
    #[serde(rename = "right")]
    Right,
    #[serde(rename = "top")]
    Top,
    #[serde(rename = "middle")]
    Middle,
    #[serde(rename = "bottom")]
    Bottom,
}

#[derive(Serialize, Debug)]
pub enum RangeMode {
    #[serde(rename = "normal")]
    Normal,
    #[serde(rename = "tozero")]
    ToZero,
    #[serde(rename = "nonnegative")]
    NonNegative,
}

#[derive(Serialize, Debug)]
pub enum TicksDirection {
    #[serde(rename = "outside")]
    Outside,
    #[serde(rename = "inside")]
    Inside,
}

#[derive(Serialize, Debug)]
pub enum TicksPosition {
    #[serde(rename = "labels")]
    Labels,
    #[serde(rename = "boundaries")]
    Boundaries,
}

#[derive(Serialize, Debug)]
pub enum ArrayShow {
    #[serde(rename = "all")]
    All,
    #[serde(rename = "first")]
    First,
    #[serde(rename = "last")]
    Last,
    #[serde(rename = "none")]
    None,
}

#[derive(Serialize, Debug)]
pub enum BarMode {
    #[serde(rename = "stack")]
    Stack,
    #[serde(rename = "group")]
    Group,
    #[serde(rename = "overlay")]
    Overlay,
    #[serde(rename = "relative")]
    Relative,
}

#[derive(Serialize, Debug)]
pub enum BarNorm {
    #[serde(rename = "")]
    Empty,
    #[serde(rename = "fraction")]
    Fraction,
    #[serde(rename = "percent")]
    Percent,
}

#[derive(Serialize, Debug)]
pub enum BoxMode {
    #[serde(rename = "group")]
    Group,
    #[serde(rename = "overlay")]
    Overlay,
}

#[derive(Serialize, Debug)]
pub enum ViolinMode {
    #[serde(rename = "group")]
    Group,
    #[serde(rename = "overlay")]
    Overlay,
}

#[derive(Serialize, Debug)]
pub enum WaterfallMode {
    #[serde(rename = "group")]
    Group,
    #[serde(rename = "overlay")]
    Overlay,
}

#[derive(Serialize, Debug, Default)]
pub struct Legend {
    #[serde(skip_serializing_if = "Option::is_none", rename = "bgcolor")]
    background_color: Option<ColorWrapper>,
    #[serde(skip_serializing_if = "Option::is_none", rename = "bordercolor")]
    border_color: Option<ColorWrapper>,
    #[serde(skip_serializing_if = "Option::is_none", rename = "borderwidth")]
    border_width: Option<usize>,
    #[serde(skip_serializing_if = "Option::is_none")]
    font: Option<Font>,
    #[serde(skip_serializing_if = "Option::is_none")]
    orientation: Option<Orientation>,
    #[serde(skip_serializing_if = "Option::is_none", rename = "traceorder")]
    trace_order: Option<String>,
    #[serde(skip_serializing_if = "Option::is_none", rename = "tracegroupgap")]
    trace_group_gap: Option<usize>,
    #[serde(skip_serializing_if = "Option::is_none", rename = "itemsizing")]
    item_sizing: Option<String>,
    #[serde(skip_serializing_if = "Option::is_none", rename = "itemclick")]
    item_click: Option<String>,
    #[serde(skip_serializing_if = "Option::is_none", rename = "itemdoubleclick")]
    item_double_click: Option<String>,
    #[serde(skip_serializing_if = "Option::is_none")]
    x: Option<f64>,
    #[serde(skip_serializing_if = "Option::is_none", rename = "xanchor")]
    x_anchor: Option<Anchor>,
    #[serde(skip_serializing_if = "Option::is_none")]
    y: Option<f64>,
    #[serde(skip_serializing_if = "Option::is_none", rename = "yanchor")]
    y_anchor: Option<Anchor>,
    #[serde(skip_serializing_if = "Option::is_none")]
    valign: Option<VAlign>,
    #[serde(skip_serializing_if = "Option::is_none")]
    title: Option<Title>,
}

impl Legend {
    pub fn new() -> Legend {
        Default::default()
    }

    pub fn background_color<C: Color>(mut self, background_color: C) -> Legend {
        self.background_color = Some(background_color.to_color());
        self
    }

    pub fn border_color<C: Color>(mut self, border_color: C) -> Legend {
        self.border_color = Some(border_color.to_color());
        self
    }

    pub fn border_width(mut self, border_width: usize) -> Legend {
        self.border_width = Some(border_width);
        self
    }

    pub fn font(mut self, font: Font) -> Legend {
        self.font = Some(font);
        self
    }

    pub fn orientation(mut self, orientation: Orientation) -> Legend {
        self.orientation = Some(orientation);
        self
    }

    pub fn trace_order(mut self, trace_order: &str) -> Legend {
        self.trace_order = Some(trace_order.to_owned());
        self
    }

    pub fn trace_group_gap(mut self, trace_group_gap: usize) -> Legend {
        self.trace_group_gap = Some(trace_group_gap);
        self
    }

    pub fn item_sizing(mut self, item_sizing: &str) -> Legend {
        self.item_sizing = Some(item_sizing.to_owned());
        self
    }

    pub fn item_click(mut self, item_click: &str) -> Legend {
        self.item_click = Some(item_click.to_owned());
        self
    }

    pub fn item_double_click(mut self, item_double_click: &str) -> Legend {
        self.item_double_click = Some(item_double_click.to_owned());
        self
    }

    pub fn x(mut self, x: f64) -> Legend {
        self.x = Some(x);
        self
    }

    pub fn x_anchor(mut self, x_anchor: Anchor) -> Legend {
        self.x_anchor = Some(x_anchor);
        self
    }

    pub fn y(mut self, y: f64) -> Legend {
        self.y = Some(y);
        self
    }

    pub fn y_anchor(mut self, y_anchor: Anchor) -> Legend {
        self.y_anchor = Some(y_anchor);
        self
    }

    pub fn valign(mut self, valign: VAlign) -> Legend {
        self.valign = Some(valign);
        self
    }

    pub fn title(mut self, title: Title) -> Legend {
        self.title = Some(title);
        self
    }
}

#[derive(Serialize, Debug)]
pub enum VAlign {
    #[serde(rename = "top")]
    Top,
    #[serde(rename = "middle")]
    Middle,
    #[serde(rename = "bottom")]
    Bottom,
}

#[derive(Serialize, Debug)]
pub enum HAlign {
    #[serde(rename = "left")]
    Left,
    #[serde(rename = "center")]
    Center,
    #[serde(rename = "right")]
    Right,
}

#[derive(Serialize, Debug, Default)]
pub struct Margin {
    #[serde(skip_serializing_if = "Option::is_none")]
    l: Option<usize>,
    #[serde(skip_serializing_if = "Option::is_none")]
    r: Option<usize>,
    #[serde(skip_serializing_if = "Option::is_none")]
    t: Option<usize>,
    #[serde(skip_serializing_if = "Option::is_none")]
    b: Option<usize>,
    #[serde(skip_serializing_if = "Option::is_none")]
    pad: Option<usize>,
    #[serde(skip_serializing_if = "Option::is_none", rename = "autoexpand")]
    auto_expand: Option<bool>,
}

impl Margin {
    pub fn new() -> Margin {
        Default::default()
    }

    pub fn left(mut self, left: usize) -> Margin {
        self.l = Some(left);
        self
    }

    pub fn right(mut self, right: usize) -> Margin {
        self.r = Some(right);
        self
    }

    pub fn top(mut self, top: usize) -> Margin {
        self.t = Some(top);
        self
    }

    pub fn bottom(mut self, bottom: usize) -> Margin {
        self.b = Some(bottom);
        self
    }

    pub fn pad(mut self, pad: usize) -> Margin {
        self.pad = Some(pad);
        self
    }

    pub fn auto_expand(mut self, auto_expand: bool) -> Margin {
        self.auto_expand = Some(auto_expand);
        self
    }
}

#[derive(Serialize, Debug, Default)]
pub struct LayoutColorScale {
    #[serde(skip_serializing_if = "Option::is_none")]
    sequential: Option<ColorScale>,
    #[serde(skip_serializing_if = "Option::is_none", rename = "sequentialminus")]
    sequential_minus: Option<ColorScale>,
    #[serde(skip_serializing_if = "Option::is_none")]
    diverging: Option<ColorScale>,
}

impl LayoutColorScale {
    pub fn new() -> LayoutColorScale {
        Default::default()
    }

    pub fn sequential(mut self, sequential: ColorScale) -> LayoutColorScale {
        self.sequential = Some(sequential);
        self
    }

    pub fn sequential_minus(mut self, sequential_minus: ColorScale) -> LayoutColorScale {
        self.sequential_minus = Some(sequential_minus);
        self
    }

    pub fn diverging(mut self, diverging: ColorScale) -> LayoutColorScale {
        self.diverging = Some(diverging);
        self
    }
}

#[derive(Serialize, Debug)]
pub enum SliderRangeMode {
    #[serde(rename = "auto")]
    Auto,
    #[serde(rename = "fixed")]
    Fixed,
    #[serde(rename = "match")]
    Match,
}

#[derive(Serialize, Debug, Default)]
pub struct RangeSliderYAxis {
    #[serde(skip_serializing_if = "Option::is_none", rename = "rangemode")]
    range_mode: Option<SliderRangeMode>,
    #[serde(skip_serializing_if = "Option::is_none")]
    range: Option<NumOrStringCollection>,
}

impl RangeSliderYAxis {
    pub fn new() -> RangeSliderYAxis {
        Default::default()
    }

    pub fn range_mode(mut self, range_mode: SliderRangeMode) -> RangeSliderYAxis {
        self.range_mode = Some(range_mode);
        self
    }

    pub fn range<V: Into<NumOrString> + Clone>(mut self, range: Vec<V>) -> RangeSliderYAxis {
        self.range = Some(range.into());
        self
    }
}

#[derive(Serialize, Debug, Default)]
pub struct RangeSlider {
    #[serde(skip_serializing_if = "Option::is_none", rename = "bgcolor")]
    background_color: Option<ColorWrapper>,
    #[serde(skip_serializing_if = "Option::is_none", rename = "bordercolor")]
    border_color: Option<ColorWrapper>,
    #[serde(skip_serializing_if = "Option::is_none", rename = "borderwidth")]
    border_width: Option<u64>,
    #[serde(skip_serializing_if = "Option::is_none", rename = "autorange")]
    auto_range: Option<bool>,
    #[serde(skip_serializing_if = "Option::is_none")]
    range: Option<NumOrStringCollection>,
    #[serde(skip_serializing_if = "Option::is_none")]
    thickness: Option<f64>,
    #[serde(skip_serializing_if = "Option::is_none")]
    visible: Option<bool>,
    #[serde(skip_serializing_if = "Option::is_none", rename = "yaxis")]
    y_axis: Option<RangeSliderYAxis>,
}

impl RangeSlider {
    pub fn new() -> RangeSlider {
        Default::default()
    }

    pub fn background_color<C: Color>(mut self, background_color: C) -> RangeSlider {
        self.background_color = Some(background_color.to_color());
        self
    }

    pub fn border_color<C: Color>(mut self, border_color: C) -> RangeSlider {
        self.border_color = Some(border_color.to_color());
        self
    }

    pub fn border_width(mut self, border_width: u64) -> RangeSlider {
        self.border_width = Some(border_width);
        self
    }

    pub fn auto_range(mut self, auto_range: bool) -> RangeSlider {
        self.auto_range = Some(auto_range);
        self
    }

    pub fn range<V: Into<NumOrString> + Clone>(mut self, range: Vec<V>) -> RangeSlider {
        self.range = Some(range.into());
        self
    }

    pub fn thickness(mut self, thickness: f64) -> RangeSlider {
        self.thickness = Some(thickness);
        self
    }

    pub fn visible(mut self, visible: bool) -> RangeSlider {
        self.visible = Some(visible);
        self
    }

    pub fn y_axis(mut self, axis: RangeSliderYAxis) -> RangeSlider {
        self.y_axis = Some(axis);
        self
    }
}

#[derive(Serialize, Debug)]
pub enum SelectorStep {
    #[serde(rename = "month")]
    Month,
    #[serde(rename = "year")]
    Year,
    #[serde(rename = "day")]
    Day,
    #[serde(rename = "hour")]
    Hour,
    #[serde(rename = "minute")]
    Minute,
    #[serde(rename = "second")]
    Second,
    #[serde(rename = "all")]
    All,
}

#[derive(Serialize, Debug)]
pub enum StepMode {
    #[serde(rename = "backward")]
    Backward,
    #[serde(rename = "todate")]
    ToDate,
}

#[derive(Serialize, Debug, Default)]
pub struct SelectorButton {
    #[serde(skip_serializing_if = "Option::is_none")]
    visible: Option<bool>,
    #[serde(skip_serializing_if = "Option::is_none")]
    step: Option<SelectorStep>,
    #[serde(skip_serializing_if = "Option::is_none", rename = "stepmode")]
    step_mode: Option<StepMode>,
    #[serde(skip_serializing_if = "Option::is_none")]
    count: Option<usize>,
    #[serde(skip_serializing_if = "Option::is_none")]
    label: Option<String>,
    #[serde(skip_serializing_if = "Option::is_none")]
    name: Option<String>,
    #[serde(skip_serializing_if = "Option::is_none", rename = "templateitemname")]
    template_item_name: Option<String>,
}

impl SelectorButton {
    pub fn new() -> SelectorButton {
        Default::default()
    }

    pub fn visible(mut self, visible: bool) -> SelectorButton {
        self.visible = Some(visible);
        self
    }

    pub fn step(mut self, step: SelectorStep) -> SelectorButton {
        self.step = Some(step);
        self
    }

    pub fn step_mode(mut self, step_mode: StepMode) -> SelectorButton {
        self.step_mode = Some(step_mode);
        self
    }

    pub fn count(mut self, count: usize) -> SelectorButton {
        self.count = Some(count);
        self
    }

    pub fn label(mut self, label: &str) -> SelectorButton {
        self.label = Some(label.to_owned());
        self
    }

    pub fn name(mut self, name: &str) -> SelectorButton {
        self.name = Some(name.to_owned());
        self
    }

    pub fn template_item_name(mut self, template_item_name: &str) -> SelectorButton {
        self.template_item_name = Some(template_item_name.to_owned());
        self
    }
}

#[derive(Serialize, Debug, Default)]
pub struct RangeSelector {
    #[serde(skip_serializing_if = "Option::is_none")]
    visible: Option<bool>,
    #[serde(skip_serializing_if = "Option::is_none")]
    buttons: Option<Vec<SelectorButton>>,
    #[serde(skip_serializing_if = "Option::is_none")]
    x: Option<f64>,
    #[serde(skip_serializing_if = "Option::is_none", rename = "xanchor")]
    x_anchor: Option<Anchor>,
    #[serde(skip_serializing_if = "Option::is_none")]
    y: Option<f64>,
    #[serde(skip_serializing_if = "Option::is_none", rename = "yanchor")]
    y_anchor: Option<Anchor>,
    #[serde(skip_serializing_if = "Option::is_none")]
    font: Option<Font>,
    #[serde(skip_serializing_if = "Option::is_none", rename = "bgcolor")]
    background_color: Option<ColorWrapper>,
    #[serde(skip_serializing_if = "Option::is_none", rename = "activecolor")]
    active_color: Option<ColorWrapper>,
    #[serde(skip_serializing_if = "Option::is_none", rename = "bordercolor")]
    border_color: Option<ColorWrapper>,
    #[serde(skip_serializing_if = "Option::is_none", rename = "borderwidth")]
    border_width: Option<usize>,
}

impl RangeSelector {
    pub fn new() -> RangeSelector {
        Default::default()
    }

    pub fn visible(mut self, visible: bool) -> RangeSelector {
        self.visible = Some(visible);
        self
    }

    pub fn buttons(mut self, buttons: Vec<SelectorButton>) -> RangeSelector {
        self.buttons = Some(buttons);
        self
    }

    pub fn x(mut self, x: f64) -> RangeSelector {
        self.x = Some(x);
        self
    }

    pub fn x_anchor(mut self, x_anchor: Anchor) -> RangeSelector {
        self.x_anchor = Some(x_anchor);
        self
    }

    pub fn y(mut self, y: f64) -> RangeSelector {
        self.y = Some(y);
        self
    }

    pub fn y_anchor(mut self, y_anchor: Anchor) -> RangeSelector {
        self.y_anchor = Some(y_anchor);
        self
    }

    pub fn font(mut self, font: Font) -> RangeSelector {
        self.font = Some(font);
        self
    }

    pub fn background_color<C: Color>(mut self, background_color: C) -> RangeSelector {
        self.background_color = Some(background_color.to_color());
        self
    }

    pub fn active_color<C: Color>(mut self, active_color: C) -> RangeSelector {
        self.background_color = Some(active_color.to_color());
        self
    }

    pub fn border_color<C: Color>(mut self, border_color: C) -> RangeSelector {
        self.border_color = Some(border_color.to_color());
        self
    }

    pub fn border_width(mut self, border_width: usize) -> RangeSelector {
        self.border_width = Some(border_width);
        self
    }
}

#[derive(Serialize, Debug, Default)]
pub struct ColorAxis {
    #[serde(skip_serializing_if = "Option::is_none")]
    cauto: Option<bool>,
    #[serde(skip_serializing_if = "Option::is_none")]
    cmin: Option<f64>,
    #[serde(skip_serializing_if = "Option::is_none")]
    cmax: Option<f64>,
    #[serde(skip_serializing_if = "Option::is_none")]
    cmid: Option<f64>,
    #[serde(skip_serializing_if = "Option::is_none", rename = "colorscale")]
    color_scale: Option<ColorScale>,
    #[serde(skip_serializing_if = "Option::is_none", rename = "autocolorscale")]
    auto_color_scale: Option<bool>,
    #[serde(skip_serializing_if = "Option::is_none", rename = "reversescale")]
    reverse_scale: Option<bool>,
    #[serde(skip_serializing_if = "Option::is_none", rename = "showscale")]
    show_scale: Option<bool>,
    #[serde(skip_serializing_if = "Option::is_none", rename = "colorbar")]
    color_bar: Option<ColorBar>,
}

impl ColorAxis {
    pub fn new() -> ColorAxis {
        Default::default()
    }

    pub fn cauto(mut self, cauto: bool) -> ColorAxis {
        self.cauto = Some(cauto);
        self
    }

    pub fn cmin(mut self, cmin: f64) -> ColorAxis {
        self.cmin = Some(cmin);
        self
    }

    pub fn cmax(mut self, cmax: f64) -> ColorAxis {
        self.cmax = Some(cmax);
        self
    }

    pub fn cmid(mut self, cmid: f64) -> ColorAxis {
        self.cmid = Some(cmid);
        self
    }

    pub fn color_scale(mut self, color_scale: ColorScale) -> ColorAxis {
        self.color_scale = Some(color_scale);
        self
    }

    pub fn auto_color_scale(mut self, auto_color_scale: bool) -> ColorAxis {
        self.auto_color_scale = Some(auto_color_scale);
        self
    }

    pub fn reverse_scale(mut self, reverse_scale: bool) -> ColorAxis {
        self.reverse_scale = Some(reverse_scale);
        self
    }

    pub fn show_scale(mut self, show_scale: bool) -> ColorAxis {
        self.show_scale = Some(show_scale);
        self
    }

    pub fn color_bar(mut self, color_bar: ColorBar) -> ColorAxis {
        self.color_bar = Some(color_bar);
        self
    }
}

#[derive(Serialize, Debug, Default)]
pub struct Axis {
    #[serde(skip_serializing_if = "Option::is_none")]
    visible: Option<bool>,
    #[serde(skip_serializing_if = "Option::is_none")]
    color: Option<ColorWrapper>,
    #[serde(skip_serializing_if = "Option::is_none")]
    title: Option<Title>,
    #[serde(skip_serializing_if = "Option::is_none")]
    r#type: Option<AxisType>,
    #[serde(skip_serializing_if = "Option::is_none", rename = "auto_range")]
    auto_range: Option<bool>,
    #[serde(skip_serializing_if = "Option::is_none", rename = "rangemode")]
    range_mode: Option<RangeMode>,
    #[serde(skip_serializing_if = "Option::is_none")]
    range: Option<NumOrStringCollection>,
    #[serde(skip_serializing_if = "Option::is_none", rename = "fixedrange")]
    fixed_range: Option<bool>,
    #[serde(skip_serializing_if = "Option::is_none")]
    constrain: Option<AxisConstrain>,
    #[serde(skip_serializing_if = "Option::is_none", rename = "constraintoward")]
    constrain_toward: Option<ConstrainDirection>,
    #[serde(skip_serializing_if = "Option::is_none", rename = "tickmode")]
    tick_mode: Option<TickMode>,
    #[serde(skip_serializing_if = "Option::is_none", rename = "nticks")]
    n_ticks: Option<usize>,

    #[serde(skip_serializing_if = "Option::is_none")]
    tick0: Option<f64>,
    #[serde(skip_serializing_if = "Option::is_none")]
    dtick: Option<f64>,

    #[serde(skip_serializing_if = "Option::is_none")]
    matches: Option<String>,

    #[serde(skip_serializing_if = "Option::is_none", rename = "tickvals")]
    tick_values: Option<Vec<f64>>,
    #[serde(skip_serializing_if = "Option::is_none", rename = "ticktext")]
    tick_text: Option<Vec<String>>,
    #[serde(skip_serializing_if = "Option::is_none")]
    ticks: Option<TicksDirection>,
    #[serde(skip_serializing_if = "Option::is_none", rename = "tickson")]
    ticks_on: Option<TicksPosition>,
    #[serde(skip_serializing_if = "Option::is_none")]
    mirror: Option<bool>,
    #[serde(skip_serializing_if = "Option::is_none", rename = "ticklen")]
    tick_length: Option<usize>,
    #[serde(skip_serializing_if = "Option::is_none", rename = "tickwidth")]
    tick_width: Option<usize>,
    #[serde(skip_serializing_if = "Option::is_none", rename = "tickcolor")]
    tick_color: Option<ColorWrapper>,
    #[serde(skip_serializing_if = "Option::is_none", rename = "showticklabels")]
    show_tick_labels: Option<bool>,
    #[serde(skip_serializing_if = "Option::is_none", rename = "automargin")]
    auto_margin: Option<bool>,
    #[serde(skip_serializing_if = "Option::is_none", rename = "showspikes")]
    show_spikes: Option<bool>,
    #[serde(skip_serializing_if = "Option::is_none", rename = "spikecolor")]
    spike_color: Option<ColorWrapper>,
    #[serde(skip_serializing_if = "Option::is_none", rename = "spikethickness")]
    spike_thickness: Option<usize>,
    #[serde(skip_serializing_if = "Option::is_none", rename = "spikedash")]
    spike_dash: Option<DashType>,
    #[serde(skip_serializing_if = "Option::is_none", rename = "spikemode")]
    spike_mode: Option<String>,
    #[serde(skip_serializing_if = "Option::is_none", rename = "spikesnap")]
    spike_snap: Option<String>,
    #[serde(skip_serializing_if = "Option::is_none", rename = "tickfont")]
    tick_font: Option<Font>,
    #[serde(skip_serializing_if = "Option::is_none", rename = "tickangle")]
    tick_angle: Option<f64>,
    #[serde(skip_serializing_if = "Option::is_none", rename = "tickprefix")]
    tick_prefix: Option<String>,
    #[serde(skip_serializing_if = "Option::is_none", rename = "showtickprefix")]
    show_tick_prefix: Option<ArrayShow>,
    #[serde(skip_serializing_if = "Option::is_none", rename = "ticksuffix")]
    tick_suffix: Option<String>,
    #[serde(skip_serializing_if = "Option::is_none", rename = "showticksuffix")]
    show_tick_suffix: Option<ArrayShow>,
    #[serde(skip_serializing_if = "Option::is_none", rename = "showexponent")]
    show_exponent: Option<ArrayShow>,
    #[serde(skip_serializing_if = "Option::is_none", rename = "exponentformat")]
    exponent_format: Option<String>,
    #[serde(skip_serializing_if = "Option::is_none", rename = "separatethousands")]
    separate_thousands: Option<bool>,
    #[serde(skip_serializing_if = "Option::is_none", rename = "tickformat")]
    tick_format: Option<String>,
    #[serde(skip_serializing_if = "Option::is_none", rename = "tickformatstops")]
    tick_format_stops: Option<Vec<TickFormatStop>>,
    #[serde(skip_serializing_if = "Option::is_none", rename = "hoverformat")]
    hover_format: Option<String>,
    #[serde(skip_serializing_if = "Option::is_none", rename = "showline")]
    show_line: Option<bool>,
    #[serde(skip_serializing_if = "Option::is_none", rename = "linecolor")]
    line_color: Option<ColorWrapper>,
    #[serde(skip_serializing_if = "Option::is_none", rename = "linewidth")]
    line_width: Option<usize>,
    #[serde(skip_serializing_if = "Option::is_none", rename = "showgrid")]
    show_grid: Option<bool>,
    #[serde(skip_serializing_if = "Option::is_none", rename = "gridcolor")]
    grid_color: Option<ColorWrapper>,
    #[serde(skip_serializing_if = "Option::is_none", rename = "gridwidth")]
    grid_width: Option<usize>,
    #[serde(skip_serializing_if = "Option::is_none", rename = "zeroline")]
    zero_line: Option<bool>,
    #[serde(skip_serializing_if = "Option::is_none", rename = "zerolinecolor")]
    zero_line_color: Option<ColorWrapper>,
    #[serde(skip_serializing_if = "Option::is_none", rename = "zerolinewidth")]
    zero_line_width: Option<usize>,
    #[serde(skip_serializing_if = "Option::is_none", rename = "showdividers")]
    show_dividers: Option<bool>,
    #[serde(skip_serializing_if = "Option::is_none", rename = "dividercolor")]
    divider_color: Option<ColorWrapper>,
    #[serde(skip_serializing_if = "Option::is_none", rename = "dividerwidth")]
    divider_width: Option<usize>,
    #[serde(skip_serializing_if = "Option::is_none")]
    anchor: Option<String>,
    #[serde(skip_serializing_if = "Option::is_none")]
    side: Option<Side>,
    #[serde(skip_serializing_if = "Option::is_none")]
    overlaying: Option<String>,
    #[serde(skip_serializing_if = "Option::is_none")]
    domain: Option<Vec<f64>>,
    #[serde(skip_serializing_if = "Option::is_none")]
    position: Option<f64>,
    #[serde(skip_serializing_if = "Option::is_none", rename = "rangeslider")]
    range_slider: Option<RangeSlider>,
    #[serde(skip_serializing_if = "Option::is_none", rename = "rangeselector")]
    range_selector: Option<RangeSelector>,
    #[serde(skip_serializing_if = "Option::is_none")]
    calendar: Option<Calendar>,
}

impl Axis {
    pub fn new() -> Axis {
        Default::default()
    }

    pub fn matches(mut self, matches: bool) -> Axis {
        if matches {
            self.matches = Some(String::from("x"));
        }
        self
    }

    pub fn visible(mut self, visible: bool) -> Axis {
        self.visible = Some(visible);
        self
    }

    pub fn color<C: Color>(mut self, color: C) -> Axis {
        self.color = Some(color.to_color());
        self
    }

    pub fn title(mut self, title: Title) -> Axis {
        self.title = Some(title);
        self
    }

    pub fn type_(mut self, t: AxisType) -> Axis {
        self.r#type = Some(t);
        self
    }

    pub fn auto_range(mut self, auto_range: bool) -> Axis {
        self.auto_range = Some(auto_range);
        self
    }

    pub fn range_mode(mut self, range_mode: RangeMode) -> Axis {
        self.range_mode = Some(range_mode);
        self
    }

    pub fn range<V: Into<NumOrString> + Clone>(mut self, range: Vec<V>) -> Axis {
        self.range = Some(range.into());
        self
    }

    pub fn fixed_range(mut self, fixed_range: bool) -> Axis {
        self.fixed_range = Some(fixed_range);
        self
    }

    pub fn constrain(mut self, constrain: AxisConstrain) -> Axis {
        self.constrain = Some(constrain);
        self
    }

    pub fn constrain_toward(mut self, constrain_toward: ConstrainDirection) -> Axis {
        self.constrain_toward = Some(constrain_toward);
        self
    }

    pub fn tick_mode(mut self, tick_mode: TickMode) -> Axis {
        self.tick_mode = Some(tick_mode);
        self
    }

    pub fn n_ticks(mut self, n_ticks: usize) -> Axis {
        self.n_ticks = Some(n_ticks);
        self
    }

    pub fn tick0(mut self, tick0: f64) -> Axis {
        self.tick0 = Some(tick0);
        self
    }

    pub fn dtick(mut self, dtick: f64) -> Axis {
        self.dtick = Some(dtick);
        self
    }

    pub fn tick_values(mut self, tick_values: Vec<f64>) -> Axis {
        self.tick_values = Some(tick_values);
        self
    }

    pub fn tick_text(mut self, tick_text: Vec<String>) -> Axis {
        self.tick_text = Some(tick_text);
        self
    }

    pub fn ticks(mut self, ticks: TicksDirection) -> Axis {
        self.ticks = Some(ticks);
        self
    }

    pub fn ticks_on(mut self, ticks_on: TicksPosition) -> Axis {
        self.ticks_on = Some(ticks_on);
        self
    }

    pub fn mirror(mut self, mirror: bool) -> Axis {
        self.mirror = Some(mirror);
        self
    }

    pub fn tick_length(mut self, tick_length: usize) -> Axis {
        self.tick_length = Some(tick_length);
        self
    }

    pub fn tick_width(mut self, tick_width: usize) -> Axis {
        self.tick_width = Some(tick_width);
        self
    }

    pub fn tick_color<C: Color>(mut self, tick_color: C) -> Axis {
        self.tick_color = Some(tick_color.to_color());
        self
    }

    pub fn show_tick_labels(mut self, show_tick_labels: bool) -> Axis {
        self.show_tick_labels = Some(show_tick_labels);
        self
    }

    pub fn auto_margin(mut self, auto_margin: bool) -> Axis {
        self.auto_margin = Some(auto_margin);
        self
    }

    pub fn show_spikes(mut self, show_spikes: bool) -> Axis {
        self.show_spikes = Some(show_spikes);
        self
    }

    pub fn spike_color<C: Color>(mut self, spike_color: C) -> Axis {
        self.spike_color = Some(spike_color.to_color());
        self
    }

    pub fn spike_thickness(mut self, spike_thickness: usize) -> Axis {
        self.spike_thickness = Some(spike_thickness);
        self
    }

    pub fn spike_dash(mut self, spike_dash: DashType) -> Axis {
        self.spike_dash = Some(spike_dash);
        self
    }

    pub fn spike_mode(mut self, spike_mode: &str) -> Axis {
        self.spike_mode = Some(spike_mode.to_owned());
        self
    }

    pub fn spike_snap(mut self, spike_snap: &str) -> Axis {
        self.spike_snap = Some(spike_snap.to_owned());
        self
    }

    pub fn tick_font(mut self, tick_font: Font) -> Axis {
        self.tick_font = Some(tick_font);
        self
    }

    pub fn tick_angle(mut self, tick_angle: f64) -> Axis {
        self.tick_angle = Some(tick_angle);
        self
    }

    pub fn tick_prefix(mut self, tick_prefix: &str) -> Axis {
        self.tick_prefix = Some(tick_prefix.to_owned());
        self
    }

    pub fn show_tick_prefix(mut self, show_tick_prefix: ArrayShow) -> Axis {
        self.show_tick_prefix = Some(show_tick_prefix);
        self
    }

    pub fn tick_suffix(mut self, tick_suffix: &str) -> Axis {
        self.tick_suffix = Some(tick_suffix.to_owned());
        self
    }

    pub fn show_tick_suffix(mut self, show_tick_suffix: ArrayShow) -> Axis {
        self.show_tick_suffix = Some(show_tick_suffix);
        self
    }

    pub fn show_exponent(mut self, show_exponent: ArrayShow) -> Axis {
        self.show_exponent = Some(show_exponent);
        self
    }

    pub fn exponent_format(mut self, exponent_format: &str) -> Axis {
        self.exponent_format = Some(exponent_format.to_owned());
        self
    }

    pub fn separate_thousands(mut self, separate_thousands: bool) -> Axis {
        self.separate_thousands = Some(separate_thousands);
        self
    }

    pub fn tick_format(mut self, tick_format: &str) -> Axis {
        self.tick_format = Some(tick_format.to_owned());
        self
    }

    pub fn tick_format_stops(mut self, tick_format_stops: Vec<TickFormatStop>) -> Axis {
        self.tick_format_stops = Some(tick_format_stops);
        self
    }

    pub fn hover_format(mut self, hover_format: &str) -> Axis {
        self.hover_format = Some(hover_format.to_owned());
        self
    }

    pub fn show_line(mut self, show_line: bool) -> Axis {
        self.show_line = Some(show_line);
        self
    }

    pub fn line_color<C: Color>(mut self, line_color: C) -> Axis {
        self.line_color = Some(line_color.to_color());
        self
    }

    pub fn line_width(mut self, line_width: usize) -> Axis {
        self.line_width = Some(line_width);
        self
    }

    pub fn show_grid(mut self, show_grid: bool) -> Axis {
        self.show_grid = Some(show_grid);
        self
    }

    pub fn grid_color<C: Color>(mut self, grid_color: C) -> Axis {
        self.grid_color = Some(grid_color.to_color());
        self
    }

    pub fn grid_width(mut self, grid_width: usize) -> Axis {
        self.grid_width = Some(grid_width);
        self
    }

    pub fn zero_line(mut self, zero_line: bool) -> Axis {
        self.zero_line = Some(zero_line);
        self
    }

    pub fn zero_line_color<C: Color>(mut self, zero_line_color: C) -> Axis {
        self.zero_line_color = Some(zero_line_color.to_color());
        self
    }

    pub fn zero_line_width(mut self, zero_line_width: usize) -> Axis {
        self.zero_line_width = Some(zero_line_width);
        self
    }

    pub fn show_dividers(mut self, show_dividers: bool) -> Axis {
        self.show_dividers = Some(show_dividers);
        self
    }

    pub fn divider_color<C: Color>(mut self, divider_color: C) -> Axis {
        self.divider_color = Some(divider_color.to_color());
        self
    }

    pub fn divider_width(mut self, divider_width: usize) -> Axis {
        self.divider_width = Some(divider_width);
        self
    }

    pub fn anchor(mut self, anchor: &str) -> Axis {
        self.anchor = Some(anchor.to_owned());
        self
    }

    pub fn side(mut self, side: Side) -> Axis {
        self.side = Some(side);
        self
    }

    pub fn overlaying(mut self, overlaying: &str) -> Axis {
        self.overlaying = Some(overlaying.to_owned());
        self
    }

    pub fn domain(mut self, domain: &[f64]) -> Axis {
        self.domain = Some(domain.to_vec());
        self
    }

    pub fn position(mut self, position: f64) -> Axis {
        self.position = Some(position);
        self
    }

    pub fn range_slider(mut self, slider: RangeSlider) -> Axis {
        self.range_slider = Some(slider);
        self
    }

    pub fn range_selector(mut self, range_selector: RangeSelector) -> Axis {
        self.range_selector = Some(range_selector);
        self
    }

    pub fn calendar(mut self, calendar: Calendar) -> Axis {
        self.calendar = Some(calendar);
        self
    }
}

#[derive(Serialize, Debug)]
pub enum RowOrder {
    #[serde(rename = "top to bottom")]
    TopToBottom,
    #[serde(rename = "bottom to top")]
    BottomToTop,
}

#[derive(Serialize, Debug)]
pub enum GridPattern {
    #[serde(rename = "independent")]
    Independent,
    #[serde(rename = "coupled")]
    Coupled,
}

#[derive(Serialize, Debug)]
pub enum GridXSide {
    #[serde(rename = "bottom")]
    Bottom,
    #[serde(rename = "bottom plot")]
    BottomPlot,
    #[serde(rename = "top plot")]
    TopPlot,
    #[serde(rename = "top")]
    Top,
}

#[derive(Serialize, Debug)]
pub enum GridYSide {
    #[serde(rename = "left")]
    Left,
    #[serde(rename = "left plot")]
    LeftPlot,
    #[serde(rename = "right plot")]
    RightPlot,
    #[serde(rename = "right")]
    Right,
}

#[derive(Serialize, Debug, Default)]
pub struct GridDomain {
    #[serde(skip_serializing_if = "Option::is_none")]
    x: Option<Vec<f64>>,
    #[serde(skip_serializing_if = "Option::is_none")]
    y: Option<Vec<f64>>,
}

impl GridDomain {
    pub fn new() -> GridDomain {
        Default::default()
    }

    pub fn x(mut self, x: Vec<f64>) -> GridDomain {
        self.x = Some(x);
        self
    }

    pub fn y(mut self, y: Vec<f64>) -> GridDomain {
        self.y = Some(y);
        self
    }
}

#[derive(Serialize, Debug, Default)]
pub struct LayoutGrid {
    #[serde(skip_serializing_if = "Option::is_none")]
    rows: Option<usize>,
    #[serde(skip_serializing_if = "Option::is_none", rename = "roworder")]
    row_order: Option<RowOrder>,
    #[serde(skip_serializing_if = "Option::is_none")]
    columns: Option<usize>,
    #[serde(skip_serializing_if = "Option::is_none", rename = "subplots")]
    sub_plots: Option<Vec<String>>,
    #[serde(skip_serializing_if = "Option::is_none", rename = "xaxes")]
    x_axes: Option<Vec<String>>,
    #[serde(skip_serializing_if = "Option::is_none", rename = "yaxes")]
    y_axes: Option<Vec<String>>,
    #[serde(skip_serializing_if = "Option::is_none")]
    pattern: Option<GridPattern>,
    #[serde(skip_serializing_if = "Option::is_none", rename = "xgap")]
    x_gap: Option<f64>,
    #[serde(skip_serializing_if = "Option::is_none", rename = "ygap")]
    y_gap: Option<f64>,
    #[serde(skip_serializing_if = "Option::is_none")]
    domain: Option<GridDomain>,
    #[serde(skip_serializing_if = "Option::is_none", rename = "xside")]
    x_side: Option<GridXSide>,
    #[serde(skip_serializing_if = "Option::is_none", rename = "yside")]
    y_side: Option<GridYSide>,
}

impl LayoutGrid {
    pub fn new() -> LayoutGrid {
        Default::default()
    }

    pub fn rows(mut self, rows: usize) -> LayoutGrid {
        self.rows = Some(rows);
        self
    }

    pub fn row_order(mut self, row_order: RowOrder) -> LayoutGrid {
        self.row_order = Some(row_order);
        self
    }

    pub fn columns(mut self, columns: usize) -> LayoutGrid {
        self.columns = Some(columns);
        self
    }

    pub fn sub_plots(mut self, sub_plots: Vec<String>) -> LayoutGrid {
        self.sub_plots = Some(sub_plots);
        self
    }

    pub fn x_axes(mut self, x_axes: Vec<String>) -> LayoutGrid {
        self.x_axes = Some(x_axes);
        self
    }

    pub fn y_axes(mut self, y_axes: Vec<String>) -> LayoutGrid {
        self.y_axes = Some(y_axes);
        self
    }

    pub fn pattern(mut self, pattern: GridPattern) -> LayoutGrid {
        self.pattern = Some(pattern);
        self
    }

    pub fn x_gap(mut self, x_gap: f64) -> LayoutGrid {
        self.x_gap = Some(x_gap);
        self
    }

    pub fn y_gap(mut self, y_gap: f64) -> LayoutGrid {
        self.y_gap = Some(y_gap);
        self
    }

    pub fn domain(mut self, domain: GridDomain) -> LayoutGrid {
        self.domain = Some(domain);
        self
    }

    pub fn x_side(mut self, x_side: GridXSide) -> LayoutGrid {
        self.x_side = Some(x_side);
        self
    }
    pub fn y_side(mut self, y_side: GridYSide) -> LayoutGrid {
        self.y_side = Some(y_side);
        self
    }
}

#[derive(Debug)]
pub enum UniformTextMode {
    False,
    Hide,
    Show,
}

impl Serialize for UniformTextMode {
    fn serialize<S>(&self, serializer: S) -> Result<S::Ok, S::Error>
    where
        S: Serializer,
    {
        match *self {
            Self::False => serializer.serialize_bool(false),
            Self::Hide => serializer.serialize_str("hide"),
            Self::Show => serializer.serialize_str("show"),
        }
    }
}

#[derive(Serialize, Debug, Default)]
pub struct UniformText {
    #[serde(skip_serializing_if = "Option::is_none")]
    mode: Option<UniformTextMode>,
    #[serde(skip_serializing_if = "Option::is_none")]
    min_size: Option<usize>,
}

impl UniformText {
    pub fn new() -> UniformText {
        Default::default()
    }

    pub fn mode(mut self, mode: UniformTextMode) -> UniformText {
        self.mode = Some(mode);
        self
    }

    pub fn min_size(mut self, min_size: usize) -> UniformText {
        self.min_size = Some(min_size);
        self
    }
}

#[derive(Debug)]
pub enum HoverMode {
    X,
    Y,
    Closest,
    False,
    XUnified,
    YUnified,
}

impl Serialize for HoverMode {
    fn serialize<S>(&self, serializer: S) -> Result<S::Ok, S::Error>
    where
        S: Serializer,
    {
        match *self {
            Self::X => serializer.serialize_str("x"),
            Self::Y => serializer.serialize_str("y"),
            Self::Closest => serializer.serialize_str("closest"),
            Self::False => serializer.serialize_bool(false),
            Self::XUnified => serializer.serialize_str("x unified"),
            Self::YUnified => serializer.serialize_str("y unified"),
        }
    }
}

#[derive(Serialize, Debug, Default)]
pub struct ModeBar {
    #[serde(skip_serializing_if = "Option::is_none")]
    orientation: Option<Orientation>,
    #[serde(skip_serializing_if = "Option::is_none", rename = "bgcolor")]
    background_color: Option<ColorWrapper>,
    #[serde(skip_serializing_if = "Option::is_none")]
    color: Option<ColorWrapper>,
    #[serde(skip_serializing_if = "Option::is_none", rename = "activecolor")]
    active_color: Option<ColorWrapper>,
}

impl ModeBar {
    pub fn new() -> ModeBar {
        Default::default()
    }

    pub fn orientation<C: Color>(mut self, orientation: Orientation) -> ModeBar {
        self.orientation = Some(orientation);
        self
    }

    pub fn background_color<C: Color>(mut self, background_color: C) -> ModeBar {
        self.background_color = Some(background_color.to_color());
        self
    }

    pub fn color<C: Color>(mut self, color: C) -> ModeBar {
        self.color = Some(color.to_color());
        self
    }

    pub fn active_color<C: Color>(mut self, active_color: C) -> ModeBar {
        self.active_color = Some(active_color.to_color());
        self
    }
}

#[derive(Serialize, Debug)]
pub enum ShapeType {
    #[serde(rename = "circle")]
    Circle,
    #[serde(rename = "rect")]
    Rect,
    #[serde(rename = "path")]
    Path,
    #[serde(rename = "line")]
    Line,
}

#[derive(Serialize, Debug)]
pub enum ShapeLayer {
    #[serde(rename = "below")]
    Below,
    #[serde(rename = "above")]
    Above,
}

#[derive(Serialize, Debug)]
pub enum ShapeSizeMode {
    #[serde(rename = "scaled")]
    Scaled,
    #[serde(rename = "pixel")]
    Pixel,
}

#[derive(Serialize, Debug)]
pub enum FillRule {
    #[serde(rename = "evenodd")]
    EvenOdd,
    #[serde(rename = "nonzero")]
    NonZero,
}

#[derive(Serialize, Debug, Default)]
pub struct ShapeLine {
    #[serde(skip_serializing_if = "Option::is_none")]
    color: Option<ColorWrapper>,
    #[serde(skip_serializing_if = "Option::is_none")]
    width: Option<f64>,
    #[serde(skip_serializing_if = "Option::is_none")]
    dash: Option<String>,
}

impl ShapeLine {
    pub fn new() -> ShapeLine {
        Default::default()
    }

    /// Sets the line color.
    pub fn color<C: Color>(mut self, color: C) -> ShapeLine {
        self.color = Some(color.to_color());
        self
    }

    /// Sets the line width (in px).
    pub fn width(mut self, width: f64) -> ShapeLine {
        self.width = Some(width);
        self
    }

    /// Sets the dash style of lines. Set to a dash type string ("solid", "dot", "dash", "longdash",
    /// "dashdot", or "longdashdot") or a dash length list in px (eg "5px,10px,2px,2px").
    pub fn dash(mut self, dash: &str) -> ShapeLine {
        self.dash = Some(dash.to_owned());
        self
    }
}

#[derive(Serialize, Debug, Default)]
pub struct Shape {
    #[serde(skip_serializing_if = "Option::is_none")]
    visible: Option<bool>,
    #[serde(skip_serializing_if = "Option::is_none")]
    r#type: Option<ShapeType>,
    #[serde(skip_serializing_if = "Option::is_none")]
    layer: Option<ShapeLayer>,
    #[serde(skip_serializing_if = "Option::is_none", rename = "xref")]
    x_ref: Option<String>,
    #[serde(skip_serializing_if = "Option::is_none", rename = "xsizemode")]
    x_size_mode: Option<ShapeSizeMode>,
    #[serde(skip_serializing_if = "Option::is_none", rename = "xanchor")]
    x_anchor: Option<NumOrString>,
    #[serde(skip_serializing_if = "Option::is_none")]
    x0: Option<NumOrString>,
    #[serde(skip_serializing_if = "Option::is_none")]
    x1: Option<NumOrString>,
    #[serde(skip_serializing_if = "Option::is_none", rename = "yref")]
    y_ref: Option<String>,
    #[serde(skip_serializing_if = "Option::is_none", rename = "ysizemode")]
    y_size_mode: Option<ShapeSizeMode>,
    #[serde(skip_serializing_if = "Option::is_none", rename = "yanchor")]
    y_anchor: Option<NumOrString>,
    #[serde(skip_serializing_if = "Option::is_none")]
    y0: Option<NumOrString>,
    #[serde(skip_serializing_if = "Option::is_none")]
    y1: Option<NumOrString>,
    #[serde(skip_serializing_if = "Option::is_none")]
    path: Option<String>,
    #[serde(skip_serializing_if = "Option::is_none")]
    opacity: Option<f64>,
    #[serde(skip_serializing_if = "Option::is_none")]
    line: Option<ShapeLine>,
    #[serde(skip_serializing_if = "Option::is_none", rename = "fillcolor")]
    fill_color: Option<ColorWrapper>,
    #[serde(skip_serializing_if = "Option::is_none", rename = "fillrule")]
    fill_rule: Option<FillRule>,
    #[serde(skip_serializing_if = "Option::is_none")]
    editable: Option<bool>,
    #[serde(skip_serializing_if = "Option::is_none")]
    name: Option<String>,
    #[serde(skip_serializing_if = "Option::is_none", rename = "templateitemname")]
    template_item_name: Option<String>,
}

impl Shape {
    pub fn new() -> Shape {
        Default::default()
    }

    /// Determines whether or not this shape is visible.
    pub fn visible(mut self, visible: bool) -> Shape {
        self.visible = Some(visible);
        self
    }

    /// Specifies the shape type to be drawn. If "line", a line is drawn from (`x0`,`y0`) to
    /// (`x1`,`y1`) with respect to the axes' sizing mode. If "circle", a circle is drawn from
    /// ((`x0`+`x1`)/2, (`y0`+`y1`)/2)) with radius (|(`x0`+`x1`)/2 - `x0`|, |(`y0`+`y1`)/2 -`y0`)|)
    /// with respect to the axes' sizing mode. If "rect", a rectangle is drawn linking
    /// (`x0`,`y0`), (`x1`,`y0`), (`x1`,`y1`), (`x0`,`y1`), (`x0`,`y0`) with respect to the axes'
    /// sizing mode. If "path", draw a custom SVG path using `path`. with respect to the axes'
    /// sizing mode.
    pub fn shape_type(mut self, shape_type: ShapeType) -> Shape {
        self.r#type = Some(shape_type);
        self
    }

    /// Specifies whether shapes are drawn below or above traces.
    pub fn layer(mut self, layer: ShapeLayer) -> Shape {
        self.layer = Some(layer);
        self
    }

    /// Sets the shape's x coordinate axis. If set to an x axis id (e.g. "x" or "x2"), the `x`
    /// position refers to an x coordinate. If set to "paper", the `x` position refers to the
    /// distance from the left side of the plotting area in normalized coordinates where "0" ("1")
    /// corresponds to the left (right) side. If the axis `type` is "log", then you must take the
    /// log of your desired range. If the axis `type` is "date", then you must convert the date to
    /// unix time in milliseconds.
    pub fn x_ref(mut self, x_ref: &str) -> Shape {
        self.x_ref = Some(x_ref.to_owned());
        self
    }

    /// Sets the shapes's sizing mode along the x axis. If set to "scaled", `x0`, `x1` and x
    /// coordinates within `path` refer to data values on the x axis or a fraction of the plot
    /// area's width (`xref` set to "paper"). If set to "pixel", `xanchor` specifies the x position
    /// in terms of data or plot fraction but `x0`, `x1` and x coordinates within `path` are pixels
    /// relative to `xanchor`. This way, the shape can have a fixed width while maintaining a
    /// position relative to data or plot fraction.
    pub fn x_size_mode(mut self, x_size_mode: ShapeSizeMode) -> Shape {
        self.x_size_mode = Some(x_size_mode);
        self
    }

    /// Only relevant in conjunction with `xsizemode` set to "pixel". Specifies the anchor point on
    /// the x axis to which `x0`, `x1` and x coordinates within `path` are relative to. E.g. useful
    /// to attach a pixel sized shape to a certain data value. No effect when `xsizemode` not set
    /// to "pixel".
    pub fn x_anchor<V: Into<NumOrString>>(mut self, x_anchor: V) -> Shape {
        self.x_anchor = Some(x_anchor.into());
        self
    }

    /// Sets the shape's starting x position. See `type` and `xsizemode` for more info.
    pub fn x0<V: Into<NumOrString>>(mut self, x0: V) -> Shape {
        self.x0 = Some(x0.into());
        self
    }

    /// Sets the shape's end x position. See `type` and `xsizemode` for more info.
    pub fn x1<V: Into<NumOrString>>(mut self, x1: V) -> Shape {
        self.x1 = Some(x1.into());
        self
    }

    /// Sets the annotation's y coordinate axis. If set to an y axis id (e.g. "y" or "y2"),
    /// the `y` position refers to an y coordinate If set to "paper", the `y` position refers to
    /// the distance from the bottom of the plotting area in normalized coordinates where "0" ("1")
    /// corresponds to the bottom (top).
    pub fn y_ref(mut self, y_ref: &str) -> Shape {
        self.y_ref = Some(y_ref.to_owned());
        self
    }

    /// Sets the shapes's sizing mode along the y axis. If set to "scaled", `y0`, `y1` and y
    /// coordinates within `path` refer to data values on the y axis or a fraction of the plot
    /// area's height (`yref` set to "paper"). If set to "pixel", `yanchor` specifies the y position
    /// in terms of data or plot fraction but `y0`, `y1` and y coordinates within `path` are pixels
    /// relative to `yanchor`. This way, the shape can have a fixed height while maintaining a
    /// position relative to data or plot fraction.
    pub fn y_size_mode(mut self, y_size_mode: ShapeSizeMode) -> Shape {
        self.y_size_mode = Some(y_size_mode);
        self
    }

    /// Only relevant in conjunction with `ysizemode` set to "pixel". Specifies the anchor point on
    /// the y axis to which `y0`, `y1` and y coordinates within `path` are relative to. E.g. useful
    /// to attach a pixel sized shape to a certain data value. No effect when `ysizemode` not set
    /// to "pixel".
    pub fn y_anchor<V: Into<NumOrString>>(mut self, y_anchor: V) -> Shape {
        self.y_anchor = Some(y_anchor.into());
        self
    }

    /// Sets the shape's starting y position. See `type` and `ysizemode` for more info.
    pub fn y0<V: Into<NumOrString>>(mut self, y0: V) -> Shape {
        self.y0 = Some(y0.into());
        self
    }

    /// Sets the shape's end y position. See `type` and `ysizemode` for more info.
    pub fn y1<V: Into<NumOrString>>(mut self, y1: V) -> Shape {
        self.y1 = Some(y1.into());
        self
    }

    /// For `type` "path" - a valid SVG path with the pixel values replaced by data values in
    /// `xsizemode`/`ysizemode` being "scaled" and taken unmodified as pixels relative to
    /// `xanchor` and `yanchor` in case of "pixel" size mode. There are a few restrictions / quirks
    /// only absolute instructions, not relative. So the allowed segments
    /// are: M, L, H, V, Q, C, T, S, and Z arcs (A) are not allowed because radius rx and ry are
    /// relative. In the future we could consider supporting relative commands, but we would have
    /// to decide on how to handle date and log axes. Note that even as is, Q and C Bezier paths
    /// that are smooth on linear axes may not be smooth on log, and vice versa. no chained
    /// "polybezier" commands - specify the segment type for each one. On category axes, values are
    /// numbers scaled to the serial numbers of categories because using the categories themselves
    /// there would be no way to describe fractional positions On data axes: because space and T are
    /// both normal components of path strings, we can't use either to separate date from time parts.
    /// Therefore we'll use underscore for this purpose: 2015-02-21_13:45:56.789
    pub fn path(mut self, path: &str) -> Shape {
        self.path = Some(path.to_owned());
        self
    }

    /// Sets the opacity of the shape. Number between or equal to 0 and 1.
    pub fn opacity(mut self, opacity: f64) -> Shape {
        self.opacity = Some(opacity);
        self
    }

    /// Sets the shape line properties (`color`, `width`, `dash`).
    pub fn line(mut self, line: ShapeLine) -> Shape {
        self.line = Some(line);
        self
    }

    /// Sets the color filling the shape's interior. Only applies to closed shapes.
    pub fn fill_color<C: Color>(mut self, fill_color: C) -> Shape {
        self.fill_color = Some(fill_color.to_color());
        self
    }

    /// Determines which regions of complex paths constitute the interior. For more info please
    /// visit https://developer.mozilla.org/en-US/docs/Web/SVG/Attribute/fill-rule
    pub fn fill_rule(mut self, fill_rule: FillRule) -> Shape {
        self.fill_rule = Some(fill_rule);
        self
    }

    /// Determines whether the shape could be activated for edit or not. Has no effect when the
    /// older editable shapes mode is enabled via `config.editable` or `config.edits.shapePosition`.
    pub fn editable(mut self, editable: bool) -> Shape {
        self.editable = Some(editable);
        self
    }

    /// When used in a template, named items are created in the output figure in addition to any
    /// items the figure already has in this array. You can modify these items in the output figure
    /// by making your own item with `templateitemname` matching this `name` alongside your
    /// modifications (including `visible: false` or `enabled: false` to hide it). Has no effect
    /// outside of a template.
    pub fn name(mut self, name: &str) -> Shape {
        self.name = Some(name.to_owned());
        self
    }

    /// Used to refer to a named item in this array in the template. Named items from the template
    /// will be created even without a matching item in the input figure, but you can modify one
    /// by making an item with `templateitemname` matching its `name`, alongside your modifications
    /// (including `visible: false` or `enabled: false` to hide it). If there is no template or no
    /// matching item, this item will be hidden unless you explicitly show it with `visible: true`.
    pub fn template_item_name(mut self, template_item_name: &str) -> Shape {
        self.template_item_name = Some(template_item_name.to_owned());
        self
    }
}

#[derive(Serialize, Debug)]
pub enum DrawDirection {
    #[serde(rename = "ortho")]
    Ortho,
    #[serde(rename = "horizontal")]
    Horizontal,
    #[serde(rename = "vertical")]
    Vertical,
    #[serde(rename = "diagonal")]
    Diagonal,
}

#[derive(Serialize, Debug, Default)]
pub struct NewShape {
    #[serde(skip_serializing_if = "Option::is_none")]
    line: Option<ShapeLine>,
    #[serde(skip_serializing_if = "Option::is_none", rename = "fillcolor")]
    fill_color: Option<ColorWrapper>,
    #[serde(skip_serializing_if = "Option::is_none", rename = "fillrule")]
    fill_rule: Option<FillRule>,
    #[serde(skip_serializing_if = "Option::is_none")]
    opacity: Option<f64>,
    #[serde(skip_serializing_if = "Option::is_none")]
    layer: Option<ShapeLayer>,
    #[serde(skip_serializing_if = "Option::is_none", rename = "drawdirection")]
    draw_direction: Option<DrawDirection>,
}

impl NewShape {
    pub fn new() -> NewShape {
        Default::default()
    }

    /// Sets the shape line properties (`color`, `width`, `dash`).
    pub fn line(mut self, line: ShapeLine) -> NewShape {
        self.line = Some(line);
        self
    }

    /// Sets the color filling new shapes' interior. Please note that if using a fillcolor with
    /// alpha greater than half, drag inside the active shape starts moving the shape underneath,
    /// otherwise a new shape could be started over.
    pub fn fill_color<C: Color>(mut self, fill_color: C) -> NewShape {
        self.fill_color = Some(fill_color.to_color());
        self
    }

    /// Determines the path's interior. For more info please
    /// visit https://developer.mozilla.org/en-US/docs/Web/SVG/Attribute/fill-rule
    pub fn fill_rule(mut self, fill_rule: FillRule) -> NewShape {
        self.fill_rule = Some(fill_rule);
        self
    }

    /// Sets the opacity of new shapes. Number between or equal to 0 and 1.
    pub fn opacity(mut self, opacity: f64) -> NewShape {
        self.opacity = Some(opacity);
        self
    }

    /// Specifies whether new shapes are drawn below or above traces.
    pub fn layer(mut self, layer: ShapeLayer) -> NewShape {
        self.layer = Some(layer);
        self
    }

    /// When `dragmode` is set to "drawrect", "drawline" or "drawcircle" this limits the drag to be
    /// horizontal, vertical or diagonal. Using "diagonal" there is no limit e.g. in drawing lines
    /// in any direction. "ortho" limits the draw to be either horizontal or vertical. "horizontal"
    /// allows horizontal extend. "vertical" allows vertical extend.
    pub fn draw_direction(mut self, draw_direction: DrawDirection) -> NewShape {
        self.draw_direction = Some(draw_direction);
        self
    }
}

#[derive(Serialize, Debug, Default)]
pub struct ActiveShape {
    #[serde(skip_serializing_if = "Option::is_none", rename = "fillcolor")]
    fill_color: Option<ColorWrapper>,
    #[serde(skip_serializing_if = "Option::is_none")]
    opacity: Option<f64>,
}

impl ActiveShape {
    pub fn new() -> ActiveShape {
        Default::default()
    }

    /// Sets the color filling the active shape' interior.
    pub fn fill_color<C: Color>(mut self, fill_color: C) -> ActiveShape {
        self.fill_color = Some(fill_color.to_color());
        self
    }

    /// Sets the opacity of the active shape. Number between or equal to 0 and 1.
    pub fn opacity(mut self, opacity: f64) -> ActiveShape {
        self.opacity = Some(opacity);
        self
    }
}

#[derive(Serialize, Debug)]
pub enum ArrowSide {
    #[serde(rename = "end")]
    End,
    #[serde(rename = "start")]
    Start,
    #[serde(rename = "end+start")]
    StartEnd,
    #[serde(rename = "none")]
    None,
}

#[derive(Debug)]
pub enum ClickToShow {
    False,
    OnOff,
    OnOut,
}

impl Serialize for ClickToShow {
    fn serialize<S>(&self, serializer: S) -> Result<S::Ok, S::Error>
    where
        S: Serializer,
    {
        match *self {
            Self::False => serializer.serialize_bool(false),
            Self::OnOff => serializer.serialize_str("onoff"),
            Self::OnOut => serializer.serialize_str("onout"),
        }
    }
}

#[derive(Serialize, Debug, Default)]
pub struct Annotation {
    #[serde(skip_serializing_if = "Option::is_none")]
    visible: Option<bool>,
    #[serde(skip_serializing_if = "Option::is_none")]
    text: Option<String>,
    #[serde(skip_serializing_if = "Option::is_none", rename = "textangle")]
    text_angle: Option<f64>,
    #[serde(skip_serializing_if = "Option::is_none")]
    font: Option<Font>,
    #[serde(skip_serializing_if = "Option::is_none")]
    width: Option<f64>,
    #[serde(skip_serializing_if = "Option::is_none")]
    height: Option<f64>,
    #[serde(skip_serializing_if = "Option::is_none")]
    opacity: Option<f64>,
    #[serde(skip_serializing_if = "Option::is_none")]
    align: Option<HAlign>,
    #[serde(skip_serializing_if = "Option::is_none")]
    valign: Option<VAlign>,
    #[serde(skip_serializing_if = "Option::is_none", rename = "bgcolor")]
    background_color: Option<ColorWrapper>,
    #[serde(skip_serializing_if = "Option::is_none", rename = "bordercolor")]
    border_color: Option<ColorWrapper>,
    #[serde(skip_serializing_if = "Option::is_none", rename = "borderpad")]
    border_pad: Option<f64>,
    #[serde(skip_serializing_if = "Option::is_none", rename = "borderwidth")]
    border_width: Option<f64>,
    #[serde(skip_serializing_if = "Option::is_none", rename = "showarrow")]
    show_arrow: Option<bool>,
    #[serde(skip_serializing_if = "Option::is_none", rename = "arrowcolor")]
    arrow_color: Option<ColorWrapper>,
    #[serde(skip_serializing_if = "Option::is_none", rename = "arrowhead")]
    arrow_head: Option<u8>,
    #[serde(skip_serializing_if = "Option::is_none", rename = "startarrowhead")]
    start_arrow_head: Option<u8>,
    #[serde(skip_serializing_if = "Option::is_none", rename = "arrowside")]
    arrow_side: Option<ArrowSide>,
    #[serde(skip_serializing_if = "Option::is_none", rename = "arrowsize")]
    arrow_size: Option<f64>,
    #[serde(skip_serializing_if = "Option::is_none", rename = "startarrowsize")]
    start_arrow_size: Option<f64>,
    #[serde(skip_serializing_if = "Option::is_none", rename = "arrowwidth")]
    arrow_width: Option<f64>,
    #[serde(skip_serializing_if = "Option::is_none", rename = "standoff")]
    stand_off: Option<f64>,
    #[serde(skip_serializing_if = "Option::is_none", rename = "startstandoff")]
    start_stand_off: Option<f64>,
    #[serde(skip_serializing_if = "Option::is_none")]
    ax: Option<NumOrString>,
    #[serde(skip_serializing_if = "Option::is_none")]
    ay: Option<NumOrString>,
    #[serde(skip_serializing_if = "Option::is_none", rename = "axref")]
    ax_ref: Option<String>,
    #[serde(skip_serializing_if = "Option::is_none", rename = "ayref")]
    ay_ref: Option<String>,
    #[serde(skip_serializing_if = "Option::is_none", rename = "xref")]
    x_ref: Option<String>,
    #[serde(skip_serializing_if = "Option::is_none")]
    x: Option<NumOrString>,
    #[serde(skip_serializing_if = "Option::is_none", rename = "xanchor")]
    x_anchor: Option<Anchor>,
    #[serde(skip_serializing_if = "Option::is_none", rename = "xshift")]
    x_shift: Option<f64>,
    #[serde(skip_serializing_if = "Option::is_none", rename = "yref")]
    y_ref: Option<String>,
    #[serde(skip_serializing_if = "Option::is_none")]
    y: Option<NumOrString>,
    #[serde(skip_serializing_if = "Option::is_none", rename = "yanchor")]
    y_anchor: Option<Anchor>,
    #[serde(skip_serializing_if = "Option::is_none", rename = "yshift")]
    y_shift: Option<f64>,
    #[serde(skip_serializing_if = "Option::is_none", rename = "clicktoshow")]
    click_to_show: Option<ClickToShow>,
    #[serde(skip_serializing_if = "Option::is_none", rename = "xclick")]
    x_click: Option<NumOrString>,
    #[serde(skip_serializing_if = "Option::is_none", rename = "yclick")]
    y_click: Option<NumOrString>,
    #[serde(skip_serializing_if = "Option::is_none", rename = "hovertext")]
    hover_text: Option<String>,
    #[serde(skip_serializing_if = "Option::is_none", rename = "hoverlabel")]
    hover_label: Option<Label>,
    #[serde(skip_serializing_if = "Option::is_none", rename = "captureevents")]
    capture_events: Option<bool>,
    #[serde(skip_serializing_if = "Option::is_none")]
    name: Option<String>,
    #[serde(skip_serializing_if = "Option::is_none", rename = "templateitemname")]
    template_item_name: Option<String>,
}

impl Annotation {
    pub fn new() -> Annotation {
        Default::default()
    }

    /// Determines whether or not this annotation is visible.
    pub fn visible(mut self, visible: bool) -> Annotation {
        self.visible = Some(visible);
        self
    }

    /// Sets the text associated with this annotation. Plotly uses a subset of HTML tags to do
    /// things like newline (<br>), bold (<b></b>), italics (<i></i>), hyperlinks
    /// (<a href='...'></a>). Tags <em>, <sup>, <sub> <span> are also supported.
    pub fn text(mut self, text: &str) -> Annotation {
        self.text = Some(text.to_owned());
        self
    }

    /// Sets the angle at which the `text` is drawn with respect to the horizontal.
    pub fn text_angle(mut self, text_angle: f64) -> Annotation {
        self.text_angle = Some(text_angle);
        self
    }

    /// Sets the annotation text font.
    pub fn font(mut self, font: Font) -> Annotation {
        self.font = Some(font);
        self
    }

    /// Sets an explicit width for the text box. null (default) lets the text set the box width.
    /// Wider text will be clipped. There is no automatic wrapping; use <br> to start a new line.
    pub fn width(mut self, width: f64) -> Annotation {
        self.width = Some(width);
        self
    }

    /// Sets an explicit height for the text box. null (default) lets the text set the box height.
    /// Taller text will be clipped.
    pub fn height(mut self, height: f64) -> Annotation {
        self.height = Some(height);
        self
    }

    /// Sets the opacity of the annotation (text + arrow).
    pub fn opacity(mut self, opacity: f64) -> Annotation {
        self.opacity = Some(opacity);
        self
    }

    /// Sets the horizontal alignment of the `text` within the box. Has an effect only if `text`
    /// spans two or more lines (i.e. `text` contains one or more <br> HTML tags) or if an explicit
    /// width is set to override the text width.
    pub fn align(mut self, align: HAlign) -> Annotation {
        self.align = Some(align);
        self
    }

    /// Sets the vertical alignment of the `text` within the box. Has an effect only if an explicit
    /// height is set to override the text height.
    pub fn valign(mut self, valign: VAlign) -> Annotation {
        self.valign = Some(valign);
        self
    }

    /// Sets the background color of the annotation.
    pub fn background_color<C: Color>(mut self, background_color: C) -> Annotation {
        self.background_color = Some(background_color.to_color());
        self
    }

    /// Sets the color of the border enclosing the annotation `text`.
    pub fn border_color<C: Color>(mut self, border_color: C) -> Annotation {
        self.border_color = Some(border_color.to_color());
        self
    }

    /// Sets the padding (in px) between the `text` and the enclosing border.
    pub fn border_pad(mut self, border_pad: f64) -> Annotation {
        self.border_pad = Some(border_pad);
        self
    }

    /// Sets the width (in px) of the border enclosing the annotation `text`.
    pub fn border_width(mut self, border_width: f64) -> Annotation {
        self.border_width = Some(border_width);
        self
    }

    /// Determines whether or not the annotation is drawn with an arrow. If "True", `text` is
    /// placed near the arrow's tail. If "False", `text` lines up with the `x` and `y` provided.
    pub fn show_arrow(mut self, show_arrow: bool) -> Annotation {
        self.show_arrow = Some(show_arrow);
        self
    }

    /// Sets the color of the annotation arrow.
    pub fn arrow_color<C: Color>(mut self, arrow_color: C) -> Annotation {
        self.arrow_color = Some(arrow_color.to_color());
        self
    }

    /// Sets the end annotation arrow head style. Integer between or equal to 0 and 8.
    pub fn arrow_head(mut self, arrow_head: u8) -> Annotation {
        self.arrow_head = Some(arrow_head);
        self
    }

    /// Sets the start annotation arrow head style. Integer between or equal to 0 and 8.
    pub fn start_arrow_head(mut self, start_arrow_head: u8) -> Annotation {
        self.start_arrow_head = Some(start_arrow_head);
        self
    }

    /// Sets the annotation arrow head position.
    pub fn arrow_side(mut self, arrow_side: ArrowSide) -> Annotation {
        self.arrow_side = Some(arrow_side);
        self
    }

    /// Sets the size of the end annotation arrow head, relative to `arrowwidth`. A value of 1
    /// (default) gives a head about 3x as wide as the line.
    pub fn arrow_size(mut self, arrow_size: f64) -> Annotation {
        self.arrow_size = Some(arrow_size);
        self
    }

    /// Sets the size of the start annotation arrow head, relative to `arrowwidth`. A value of 1
    /// (default) gives a head about 3x as wide as the line.
    pub fn start_arrow_size(mut self, start_arrow_size: f64) -> Annotation {
        self.start_arrow_size = Some(start_arrow_size);
        self
    }

    /// Sets the width (in px) of annotation arrow line.
    pub fn arrow_width(mut self, arrow_width: f64) -> Annotation {
        self.arrow_width = Some(arrow_width);
        self
    }

    /// Sets a distance, in pixels, to move the end arrowhead away from the position it is pointing
    /// at, for example to point at the edge of a marker independent of zoom. Note that this
    /// shortens the arrow from the `ax` / `ay` vector, in contrast to `xshift` / `yshift` which
    /// moves everything by this amount.
    pub fn stand_off(mut self, stand_off: f64) -> Annotation {
        self.stand_off = Some(stand_off);
        self
    }

    /// Sets a distance, in pixels, to move the start arrowhead away from the position it is
    /// pointing at, for example to point at the edge of a marker independent of zoom. Note that
    /// this shortens the arrow from the `ax` / `ay` vector, in contrast to `xshift` / `yshift`
    /// which moves everything by this amount.
    pub fn start_stand_off(mut self, start_stand_off: f64) -> Annotation {
        self.start_stand_off = Some(start_stand_off);
        self
    }

    /// Sets the x component of the arrow tail about the arrow head. If `axref` is `pixel`, a
    /// positive (negative) component corresponds to an arrow pointing from right to left (left
    /// to right). If `axref` is an axis, this is an absolute value on that axis, like `x`, NOT a
    /// relative value.
    pub fn ax<V: Into<NumOrString>>(mut self, ax: V) -> Annotation {
        self.ax = Some(ax.into());
        self
    }

    /// Sets the y component of the arrow tail about the arrow head. If `ayref` is `pixel`, a
    /// positive (negative) component corresponds to an arrow pointing from bottom to top (top to
    /// bottom). If `ayref` is an axis, this is an absolute value on that axis, like `y`, NOT a
    /// relative value.
    pub fn ay<V: Into<NumOrString>>(mut self, ay: V) -> Annotation {
        self.ay = Some(ay.into());
        self
    }

    /// Indicates in what terms the tail of the annotation (ax,ay) is specified. If `pixel`, `ax`
    /// is a relative offset in pixels from `x`. If set to an x axis id (e.g. "x" or "x2"), `ax` is
    /// specified in the same terms as that axis. This is useful for trendline annotations which
    /// should continue to indicate the correct trend when zoomed.
    pub fn ax_ref(mut self, ax_ref: &str) -> Annotation {
        self.ax_ref = Some(ax_ref.to_owned());
        self
    }

    /// Indicates in what terms the tail of the annotation (ax,ay) is specified. If `pixel`, `ay`
    /// is a relative offset in pixels from `y`. If set to a y axis id (e.g. "y" or "y2"), `ay` is
    /// specified in the same terms as that axis. This is useful for trendline annotations which
    /// should continue to indicate the correct trend when zoomed.
    pub fn ay_ref(mut self, ay_ref: &str) -> Annotation {
        self.ay_ref = Some(ay_ref.to_owned());
        self
    }

    /// Sets the annotation's x coordinate axis. If set to an x axis id (e.g. "x" or "x2"), the `x`
    /// position refers to an x coordinate If set to "paper", the `x` position refers to the
    /// distance from the left side of the plotting area in normalized coordinates where 0 (1)
    /// corresponds to the left (right) side.
    pub fn x_ref(mut self, x_ref: &str) -> Annotation {
        self.x_ref = Some(x_ref.to_owned());
        self
    }

    /// Sets the annotation's x position. If the axis `type` is "log", then you must take the log
    /// of your desired range. If the axis `type` is "date", it should be date strings, like date
    /// data, though Date objects and unix milliseconds will be accepted and converted to strings.
    /// If the axis `type` is "category", it should be numbers, using the scale where each category
    /// is assigned a serial number from zero in the order it appears.
    pub fn x<V: Into<NumOrString>>(mut self, x: V) -> Annotation {
        self.x = Some(x.into());
        self
    }

    /// Sets the text box's horizontal position anchor This anchor binds the `x` position to the
    /// "left", "center" or "right" of the annotation. For example, if `x` is set to 1, `xref` to
    /// "paper" and `xanchor` to "right" then the right-most portion of the annotation lines up with
    /// the right-most edge of the plotting area. If "auto", the anchor is equivalent to "center"
    /// for data-referenced annotations or if there is an arrow, whereas for paper-referenced with
    /// no arrow, the anchor picked corresponds to the closest side.
    pub fn x_anchor(mut self, x_anchor: Anchor) -> Annotation {
        self.x_anchor = Some(x_anchor);
        self
    }

    /// Shifts the position of the whole annotation and arrow to the right (positive) or left
    /// (negative) by this many pixels.
    pub fn x_shift(mut self, x_shift: f64) -> Annotation {
        self.x_shift = Some(x_shift);
        self
    }

    /// Sets the annotation's y coordinate axis. If set to an y axis id (e.g. "y" or "y2"), the `y`
    /// position refers to an y coordinate If set to "paper", the `y` position refers to the
    /// distance from the bottom of the plotting area in normalized coordinates where 0 (1)
    /// corresponds to the bottom (top).
    pub fn y_ref(mut self, y_ref: &str) -> Annotation {
        self.y_ref = Some(y_ref.to_owned());
        self
    }

    /// Sets the annotation's y position. If the axis `type` is "log", then you must take the log of
    /// your desired range. If the axis `type` is "date", it should be date strings, like date data,
    /// though Date objects and unix milliseconds will be accepted and converted to strings. If the
    /// axis `type` is "category", it should be numbers, using the scale where each category is
    /// assigned a serial number from zero in the order it appears.
    pub fn y<V: Into<NumOrString>>(mut self, y: V) -> Annotation {
        self.y = Some(y.into());
        self
    }

    /// Sets the text box's vertical position anchor This anchor binds the `y` position to the
    /// "top", "middle" or "bottom" of the annotation. For example, if `y` is set to 1, `yref` to
    /// "paper" and `yanchor` to "top" then the top-most portion of the annotation lines up with the
    /// top-most edge of the plotting area. If "auto", the anchor is equivalent to "middle" for
    /// data-referenced annotations or if there is an arrow, whereas for paper-referenced with no
    /// arrow, the anchor picked corresponds to the closest side.
    pub fn y_anchor(mut self, y_anchor: Anchor) -> Annotation {
        self.y_anchor = Some(y_anchor);
        self
    }

    /// Shifts the position of the whole annotation and arrow up (positive) or down (negative) by
    /// this many pixels.
    pub fn y_shift(mut self, y_shift: f64) -> Annotation {
        self.y_shift = Some(y_shift);
        self
    }

    /// Makes this annotation respond to clicks on the plot. If you click a data point that exactly
    /// matches the `x` and `y` values of this annotation, and it is hidden (visible: false), it
    /// will appear. In "onoff" mode, you must click the same point again to make it disappear, so
    /// if you click multiple points, you can show multiple annotations. In "onout" mode, a click
    /// anywhere else in the plot (on another data point or not) will hide this annotation. If you
    /// need to show/hide this annotation in response to different `x` or `y` values, you can set
    /// `xclick` and/or `yclick`. This is useful for example to label the side of a bar. To label
    /// markers though, `standoff` is preferred over `xclick` and `yclick`.
    pub fn click_to_show(mut self, click_to_show: ClickToShow) -> Annotation {
        self.click_to_show = Some(click_to_show);
        self
    }

    /// Toggle this annotation when clicking a data point whose `x` value is `xclick` rather than
    /// the annotation's `x` value.
    pub fn x_click<V: Into<NumOrString>>(mut self, x_click: V) -> Annotation {
        self.x_click = Some(x_click.into());
        self
    }

    /// Toggle this annotation when clicking a data point whose `y` value is `yclick` rather than
    /// the annotation's `y` value.
    pub fn y_click<V: Into<NumOrString>>(mut self, y_click: V) -> Annotation {
        self.y_click = Some(y_click.into());
        self
    }

    /// Sets text to appear when hovering over this annotation. If omitted or blank, no hover label
    /// will appear.
    pub fn hover_text(mut self, hover_text: &str) -> Annotation {
        self.hover_text = Some(hover_text.to_owned());
        self
    }

    /// Label displayed on mouse hover.
    pub fn hover_label(mut self, hover_label: Label) -> Annotation {
        self.hover_label = Some(hover_label);
        self
    }

    /// Determines whether the annotation text box captures mouse move and click events, or allows
    /// those events to pass through to data points in the plot that may be behind the annotation.
    /// By default `captureevents` is "false" unless `hovertext` is provided. If you use the event
    /// `plotly_clickannotation` without `hovertext` you must explicitly enable `captureevents`.
    pub fn capture_events(mut self, capture_events: bool) -> Annotation {
        self.capture_events = Some(capture_events);
        self
    }

    /// When used in a template, named items are created in the output figure in addition to any
    /// items the figure already has in this array. You can modify these items in the output figure
    /// by making your own item with `templateitemname` matching this `name` alongside your
    /// modifications (including `visible: false` or `enabled: false` to hide it). Has no effect
    /// outside of a template.
    pub fn name(mut self, name: &str) -> Annotation {
        self.name = Some(name.to_owned());
        self
    }

    /// Used to refer to a named item in this array in the template. Named items from the template
    /// will be created even without a matching item in the input figure, but you can modify one by
    /// making an item with `templateitemname` matching its `name`, alongside your modifications
    /// (including `visible: false` or `enabled: false` to hide it). If there is no template or no
    /// matching item, this item will be hidden unless you explicitly show it with `visible: true`.
    pub fn template_item_name(mut self, template_item_name: &str) -> Annotation {
        self.template_item_name = Some(template_item_name.to_owned());
        self
    }
}

#[derive(Serialize, Debug, Default)]
pub struct Layout {
    #[serde(skip_serializing_if = "Option::is_none")]
    title: Option<Title>,
    #[serde(skip_serializing_if = "Option::is_none", rename = "showlegend")]
    show_legend: Option<bool>,
    #[serde(skip_serializing_if = "Option::is_none")]
    legend: Option<Legend>,
    #[serde(skip_serializing_if = "Option::is_none")]
    margin: Option<Margin>,
    #[serde(skip_serializing_if = "Option::is_none", rename = "autosize")]
    auto_size: Option<bool>,
    #[serde(skip_serializing_if = "Option::is_none")]
    width: Option<usize>,
    #[serde(skip_serializing_if = "Option::is_none")]
    height: Option<usize>,
    #[serde(skip_serializing_if = "Option::is_none")]
    font: Option<Font>,
    #[serde(skip_serializing_if = "Option::is_none")]
    uniform_text: Option<UniformText>,
    #[serde(skip_serializing_if = "Option::is_none")]
    separators: Option<String>,
    #[serde(skip_serializing_if = "Option::is_none", rename = "paper_bgcolor")]
    paper_background_color: Option<ColorWrapper>,
    #[serde(skip_serializing_if = "Option::is_none", rename = "plot_bgcolor")]
    plot_background_color: Option<ColorWrapper>,
    #[serde(skip_serializing_if = "Option::is_none", rename = "colorscale")]
    color_scale: Option<LayoutColorScale>,
    #[serde(skip_serializing_if = "Option::is_none")]
    colorway: Option<Vec<ColorWrapper>>,
    #[serde(skip_serializing_if = "Option::is_none", rename = "coloraxis")]
    color_axis: Option<ColorAxis>,
    #[serde(skip_serializing_if = "Option::is_none", rename = "modebar")]
    mode_bar: Option<ModeBar>,
    #[serde(skip_serializing_if = "Option::is_none", rename = "hovermode")]
    hover_mode: Option<HoverMode>,
    #[serde(skip_serializing_if = "Option::is_none", rename = "clickmode")]
    click_mode: Option<String>,
    #[serde(skip_serializing_if = "Option::is_none", rename = "dragmode")]
    drag_mode: Option<String>,
    #[serde(skip_serializing_if = "Option::is_none", rename = "selectdirection")]
    select_direction: Option<String>,
    #[serde(skip_serializing_if = "Option::is_none", rename = "hoverdistance")]
    hover_distance: Option<i32>,
    #[serde(skip_serializing_if = "Option::is_none", rename = "spikedistance")]
    spike_distance: Option<i32>,
    #[serde(skip_serializing_if = "Option::is_none", rename = "hoverlabel")]
    hover_label: Option<Label>,

    #[serde(skip_serializing_if = "Option::is_none")]
    template: Option<String>,

    #[serde(skip_serializing_if = "Option::is_none")]
    grid: Option<LayoutGrid>,
    #[serde(skip_serializing_if = "Option::is_none")]
    calendar: Option<Calendar>,
    #[serde(skip_serializing_if = "Option::is_none", rename = "xaxis")]
    x_axis: Option<Axis>,
    #[serde(skip_serializing_if = "Option::is_none", rename = "yaxis")]
    y_axis: Option<Axis>,

    #[serde(skip_serializing_if = "Option::is_none", rename = "xaxis2")]
    x_axis2: Option<Axis>,
    #[serde(skip_serializing_if = "Option::is_none", rename = "yaxis2")]
    y_axis2: Option<Axis>,
    #[serde(skip_serializing_if = "Option::is_none", rename = "xaxis3")]
    x_axis3: Option<Axis>,
    #[serde(skip_serializing_if = "Option::is_none", rename = "yaxis3")]
    y_axis3: Option<Axis>,
    #[serde(skip_serializing_if = "Option::is_none", rename = "xaxis4")]
    x_axis4: Option<Axis>,
    #[serde(skip_serializing_if = "Option::is_none", rename = "yaxis4")]
    y_axis4: Option<Axis>,
    #[serde(skip_serializing_if = "Option::is_none", rename = "xaxis5")]
    x_axis5: Option<Axis>,
    #[serde(skip_serializing_if = "Option::is_none", rename = "yaxis5")]
    y_axis5: Option<Axis>,
    #[serde(skip_serializing_if = "Option::is_none", rename = "xaxis6")]
    x_axis6: Option<Axis>,
    #[serde(skip_serializing_if = "Option::is_none", rename = "yaxis6")]
    y_axis6: Option<Axis>,
    #[serde(skip_serializing_if = "Option::is_none", rename = "xaxis7")]
    x_axis7: Option<Axis>,
    #[serde(skip_serializing_if = "Option::is_none", rename = "yaxis7")]
    y_axis7: Option<Axis>,
    #[serde(skip_serializing_if = "Option::is_none", rename = "xaxis8")]
    x_axis8: Option<Axis>,
    #[serde(skip_serializing_if = "Option::is_none", rename = "yaxis8")]
    y_axis8: Option<Axis>,

    // ternary: Option<LayoutTernary>,
    // scene: Option<LayoutScene>,
    // polar: Option<LayoutPolar>,
    #[serde(skip_serializing_if = "Option::is_none")]
    annotations: Option<Vec<Annotation>>,
    #[serde(skip_serializing_if = "Option::is_none")]
    shapes: Option<Vec<Shape>>,
    #[serde(skip_serializing_if = "Option::is_none", rename = "newshape")]
    new_shape: Option<NewShape>,
    #[serde(skip_serializing_if = "Option::is_none", rename = "activeshape")]
    active_shape: Option<ActiveShape>,

    #[serde(skip_serializing_if = "Option::is_none", rename = "boxmode")]
    box_mode: Option<BoxMode>,
    #[serde(skip_serializing_if = "Option::is_none", rename = "boxgap")]
    box_gap: Option<f64>,
    #[serde(skip_serializing_if = "Option::is_none", rename = "boxgroupgap")]
    box_group_gap: Option<f64>,

    #[serde(skip_serializing_if = "Option::is_none", rename = "barmode")]
    bar_mode: Option<BarMode>,
    #[serde(skip_serializing_if = "Option::is_none", rename = "barnorm")]
    bar_norm: Option<BarNorm>,
    #[serde(skip_serializing_if = "Option::is_none", rename = "bargap")]
    bar_gap: Option<f64>,
    #[serde(skip_serializing_if = "Option::is_none", rename = "bargroupgap")]
    bar_group_gap: Option<f64>,

    #[serde(skip_serializing_if = "Option::is_none", rename = "violinmode")]
    violin_mode: Option<ViolinMode>,
    #[serde(skip_serializing_if = "Option::is_none", rename = "violingap")]
    violin_gap: Option<f64>,
    #[serde(skip_serializing_if = "Option::is_none", rename = "violingroupgap")]
    violin_group_gap: Option<f64>,

    #[serde(skip_serializing_if = "Option::is_none", rename = "waterfallmode")]
    waterfall_mode: Option<WaterfallMode>,
    #[serde(skip_serializing_if = "Option::is_none", rename = "waterfallgap")]
    waterfall_gap: Option<f64>,
    #[serde(skip_serializing_if = "Option::is_none", rename = "waterfallgroupgap")]
    waterfall_group_gap: Option<f64>,

    #[serde(skip_serializing_if = "Option::is_none", rename = "piecolorway")]
    pie_colorway: Option<Vec<ColorWrapper>>,
    #[serde(skip_serializing_if = "Option::is_none", rename = "extendpiecolors")]
    extend_pie_colors: Option<bool>,

    #[serde(skip_serializing_if = "Option::is_none", rename = "sunburstcolorway")]
    sunburst_colorway: Option<Vec<ColorWrapper>>,
    #[serde(
        skip_serializing_if = "Option::is_none",
        rename = "extendsuburstcolors"
    )]
    extend_sunburst_colors: Option<bool>,
}

impl Layout {
    pub fn new() -> Layout {
        Default::default()
    }

    pub fn title(mut self, title: Title) -> Layout {
        self.title = Some(title);
        self
    }

    pub fn show_legend(mut self, show_legend: bool) -> Layout {
        self.show_legend = Some(show_legend);
        self
    }

    pub fn legend(mut self, legend: Legend) -> Layout {
        self.legend = Some(legend);
        self
    }

    pub fn margin(mut self, margin: Margin) -> Layout {
        self.margin = Some(margin);
        self
    }

    pub fn auto_size(mut self, auto_size: bool) -> Layout {
        self.auto_size = Some(auto_size);
        self
    }

    pub fn width(mut self, width: usize) -> Layout {
        self.width = Some(width);
        self
    }

    pub fn height(mut self, height: usize) -> Layout {
        self.height = Some(height);
        self
    }

    pub fn font(mut self, font: Font) -> Layout {
        self.font = Some(font);
        self
    }

    pub fn uniform_text(mut self, uniform_text: UniformText) -> Layout {
        self.uniform_text = Some(uniform_text);
        self
    }

    pub fn separators(mut self, separators: &str) -> Layout {
        self.separators = Some(separators.to_owned());
        self
    }

    pub fn paper_background_color<C: Color>(mut self, paper_background_color: C) -> Layout {
        self.paper_background_color = Some(paper_background_color.to_color());
        self
    }

    pub fn plot_background_color<C: Color>(mut self, plot_background_color: C) -> Layout {
        self.plot_background_color = Some(plot_background_color.to_color());
        self
    }

    pub fn color_scale(mut self, color_scale: LayoutColorScale) -> Layout {
        self.color_scale = Some(color_scale);
        self
    }

    pub fn colorway<C: Color>(mut self, colorway: Vec<C>) -> Layout {
        let colorway = private::to_color_array(colorway);
        self.colorway = Some(colorway);
        self
    }

    pub fn color_axis(mut self, color_axis: ColorAxis) -> Layout {
        self.color_axis = Some(color_axis);
        self
    }

    pub fn mode_bar(mut self, mode_bar: ModeBar) -> Layout {
        self.mode_bar = Some(mode_bar);
        self
    }

    /// Determines the mode of hover interactions. If "closest", a single hoverlabel will appear for the "closest"
    /// point within the `hoverdistance`. If "x" (or "y"), multiple hoverlabels will appear for multiple points at
    /// the "closest" x- (or y-) coordinate within the `hoverdistance`, with the caveat that no more than one hoverlabel
    /// will appear per trace. If "x unified" (or "y unified"), a single hoverlabel will appear multiple points at
    /// the closest x- (or y-) coordinate within the `hoverdistance` with the caveat that no more than one hoverlabel
    /// will appear per trace. In this mode, spikelines are enabled by default perpendicular to the specified axis.
    /// If false, hover interactions are disabled. If `clickmode` includes the "select" flag, `hovermode` defaults to
    /// "closest". If `clickmode` lacks the "select" flag, it defaults to "x" or "y"
    /// (depending on the trace's `orientation` value) for plots based on cartesian coordinates. For anything
    /// else the default value is "closest".
    pub fn hover_mode(mut self, hover_mode: HoverMode) -> Layout {
        self.hover_mode = Some(hover_mode);
        self
    }

    pub fn click_mode(mut self, click_mode: &str) -> Layout {
        self.click_mode = Some(click_mode.to_owned());
        self
    }

    pub fn drag_mode(mut self, drag_mode: &str) -> Layout {
        self.drag_mode = Some(drag_mode.to_owned());
        self
    }

    pub fn select_direction(mut self, select_direction: &str) -> Layout {
        self.select_direction = Some(select_direction.to_owned());
        self
    }

    pub fn hover_distance(mut self, hover_distance: i32) -> Layout {
        self.hover_distance = Some(hover_distance);
        self
    }

    pub fn spike_distance(mut self, spike_distance: i32) -> Layout {
        self.spike_distance = Some(spike_distance);
        self
    }

    pub fn hover_label(mut self, hover_label: Label) -> Layout {
        self.hover_label = Some(hover_label);
        self
    }

    pub fn grid(mut self, grid: LayoutGrid) -> Layout {
        self.grid = Some(grid);
        self
    }

    pub fn calendar(mut self, calendar: Calendar) -> Layout {
        self.calendar = Some(calendar);
        self
    }

    pub fn x_axis(mut self, xaxis: Axis) -> Layout {
        self.x_axis = Some(xaxis);
        self
    }

    pub fn y_axis(mut self, yaxis: Axis) -> Layout {
        self.y_axis = Some(yaxis);
        self
    }

    pub fn x_axis2(mut self, xaxis: Axis) -> Layout {
        self.x_axis2 = Some(xaxis);
        self
    }

    pub fn y_axis2(mut self, yaxis: Axis) -> Layout {
        self.y_axis2 = Some(yaxis);
        self
    }

    pub fn x_axis3(mut self, xaxis: Axis) -> Layout {
        self.x_axis3 = Some(xaxis);
        self
    }

    pub fn y_axis3(mut self, yaxis: Axis) -> Layout {
        self.y_axis3 = Some(yaxis);
        self
    }

    pub fn x_axis4(mut self, xaxis: Axis) -> Layout {
        self.x_axis4 = Some(xaxis);
        self
    }

    pub fn y_axis4(mut self, yaxis: Axis) -> Layout {
        self.y_axis4 = Some(yaxis);
        self
    }

    pub fn x_axis5(mut self, xaxis: Axis) -> Layout {
        self.x_axis5 = Some(xaxis);
        self
    }

    pub fn y_axis5(mut self, yaxis: Axis) -> Layout {
        self.y_axis5 = Some(yaxis);
        self
    }

    pub fn x_axis6(mut self, xaxis: Axis) -> Layout {
        self.x_axis6 = Some(xaxis);
        self
    }

    pub fn y_axis6(mut self, yaxis: Axis) -> Layout {
        self.y_axis6 = Some(yaxis);
        self
    }

    pub fn x_axis7(mut self, xaxis: Axis) -> Layout {
        self.x_axis7 = Some(xaxis);
        self
    }

    pub fn y_axis7(mut self, yaxis: Axis) -> Layout {
        self.y_axis7 = Some(yaxis);
        self
    }

    pub fn x_axis8(mut self, xaxis: Axis) -> Layout {
        self.x_axis8 = Some(xaxis);
        self
    }

    pub fn y_axis8(mut self, yaxis: Axis) -> Layout {
        self.y_axis8 = Some(yaxis);
        self
    }

    pub fn annotations(mut self, annotations: Vec<Annotation>) -> Layout {
        self.annotations = Some(annotations);
        self
    }

    pub fn add_annotation(&mut self, annotation: Annotation) {
        if self.annotations.is_none() {
            self.annotations = Some(Vec::new());
        }
        self.annotations.as_mut().unwrap().push(annotation);
    }

    pub fn shapes(mut self, shapes: Vec<Shape>) -> Layout {
        self.shapes = Some(shapes);
        self
    }

    pub fn add_shape(&mut self, shape: Shape) {
        if self.shapes.is_none() {
            self.shapes = Some(Vec::new());
        }
        self.shapes.as_mut().unwrap().push(shape);
    }

    pub fn new_shape(mut self, new_shape: NewShape) -> Layout {
        self.new_shape = Some(new_shape);
        self
    }

    pub fn active_shape(mut self, active_shape: ActiveShape) -> Layout {
        self.active_shape = Some(active_shape);
        self
    }

    pub fn template(mut self, template: &str) -> Layout {
        self.template = Some(template.to_owned());
        self
    }

    pub fn box_mode(mut self, box_mode: BoxMode) -> Layout {
        self.box_mode = Some(box_mode);
        self
    }

    pub fn box_gap(mut self, box_gap: f64) -> Layout {
        self.box_gap = Some(box_gap);
        self
    }

    pub fn box_group_gap(mut self, box_group_gap: f64) -> Layout {
        self.box_group_gap = Some(box_group_gap);
        self
    }

    pub fn bar_mode(mut self, bar_mode: BarMode) -> Layout {
        self.bar_mode = Some(bar_mode);
        self
    }

    pub fn bar_norm(mut self, bar_norm: BarNorm) -> Layout {
        self.bar_norm = Some(bar_norm);
        self
    }

    pub fn bar_gap(mut self, bar_gap: f64) -> Layout {
        self.bar_gap = Some(bar_gap);
        self
    }

    pub fn bar_group_gap(mut self, bar_group_gap: f64) -> Layout {
        self.bar_group_gap = Some(bar_group_gap);
        self
    }

    pub fn violin_mode(mut self, violin_mode: ViolinMode) -> Layout {
        self.violin_mode = Some(violin_mode);
        self
    }

    pub fn violin_gap(mut self, violin_gap: f64) -> Layout {
        self.violin_gap = Some(violin_gap);
        self
    }

    pub fn violin_group_gap(mut self, violin_group_gap: f64) -> Layout {
        self.violin_group_gap = Some(violin_group_gap);
        self
    }

    pub fn waterfall_mode(mut self, waterfall_mode: WaterfallMode) -> Layout {
        self.waterfall_mode = Some(waterfall_mode);
        self
    }

    pub fn waterfall_gap(mut self, waterfall_gap: f64) -> Layout {
        self.waterfall_gap = Some(waterfall_gap);
        self
    }

    pub fn waterfall_group_gap(mut self, waterfall_group_gap: f64) -> Layout {
        self.waterfall_group_gap = Some(waterfall_group_gap);
        self
    }

    pub fn pie_colorway<C: Color>(mut self, pie_colorway: Vec<C>) -> Layout {
        let pie_colorway = private::to_color_array(pie_colorway);
        self.pie_colorway = Some(pie_colorway);
        self
    }

    pub fn extend_pie_colors(mut self, extend_pie_colors: bool) -> Layout {
        self.extend_pie_colors = Some(extend_pie_colors);
        self
    }

    pub fn sunburst_colorway<C: Color>(mut self, sunburst_colorway: Vec<C>) -> Layout {
        let sunburst_colorway = private::to_color_array(sunburst_colorway);
        self.sunburst_colorway = Some(sunburst_colorway);
        self
    }

    pub fn extend_sunburst_colors(mut self, extend_sunburst_colors: bool) -> Layout {
        self.extend_sunburst_colors = Some(extend_sunburst_colors);
        self
    }
}

impl Trace for Layout {
    fn serialize(&self) -> String {
        serde_json::to_string(&self).unwrap()
    }
}

#[cfg(test)]
mod tests {
    use serde_json::{json, to_value};

    use super::*;

    #[test]
<<<<<<< HEAD
    fn test_serialize_uniform_text_mode() {
        assert_eq!(to_value(UniformTextMode::False).unwrap(), json!(false));
        assert_eq!(to_value(UniformTextMode::Hide).unwrap(), json!("hide"));
        assert_eq!(to_value(UniformTextMode::Show).unwrap(), json!("show"));
    }
    
    #[test]
    fn test_serialize_click_to_show() {
        assert_eq!(to_value(ClickToShow::False).unwrap(), json!(false));
        assert_eq!(to_value(ClickToShow::OnOff).unwrap(), json!("onoff"));
        assert_eq!(to_value(ClickToShow::OnOut).unwrap(), json!("onout"));
    }

    #[test]
    fn test_serialize_hover_mode() {
        assert_eq!(to_value(HoverMode::X).unwrap(), json!("x"));
        assert_eq!(to_value(HoverMode::Y).unwrap(), json!("y"));
        assert_eq!(to_value(HoverMode::Closest).unwrap(), json!("closest"));
        assert_eq!(to_value(HoverMode::False).unwrap(), json!(false));
        assert_eq!(to_value(HoverMode::XUnified).unwrap(), json!("x unified"));
        assert_eq!(to_value(HoverMode::YUnified).unwrap(), json!("y unified"));
=======
    fn test_serialize_axis() {
        let axis = Axis::new().range(vec![1.0_f32, 2.0]);
        let expected = json!({"range": [1.0, 2.0]});

        assert_eq!(to_value(axis).unwrap(), expected);
>>>>>>> 10d7abd7
    }
}<|MERGE_RESOLUTION|>--- conflicted
+++ resolved
@@ -4,15 +4,8 @@
     TickFormatStop, TickMode, Title,
 };
 use crate::plot::Trace;
-<<<<<<< HEAD
-use crate::private;
-use crate::private::{to_num_or_string_wrapper, NumOrString, NumOrStringWrapper};
+use crate::private::{self, NumOrString, NumOrStringCollection};
 use serde::{Serialize, Serializer};
-=======
-use crate::private::{self, NumOrStringCollection};
-use crate::private::{NumOrString, TruthyEnum};
-use serde::Serialize;
->>>>>>> 10d7abd7
 
 #[derive(Serialize, Debug)]
 pub enum AxisType {
@@ -2800,13 +2793,12 @@
     use super::*;
 
     #[test]
-<<<<<<< HEAD
     fn test_serialize_uniform_text_mode() {
         assert_eq!(to_value(UniformTextMode::False).unwrap(), json!(false));
         assert_eq!(to_value(UniformTextMode::Hide).unwrap(), json!("hide"));
         assert_eq!(to_value(UniformTextMode::Show).unwrap(), json!("show"));
     }
-    
+
     #[test]
     fn test_serialize_click_to_show() {
         assert_eq!(to_value(ClickToShow::False).unwrap(), json!(false));
@@ -2822,12 +2814,13 @@
         assert_eq!(to_value(HoverMode::False).unwrap(), json!(false));
         assert_eq!(to_value(HoverMode::XUnified).unwrap(), json!("x unified"));
         assert_eq!(to_value(HoverMode::YUnified).unwrap(), json!("y unified"));
-=======
+    }
+
+    #[test]
     fn test_serialize_axis() {
         let axis = Axis::new().range(vec![1.0_f32, 2.0]);
         let expected = json!({"range": [1.0, 2.0]});
 
         assert_eq!(to_value(axis).unwrap(), expected);
->>>>>>> 10d7abd7
     }
 }