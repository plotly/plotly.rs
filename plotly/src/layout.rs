use crate::common::color::{Color, ColorWrapper};
use crate::common::{
    Anchor, Calendar, ColorBar, ColorScale, DashType, Font, Label, Orientation, Side,
    TickFormatStop, TickMode, Title,
};
use crate::plot::Trace;
use crate::private::{self, NumOrString, NumOrStringCollection};
use serde::{Serialize, Serializer};

#[derive(Serialize, Debug, Clone)]
pub enum AxisType {
    #[serde(rename = "-")]
    Default,
    #[serde(rename = "linear")]
    Linear,
    #[serde(rename = "log")]
    Log,
    #[serde(rename = "date")]
    Date,
    #[serde(rename = "category")]
    Category,
    #[serde(rename = "multicategory")]
    MultiCategory,
}

#[derive(Serialize, Debug, Clone)]
pub enum AxisConstrain {
    #[serde(rename = "range")]
    Range,
    #[serde(rename = "domain")]
    Domain,
}

#[derive(Serialize, Debug, Clone)]
pub enum ConstrainDirection {
    #[serde(rename = "left")]
    Left,
    #[serde(rename = "center")]
    Center,
    #[serde(rename = "right")]
    Right,
    #[serde(rename = "top")]
    Top,
    #[serde(rename = "middle")]
    Middle,
    #[serde(rename = "bottom")]
    Bottom,
}

#[derive(Serialize, Debug, Clone)]
pub enum RangeMode {
    #[serde(rename = "normal")]
    Normal,
    #[serde(rename = "tozero")]
    ToZero,
    #[serde(rename = "nonnegative")]
    NonNegative,
}

#[derive(Serialize, Debug, Clone)]
pub enum TicksDirection {
    #[serde(rename = "outside")]
    Outside,
    #[serde(rename = "inside")]
    Inside,
}

#[derive(Serialize, Debug, Clone)]
pub enum TicksPosition {
    #[serde(rename = "labels")]
    Labels,
    #[serde(rename = "boundaries")]
    Boundaries,
}

#[derive(Serialize, Debug, Clone)]
pub enum ArrayShow {
    #[serde(rename = "all")]
    All,
    #[serde(rename = "first")]
    First,
    #[serde(rename = "last")]
    Last,
    #[serde(rename = "none")]
    None,
}

#[derive(Serialize, Debug, Clone)]
pub enum BarMode {
    #[serde(rename = "stack")]
    Stack,
    #[serde(rename = "group")]
    Group,
    #[serde(rename = "overlay")]
    Overlay,
    #[serde(rename = "relative")]
    Relative,
}

#[derive(Serialize, Debug, Clone)]
pub enum BarNorm {
    #[serde(rename = "")]
    Empty,
    #[serde(rename = "fraction")]
    Fraction,
    #[serde(rename = "percent")]
    Percent,
}

#[derive(Serialize, Debug, Clone)]
pub enum BoxMode {
    #[serde(rename = "group")]
    Group,
    #[serde(rename = "overlay")]
    Overlay,
}

#[derive(Serialize, Debug, Clone)]
pub enum ViolinMode {
    #[serde(rename = "group")]
    Group,
    #[serde(rename = "overlay")]
    Overlay,
}

#[derive(Serialize, Debug, Clone)]
pub enum WaterfallMode {
    #[serde(rename = "group")]
    Group,
    #[serde(rename = "overlay")]
    Overlay,
}

#[derive(Serialize, Debug, Default, Clone)]
pub struct Legend {
    #[serde(skip_serializing_if = "Option::is_none", rename = "bgcolor")]
    background_color: Option<ColorWrapper>,
    #[serde(skip_serializing_if = "Option::is_none", rename = "bordercolor")]
    border_color: Option<ColorWrapper>,
    #[serde(skip_serializing_if = "Option::is_none", rename = "borderwidth")]
    border_width: Option<usize>,
    #[serde(skip_serializing_if = "Option::is_none")]
    font: Option<Font>,
    #[serde(skip_serializing_if = "Option::is_none")]
    orientation: Option<Orientation>,
    #[serde(skip_serializing_if = "Option::is_none", rename = "traceorder")]
    trace_order: Option<String>,
    #[serde(skip_serializing_if = "Option::is_none", rename = "tracegroupgap")]
    trace_group_gap: Option<usize>,
    #[serde(skip_serializing_if = "Option::is_none", rename = "itemsizing")]
    item_sizing: Option<String>,
    #[serde(skip_serializing_if = "Option::is_none", rename = "itemclick")]
    item_click: Option<String>,
    #[serde(skip_serializing_if = "Option::is_none", rename = "itemdoubleclick")]
    item_double_click: Option<String>,
    #[serde(skip_serializing_if = "Option::is_none")]
    x: Option<f64>,
    #[serde(skip_serializing_if = "Option::is_none", rename = "xanchor")]
    x_anchor: Option<Anchor>,
    #[serde(skip_serializing_if = "Option::is_none")]
    y: Option<f64>,
    #[serde(skip_serializing_if = "Option::is_none", rename = "yanchor")]
    y_anchor: Option<Anchor>,
    #[serde(skip_serializing_if = "Option::is_none")]
    valign: Option<VAlign>,
    #[serde(skip_serializing_if = "Option::is_none")]
    title: Option<Title>,
}

impl Legend {
    pub fn new() -> Legend {
        Default::default()
    }

    pub fn background_color<C: Color>(mut self, background_color: C) -> Legend {
        self.background_color = Some(background_color.to_color());
        self
    }

    pub fn border_color<C: Color>(mut self, border_color: C) -> Legend {
        self.border_color = Some(border_color.to_color());
        self
    }

    pub fn border_width(mut self, border_width: usize) -> Legend {
        self.border_width = Some(border_width);
        self
    }

    pub fn font(mut self, font: Font) -> Legend {
        self.font = Some(font);
        self
    }

    pub fn orientation(mut self, orientation: Orientation) -> Legend {
        self.orientation = Some(orientation);
        self
    }

    pub fn trace_order(mut self, trace_order: &str) -> Legend {
        self.trace_order = Some(trace_order.to_owned());
        self
    }

    pub fn trace_group_gap(mut self, trace_group_gap: usize) -> Legend {
        self.trace_group_gap = Some(trace_group_gap);
        self
    }

    pub fn item_sizing(mut self, item_sizing: &str) -> Legend {
        self.item_sizing = Some(item_sizing.to_owned());
        self
    }

    pub fn item_click(mut self, item_click: &str) -> Legend {
        self.item_click = Some(item_click.to_owned());
        self
    }

    pub fn item_double_click(mut self, item_double_click: &str) -> Legend {
        self.item_double_click = Some(item_double_click.to_owned());
        self
    }

    pub fn x(mut self, x: f64) -> Legend {
        self.x = Some(x);
        self
    }

    pub fn x_anchor(mut self, x_anchor: Anchor) -> Legend {
        self.x_anchor = Some(x_anchor);
        self
    }

    pub fn y(mut self, y: f64) -> Legend {
        self.y = Some(y);
        self
    }

    pub fn y_anchor(mut self, y_anchor: Anchor) -> Legend {
        self.y_anchor = Some(y_anchor);
        self
    }

    pub fn valign(mut self, valign: VAlign) -> Legend {
        self.valign = Some(valign);
        self
    }

    pub fn title(mut self, title: Title) -> Legend {
        self.title = Some(title);
        self
    }
}

#[derive(Serialize, Debug, Clone)]
pub enum VAlign {
    #[serde(rename = "top")]
    Top,
    #[serde(rename = "middle")]
    Middle,
    #[serde(rename = "bottom")]
    Bottom,
}

#[derive(Serialize, Debug, Clone)]
pub enum HAlign {
    #[serde(rename = "left")]
    Left,
    #[serde(rename = "center")]
    Center,
    #[serde(rename = "right")]
    Right,
}

#[derive(Serialize, Debug, Default, Clone)]
pub struct Margin {
    #[serde(skip_serializing_if = "Option::is_none")]
    l: Option<usize>,
    #[serde(skip_serializing_if = "Option::is_none")]
    r: Option<usize>,
    #[serde(skip_serializing_if = "Option::is_none")]
    t: Option<usize>,
    #[serde(skip_serializing_if = "Option::is_none")]
    b: Option<usize>,
    #[serde(skip_serializing_if = "Option::is_none")]
    pad: Option<usize>,
    #[serde(skip_serializing_if = "Option::is_none", rename = "autoexpand")]
    auto_expand: Option<bool>,
}

impl Margin {
    pub fn new() -> Margin {
        Default::default()
    }

    pub fn left(mut self, left: usize) -> Margin {
        self.l = Some(left);
        self
    }

    pub fn right(mut self, right: usize) -> Margin {
        self.r = Some(right);
        self
    }

    pub fn top(mut self, top: usize) -> Margin {
        self.t = Some(top);
        self
    }

    pub fn bottom(mut self, bottom: usize) -> Margin {
        self.b = Some(bottom);
        self
    }

    pub fn pad(mut self, pad: usize) -> Margin {
        self.pad = Some(pad);
        self
    }

    pub fn auto_expand(mut self, auto_expand: bool) -> Margin {
        self.auto_expand = Some(auto_expand);
        self
    }
}

#[derive(Serialize, Debug, Default, Clone)]
pub struct LayoutColorScale {
    #[serde(skip_serializing_if = "Option::is_none")]
    sequential: Option<ColorScale>,
    #[serde(skip_serializing_if = "Option::is_none", rename = "sequentialminus")]
    sequential_minus: Option<ColorScale>,
    #[serde(skip_serializing_if = "Option::is_none")]
    diverging: Option<ColorScale>,
}

impl LayoutColorScale {
    pub fn new() -> LayoutColorScale {
        Default::default()
    }

    pub fn sequential(mut self, sequential: ColorScale) -> LayoutColorScale {
        self.sequential = Some(sequential);
        self
    }

    pub fn sequential_minus(mut self, sequential_minus: ColorScale) -> LayoutColorScale {
        self.sequential_minus = Some(sequential_minus);
        self
    }

    pub fn diverging(mut self, diverging: ColorScale) -> LayoutColorScale {
        self.diverging = Some(diverging);
        self
    }
}

#[derive(Serialize, Debug, Clone)]
pub enum SliderRangeMode {
    #[serde(rename = "auto")]
    Auto,
    #[serde(rename = "fixed")]
    Fixed,
    #[serde(rename = "match")]
    Match,
}

#[derive(Serialize, Debug, Default, Clone)]
pub struct RangeSliderYAxis {
    #[serde(skip_serializing_if = "Option::is_none", rename = "rangemode")]
    range_mode: Option<SliderRangeMode>,
    #[serde(skip_serializing_if = "Option::is_none")]
    range: Option<NumOrStringCollection>,
}

impl RangeSliderYAxis {
    pub fn new() -> RangeSliderYAxis {
        Default::default()
    }

    pub fn range_mode(mut self, range_mode: SliderRangeMode) -> RangeSliderYAxis {
        self.range_mode = Some(range_mode);
        self
    }

    pub fn range<V: Into<NumOrString> + Clone>(mut self, range: Vec<V>) -> RangeSliderYAxis {
        self.range = Some(range.into());
        self
    }
}

#[derive(Serialize, Debug, Default, Clone)]
pub struct RangeSlider {
    #[serde(skip_serializing_if = "Option::is_none", rename = "bgcolor")]
    background_color: Option<ColorWrapper>,
    #[serde(skip_serializing_if = "Option::is_none", rename = "bordercolor")]
    border_color: Option<ColorWrapper>,
    #[serde(skip_serializing_if = "Option::is_none", rename = "borderwidth")]
    border_width: Option<u64>,
    #[serde(skip_serializing_if = "Option::is_none", rename = "autorange")]
    auto_range: Option<bool>,
    #[serde(skip_serializing_if = "Option::is_none")]
    range: Option<NumOrStringCollection>,
    #[serde(skip_serializing_if = "Option::is_none")]
    thickness: Option<f64>,
    #[serde(skip_serializing_if = "Option::is_none")]
    visible: Option<bool>,
    #[serde(skip_serializing_if = "Option::is_none", rename = "yaxis")]
    y_axis: Option<RangeSliderYAxis>,
}

impl RangeSlider {
    pub fn new() -> RangeSlider {
        Default::default()
    }

    pub fn background_color<C: Color>(mut self, background_color: C) -> RangeSlider {
        self.background_color = Some(background_color.to_color());
        self
    }

    pub fn border_color<C: Color>(mut self, border_color: C) -> RangeSlider {
        self.border_color = Some(border_color.to_color());
        self
    }

    pub fn border_width(mut self, border_width: u64) -> RangeSlider {
        self.border_width = Some(border_width);
        self
    }

    pub fn auto_range(mut self, auto_range: bool) -> RangeSlider {
        self.auto_range = Some(auto_range);
        self
    }

    pub fn range<V: Into<NumOrString> + Clone>(mut self, range: Vec<V>) -> RangeSlider {
        self.range = Some(range.into());
        self
    }

    pub fn thickness(mut self, thickness: f64) -> RangeSlider {
        self.thickness = Some(thickness);
        self
    }

    pub fn visible(mut self, visible: bool) -> RangeSlider {
        self.visible = Some(visible);
        self
    }

    pub fn y_axis(mut self, axis: RangeSliderYAxis) -> RangeSlider {
        self.y_axis = Some(axis);
        self
    }
}

#[derive(Serialize, Debug, Clone)]
pub enum SelectorStep {
    #[serde(rename = "month")]
    Month,
    #[serde(rename = "year")]
    Year,
    #[serde(rename = "day")]
    Day,
    #[serde(rename = "hour")]
    Hour,
    #[serde(rename = "minute")]
    Minute,
    #[serde(rename = "second")]
    Second,
    #[serde(rename = "all")]
    All,
}

#[derive(Serialize, Debug, Clone)]
pub enum StepMode {
    #[serde(rename = "backward")]
    Backward,
    #[serde(rename = "todate")]
    ToDate,
}

#[derive(Serialize, Debug, Default, Clone)]
pub struct SelectorButton {
    #[serde(skip_serializing_if = "Option::is_none")]
    visible: Option<bool>,
    #[serde(skip_serializing_if = "Option::is_none")]
    step: Option<SelectorStep>,
    #[serde(skip_serializing_if = "Option::is_none", rename = "stepmode")]
    step_mode: Option<StepMode>,
    #[serde(skip_serializing_if = "Option::is_none")]
    count: Option<usize>,
    #[serde(skip_serializing_if = "Option::is_none")]
    label: Option<String>,
    #[serde(skip_serializing_if = "Option::is_none")]
    name: Option<String>,
    #[serde(skip_serializing_if = "Option::is_none", rename = "templateitemname")]
    template_item_name: Option<String>,
}

impl SelectorButton {
    pub fn new() -> SelectorButton {
        Default::default()
    }

    pub fn visible(mut self, visible: bool) -> SelectorButton {
        self.visible = Some(visible);
        self
    }

    pub fn step(mut self, step: SelectorStep) -> SelectorButton {
        self.step = Some(step);
        self
    }

    pub fn step_mode(mut self, step_mode: StepMode) -> SelectorButton {
        self.step_mode = Some(step_mode);
        self
    }

    pub fn count(mut self, count: usize) -> SelectorButton {
        self.count = Some(count);
        self
    }

    pub fn label(mut self, label: &str) -> SelectorButton {
        self.label = Some(label.to_owned());
        self
    }

    pub fn name(mut self, name: &str) -> SelectorButton {
        self.name = Some(name.to_owned());
        self
    }

    pub fn template_item_name(mut self, template_item_name: &str) -> SelectorButton {
        self.template_item_name = Some(template_item_name.to_owned());
        self
    }
}

#[derive(Serialize, Debug, Default, Clone)]
pub struct RangeSelector {
    #[serde(skip_serializing_if = "Option::is_none")]
    visible: Option<bool>,
    #[serde(skip_serializing_if = "Option::is_none")]
    buttons: Option<Vec<SelectorButton>>,
    #[serde(skip_serializing_if = "Option::is_none")]
    x: Option<f64>,
    #[serde(skip_serializing_if = "Option::is_none", rename = "xanchor")]
    x_anchor: Option<Anchor>,
    #[serde(skip_serializing_if = "Option::is_none")]
    y: Option<f64>,
    #[serde(skip_serializing_if = "Option::is_none", rename = "yanchor")]
    y_anchor: Option<Anchor>,
    #[serde(skip_serializing_if = "Option::is_none")]
    font: Option<Font>,
    #[serde(skip_serializing_if = "Option::is_none", rename = "bgcolor")]
    background_color: Option<ColorWrapper>,
    #[serde(skip_serializing_if = "Option::is_none", rename = "activecolor")]
    active_color: Option<ColorWrapper>,
    #[serde(skip_serializing_if = "Option::is_none", rename = "bordercolor")]
    border_color: Option<ColorWrapper>,
    #[serde(skip_serializing_if = "Option::is_none", rename = "borderwidth")]
    border_width: Option<usize>,
}

impl RangeSelector {
    pub fn new() -> RangeSelector {
        Default::default()
    }

    pub fn visible(mut self, visible: bool) -> RangeSelector {
        self.visible = Some(visible);
        self
    }

    pub fn buttons(mut self, buttons: Vec<SelectorButton>) -> RangeSelector {
        self.buttons = Some(buttons);
        self
    }

    pub fn x(mut self, x: f64) -> RangeSelector {
        self.x = Some(x);
        self
    }

    pub fn x_anchor(mut self, x_anchor: Anchor) -> RangeSelector {
        self.x_anchor = Some(x_anchor);
        self
    }

    pub fn y(mut self, y: f64) -> RangeSelector {
        self.y = Some(y);
        self
    }

    pub fn y_anchor(mut self, y_anchor: Anchor) -> RangeSelector {
        self.y_anchor = Some(y_anchor);
        self
    }

    pub fn font(mut self, font: Font) -> RangeSelector {
        self.font = Some(font);
        self
    }

    pub fn background_color<C: Color>(mut self, background_color: C) -> RangeSelector {
        self.background_color = Some(background_color.to_color());
        self
    }

    pub fn active_color<C: Color>(mut self, active_color: C) -> RangeSelector {
        self.background_color = Some(active_color.to_color());
        self
    }

    pub fn border_color<C: Color>(mut self, border_color: C) -> RangeSelector {
        self.border_color = Some(border_color.to_color());
        self
    }

    pub fn border_width(mut self, border_width: usize) -> RangeSelector {
        self.border_width = Some(border_width);
        self
    }
}

#[derive(Serialize, Debug, Default, Clone)]
pub struct ColorAxis {
    #[serde(skip_serializing_if = "Option::is_none")]
    cauto: Option<bool>,
    #[serde(skip_serializing_if = "Option::is_none")]
    cmin: Option<f64>,
    #[serde(skip_serializing_if = "Option::is_none")]
    cmax: Option<f64>,
    #[serde(skip_serializing_if = "Option::is_none")]
    cmid: Option<f64>,
    #[serde(skip_serializing_if = "Option::is_none", rename = "colorscale")]
    color_scale: Option<ColorScale>,
    #[serde(skip_serializing_if = "Option::is_none", rename = "autocolorscale")]
    auto_color_scale: Option<bool>,
    #[serde(skip_serializing_if = "Option::is_none", rename = "reversescale")]
    reverse_scale: Option<bool>,
    #[serde(skip_serializing_if = "Option::is_none", rename = "showscale")]
    show_scale: Option<bool>,
    #[serde(skip_serializing_if = "Option::is_none", rename = "colorbar")]
    color_bar: Option<ColorBar>,
}

impl ColorAxis {
    pub fn new() -> ColorAxis {
        Default::default()
    }

    pub fn cauto(mut self, cauto: bool) -> ColorAxis {
        self.cauto = Some(cauto);
        self
    }

    pub fn cmin(mut self, cmin: f64) -> ColorAxis {
        self.cmin = Some(cmin);
        self
    }

    pub fn cmax(mut self, cmax: f64) -> ColorAxis {
        self.cmax = Some(cmax);
        self
    }

    pub fn cmid(mut self, cmid: f64) -> ColorAxis {
        self.cmid = Some(cmid);
        self
    }

    pub fn color_scale(mut self, color_scale: ColorScale) -> ColorAxis {
        self.color_scale = Some(color_scale);
        self
    }

    pub fn auto_color_scale(mut self, auto_color_scale: bool) -> ColorAxis {
        self.auto_color_scale = Some(auto_color_scale);
        self
    }

    pub fn reverse_scale(mut self, reverse_scale: bool) -> ColorAxis {
        self.reverse_scale = Some(reverse_scale);
        self
    }

    pub fn show_scale(mut self, show_scale: bool) -> ColorAxis {
        self.show_scale = Some(show_scale);
        self
    }

    pub fn color_bar(mut self, color_bar: ColorBar) -> ColorAxis {
        self.color_bar = Some(color_bar);
        self
    }
}

#[derive(Serialize, Debug, Default, Clone)]
pub struct Axis {
    #[serde(skip_serializing_if = "Option::is_none")]
    visible: Option<bool>,
    #[serde(skip_serializing_if = "Option::is_none")]
    color: Option<ColorWrapper>,
    #[serde(skip_serializing_if = "Option::is_none")]
    title: Option<Title>,
    #[serde(skip_serializing_if = "Option::is_none")]
    r#type: Option<AxisType>,
    #[serde(skip_serializing_if = "Option::is_none", rename = "auto_range")]
    auto_range: Option<bool>,
    #[serde(skip_serializing_if = "Option::is_none", rename = "rangemode")]
    range_mode: Option<RangeMode>,
    #[serde(skip_serializing_if = "Option::is_none")]
    range: Option<NumOrStringCollection>,
    #[serde(skip_serializing_if = "Option::is_none", rename = "fixedrange")]
    fixed_range: Option<bool>,
    #[serde(skip_serializing_if = "Option::is_none")]
    constrain: Option<AxisConstrain>,
    #[serde(skip_serializing_if = "Option::is_none", rename = "constraintoward")]
    constrain_toward: Option<ConstrainDirection>,
    #[serde(skip_serializing_if = "Option::is_none", rename = "tickmode")]
    tick_mode: Option<TickMode>,
    #[serde(skip_serializing_if = "Option::is_none", rename = "nticks")]
    n_ticks: Option<usize>,

    #[serde(skip_serializing_if = "Option::is_none")]
    tick0: Option<f64>,
    #[serde(skip_serializing_if = "Option::is_none")]
    dtick: Option<f64>,

    #[serde(skip_serializing_if = "Option::is_none")]
    matches: Option<String>,

    #[serde(skip_serializing_if = "Option::is_none", rename = "tickvals")]
    tick_values: Option<Vec<f64>>,
    #[serde(skip_serializing_if = "Option::is_none", rename = "ticktext")]
    tick_text: Option<Vec<String>>,
    #[serde(skip_serializing_if = "Option::is_none")]
    ticks: Option<TicksDirection>,
    #[serde(skip_serializing_if = "Option::is_none", rename = "tickson")]
    ticks_on: Option<TicksPosition>,
    #[serde(skip_serializing_if = "Option::is_none")]
    mirror: Option<bool>,
    #[serde(skip_serializing_if = "Option::is_none", rename = "ticklen")]
    tick_length: Option<usize>,
    #[serde(skip_serializing_if = "Option::is_none", rename = "tickwidth")]
    tick_width: Option<usize>,
    #[serde(skip_serializing_if = "Option::is_none", rename = "tickcolor")]
    tick_color: Option<ColorWrapper>,
    #[serde(skip_serializing_if = "Option::is_none", rename = "showticklabels")]
    show_tick_labels: Option<bool>,
    #[serde(skip_serializing_if = "Option::is_none", rename = "automargin")]
    auto_margin: Option<bool>,
    #[serde(skip_serializing_if = "Option::is_none", rename = "showspikes")]
    show_spikes: Option<bool>,
    #[serde(skip_serializing_if = "Option::is_none", rename = "spikecolor")]
    spike_color: Option<ColorWrapper>,
    #[serde(skip_serializing_if = "Option::is_none", rename = "spikethickness")]
    spike_thickness: Option<usize>,
    #[serde(skip_serializing_if = "Option::is_none", rename = "spikedash")]
    spike_dash: Option<DashType>,
    #[serde(skip_serializing_if = "Option::is_none", rename = "spikemode")]
    spike_mode: Option<String>,
    #[serde(skip_serializing_if = "Option::is_none", rename = "spikesnap")]
    spike_snap: Option<String>,
    #[serde(skip_serializing_if = "Option::is_none", rename = "tickfont")]
    tick_font: Option<Font>,
    #[serde(skip_serializing_if = "Option::is_none", rename = "tickangle")]
    tick_angle: Option<f64>,
    #[serde(skip_serializing_if = "Option::is_none", rename = "tickprefix")]
    tick_prefix: Option<String>,
    #[serde(skip_serializing_if = "Option::is_none", rename = "showtickprefix")]
    show_tick_prefix: Option<ArrayShow>,
    #[serde(skip_serializing_if = "Option::is_none", rename = "ticksuffix")]
    tick_suffix: Option<String>,
    #[serde(skip_serializing_if = "Option::is_none", rename = "showticksuffix")]
    show_tick_suffix: Option<ArrayShow>,
    #[serde(skip_serializing_if = "Option::is_none", rename = "showexponent")]
    show_exponent: Option<ArrayShow>,
    #[serde(skip_serializing_if = "Option::is_none", rename = "exponentformat")]
    exponent_format: Option<String>,
    #[serde(skip_serializing_if = "Option::is_none", rename = "separatethousands")]
    separate_thousands: Option<bool>,
    #[serde(skip_serializing_if = "Option::is_none", rename = "tickformat")]
    tick_format: Option<String>,
    #[serde(skip_serializing_if = "Option::is_none", rename = "tickformatstops")]
    tick_format_stops: Option<Vec<TickFormatStop>>,
    #[serde(skip_serializing_if = "Option::is_none", rename = "hoverformat")]
    hover_format: Option<String>,
    #[serde(skip_serializing_if = "Option::is_none", rename = "showline")]
    show_line: Option<bool>,
    #[serde(skip_serializing_if = "Option::is_none", rename = "linecolor")]
    line_color: Option<ColorWrapper>,
    #[serde(skip_serializing_if = "Option::is_none", rename = "linewidth")]
    line_width: Option<usize>,
    #[serde(skip_serializing_if = "Option::is_none", rename = "showgrid")]
    show_grid: Option<bool>,
    #[serde(skip_serializing_if = "Option::is_none", rename = "gridcolor")]
    grid_color: Option<ColorWrapper>,
    #[serde(skip_serializing_if = "Option::is_none", rename = "gridwidth")]
    grid_width: Option<usize>,
    #[serde(skip_serializing_if = "Option::is_none", rename = "zeroline")]
    zero_line: Option<bool>,
    #[serde(skip_serializing_if = "Option::is_none", rename = "zerolinecolor")]
    zero_line_color: Option<ColorWrapper>,
    #[serde(skip_serializing_if = "Option::is_none", rename = "zerolinewidth")]
    zero_line_width: Option<usize>,
    #[serde(skip_serializing_if = "Option::is_none", rename = "showdividers")]
    show_dividers: Option<bool>,
    #[serde(skip_serializing_if = "Option::is_none", rename = "dividercolor")]
    divider_color: Option<ColorWrapper>,
    #[serde(skip_serializing_if = "Option::is_none", rename = "dividerwidth")]
    divider_width: Option<usize>,
    #[serde(skip_serializing_if = "Option::is_none")]
    anchor: Option<String>,
    #[serde(skip_serializing_if = "Option::is_none")]
    side: Option<Side>,
    #[serde(skip_serializing_if = "Option::is_none")]
    overlaying: Option<String>,
    #[serde(skip_serializing_if = "Option::is_none")]
    domain: Option<Vec<f64>>,
    #[serde(skip_serializing_if = "Option::is_none")]
    position: Option<f64>,
    #[serde(skip_serializing_if = "Option::is_none", rename = "rangeslider")]
    range_slider: Option<RangeSlider>,
    #[serde(skip_serializing_if = "Option::is_none", rename = "rangeselector")]
    range_selector: Option<RangeSelector>,
    #[serde(skip_serializing_if = "Option::is_none")]
    calendar: Option<Calendar>,
}

impl Axis {
    pub fn new() -> Axis {
        Default::default()
    }

    pub fn matches(mut self, matches: bool) -> Axis {
        if matches {
            self.matches = Some(String::from("x"));
        }
        self
    }

    pub fn visible(mut self, visible: bool) -> Axis {
        self.visible = Some(visible);
        self
    }

    pub fn color<C: Color>(mut self, color: C) -> Axis {
        self.color = Some(color.to_color());
        self
    }

    pub fn title(mut self, title: Title) -> Axis {
        self.title = Some(title);
        self
    }

    pub fn type_(mut self, t: AxisType) -> Axis {
        self.r#type = Some(t);
        self
    }

    pub fn auto_range(mut self, auto_range: bool) -> Axis {
        self.auto_range = Some(auto_range);
        self
    }

    pub fn range_mode(mut self, range_mode: RangeMode) -> Axis {
        self.range_mode = Some(range_mode);
        self
    }

    pub fn range<V: Into<NumOrString> + Clone>(mut self, range: Vec<V>) -> Axis {
        self.range = Some(range.into());
        self
    }

    pub fn fixed_range(mut self, fixed_range: bool) -> Axis {
        self.fixed_range = Some(fixed_range);
        self
    }

    pub fn constrain(mut self, constrain: AxisConstrain) -> Axis {
        self.constrain = Some(constrain);
        self
    }

    pub fn constrain_toward(mut self, constrain_toward: ConstrainDirection) -> Axis {
        self.constrain_toward = Some(constrain_toward);
        self
    }

    pub fn tick_mode(mut self, tick_mode: TickMode) -> Axis {
        self.tick_mode = Some(tick_mode);
        self
    }

    pub fn n_ticks(mut self, n_ticks: usize) -> Axis {
        self.n_ticks = Some(n_ticks);
        self
    }

    pub fn tick0(mut self, tick0: f64) -> Axis {
        self.tick0 = Some(tick0);
        self
    }

    pub fn dtick(mut self, dtick: f64) -> Axis {
        self.dtick = Some(dtick);
        self
    }

    pub fn tick_values(mut self, tick_values: Vec<f64>) -> Axis {
        self.tick_values = Some(tick_values);
        self
    }

    pub fn tick_text(mut self, tick_text: Vec<String>) -> Axis {
        self.tick_text = Some(tick_text);
        self
    }

    pub fn ticks(mut self, ticks: TicksDirection) -> Axis {
        self.ticks = Some(ticks);
        self
    }

    pub fn ticks_on(mut self, ticks_on: TicksPosition) -> Axis {
        self.ticks_on = Some(ticks_on);
        self
    }

    pub fn mirror(mut self, mirror: bool) -> Axis {
        self.mirror = Some(mirror);
        self
    }

    pub fn tick_length(mut self, tick_length: usize) -> Axis {
        self.tick_length = Some(tick_length);
        self
    }

    pub fn tick_width(mut self, tick_width: usize) -> Axis {
        self.tick_width = Some(tick_width);
        self
    }

    pub fn tick_color<C: Color>(mut self, tick_color: C) -> Axis {
        self.tick_color = Some(tick_color.to_color());
        self
    }

    pub fn show_tick_labels(mut self, show_tick_labels: bool) -> Axis {
        self.show_tick_labels = Some(show_tick_labels);
        self
    }

    pub fn auto_margin(mut self, auto_margin: bool) -> Axis {
        self.auto_margin = Some(auto_margin);
        self
    }

    pub fn show_spikes(mut self, show_spikes: bool) -> Axis {
        self.show_spikes = Some(show_spikes);
        self
    }

    pub fn spike_color<C: Color>(mut self, spike_color: C) -> Axis {
        self.spike_color = Some(spike_color.to_color());
        self
    }

    pub fn spike_thickness(mut self, spike_thickness: usize) -> Axis {
        self.spike_thickness = Some(spike_thickness);
        self
    }

    pub fn spike_dash(mut self, spike_dash: DashType) -> Axis {
        self.spike_dash = Some(spike_dash);
        self
    }

    pub fn spike_mode(mut self, spike_mode: &str) -> Axis {
        self.spike_mode = Some(spike_mode.to_owned());
        self
    }

    pub fn spike_snap(mut self, spike_snap: &str) -> Axis {
        self.spike_snap = Some(spike_snap.to_owned());
        self
    }

    pub fn tick_font(mut self, tick_font: Font) -> Axis {
        self.tick_font = Some(tick_font);
        self
    }

    pub fn tick_angle(mut self, tick_angle: f64) -> Axis {
        self.tick_angle = Some(tick_angle);
        self
    }

    pub fn tick_prefix(mut self, tick_prefix: &str) -> Axis {
        self.tick_prefix = Some(tick_prefix.to_owned());
        self
    }

    pub fn show_tick_prefix(mut self, show_tick_prefix: ArrayShow) -> Axis {
        self.show_tick_prefix = Some(show_tick_prefix);
        self
    }

    pub fn tick_suffix(mut self, tick_suffix: &str) -> Axis {
        self.tick_suffix = Some(tick_suffix.to_owned());
        self
    }

    pub fn show_tick_suffix(mut self, show_tick_suffix: ArrayShow) -> Axis {
        self.show_tick_suffix = Some(show_tick_suffix);
        self
    }

    pub fn show_exponent(mut self, show_exponent: ArrayShow) -> Axis {
        self.show_exponent = Some(show_exponent);
        self
    }

    pub fn exponent_format(mut self, exponent_format: &str) -> Axis {
        self.exponent_format = Some(exponent_format.to_owned());
        self
    }

    pub fn separate_thousands(mut self, separate_thousands: bool) -> Axis {
        self.separate_thousands = Some(separate_thousands);
        self
    }

    pub fn tick_format(mut self, tick_format: &str) -> Axis {
        self.tick_format = Some(tick_format.to_owned());
        self
    }

    pub fn tick_format_stops(mut self, tick_format_stops: Vec<TickFormatStop>) -> Axis {
        self.tick_format_stops = Some(tick_format_stops);
        self
    }

    pub fn hover_format(mut self, hover_format: &str) -> Axis {
        self.hover_format = Some(hover_format.to_owned());
        self
    }

    pub fn show_line(mut self, show_line: bool) -> Axis {
        self.show_line = Some(show_line);
        self
    }

    pub fn line_color<C: Color>(mut self, line_color: C) -> Axis {
        self.line_color = Some(line_color.to_color());
        self
    }

    pub fn line_width(mut self, line_width: usize) -> Axis {
        self.line_width = Some(line_width);
        self
    }

    pub fn show_grid(mut self, show_grid: bool) -> Axis {
        self.show_grid = Some(show_grid);
        self
    }

    pub fn grid_color<C: Color>(mut self, grid_color: C) -> Axis {
        self.grid_color = Some(grid_color.to_color());
        self
    }

    pub fn grid_width(mut self, grid_width: usize) -> Axis {
        self.grid_width = Some(grid_width);
        self
    }

    pub fn zero_line(mut self, zero_line: bool) -> Axis {
        self.zero_line = Some(zero_line);
        self
    }

    pub fn zero_line_color<C: Color>(mut self, zero_line_color: C) -> Axis {
        self.zero_line_color = Some(zero_line_color.to_color());
        self
    }

    pub fn zero_line_width(mut self, zero_line_width: usize) -> Axis {
        self.zero_line_width = Some(zero_line_width);
        self
    }

    pub fn show_dividers(mut self, show_dividers: bool) -> Axis {
        self.show_dividers = Some(show_dividers);
        self
    }

    pub fn divider_color<C: Color>(mut self, divider_color: C) -> Axis {
        self.divider_color = Some(divider_color.to_color());
        self
    }

    pub fn divider_width(mut self, divider_width: usize) -> Axis {
        self.divider_width = Some(divider_width);
        self
    }

    pub fn anchor(mut self, anchor: &str) -> Axis {
        self.anchor = Some(anchor.to_owned());
        self
    }

    pub fn side(mut self, side: Side) -> Axis {
        self.side = Some(side);
        self
    }

    pub fn overlaying(mut self, overlaying: &str) -> Axis {
        self.overlaying = Some(overlaying.to_owned());
        self
    }

    pub fn domain(mut self, domain: &[f64]) -> Axis {
        self.domain = Some(domain.to_vec());
        self
    }

    pub fn position(mut self, position: f64) -> Axis {
        self.position = Some(position);
        self
    }

    pub fn range_slider(mut self, slider: RangeSlider) -> Axis {
        self.range_slider = Some(slider);
        self
    }

    pub fn range_selector(mut self, range_selector: RangeSelector) -> Axis {
        self.range_selector = Some(range_selector);
        self
    }

    pub fn calendar(mut self, calendar: Calendar) -> Axis {
        self.calendar = Some(calendar);
        self
    }
}

#[derive(Serialize, Debug, Clone)]
pub enum RowOrder {
    #[serde(rename = "top to bottom")]
    TopToBottom,
    #[serde(rename = "bottom to top")]
    BottomToTop,
}

#[derive(Serialize, Debug, Clone)]
pub enum GridPattern {
    #[serde(rename = "independent")]
    Independent,
    #[serde(rename = "coupled")]
    Coupled,
}

#[derive(Serialize, Debug, Clone)]
pub enum GridXSide {
    #[serde(rename = "bottom")]
    Bottom,
    #[serde(rename = "bottom plot")]
    BottomPlot,
    #[serde(rename = "top plot")]
    TopPlot,
    #[serde(rename = "top")]
    Top,
}

#[derive(Serialize, Debug, Clone)]
pub enum GridYSide {
    #[serde(rename = "left")]
    Left,
    #[serde(rename = "left plot")]
    LeftPlot,
    #[serde(rename = "right plot")]
    RightPlot,
    #[serde(rename = "right")]
    Right,
}

#[derive(Serialize, Debug, Default, Clone)]
pub struct GridDomain {
    #[serde(skip_serializing_if = "Option::is_none")]
    x: Option<Vec<f64>>,
    #[serde(skip_serializing_if = "Option::is_none")]
    y: Option<Vec<f64>>,
}

impl GridDomain {
    pub fn new() -> GridDomain {
        Default::default()
    }

    pub fn x(mut self, x: Vec<f64>) -> GridDomain {
        self.x = Some(x);
        self
    }

    pub fn y(mut self, y: Vec<f64>) -> GridDomain {
        self.y = Some(y);
        self
    }
}

#[derive(Serialize, Debug, Default, Clone)]
pub struct LayoutGrid {
    #[serde(skip_serializing_if = "Option::is_none")]
    rows: Option<usize>,
    #[serde(skip_serializing_if = "Option::is_none", rename = "roworder")]
    row_order: Option<RowOrder>,
    #[serde(skip_serializing_if = "Option::is_none")]
    columns: Option<usize>,
    #[serde(skip_serializing_if = "Option::is_none", rename = "subplots")]
    sub_plots: Option<Vec<String>>,
    #[serde(skip_serializing_if = "Option::is_none", rename = "xaxes")]
    x_axes: Option<Vec<String>>,
    #[serde(skip_serializing_if = "Option::is_none", rename = "yaxes")]
    y_axes: Option<Vec<String>>,
    #[serde(skip_serializing_if = "Option::is_none")]
    pattern: Option<GridPattern>,
    #[serde(skip_serializing_if = "Option::is_none", rename = "xgap")]
    x_gap: Option<f64>,
    #[serde(skip_serializing_if = "Option::is_none", rename = "ygap")]
    y_gap: Option<f64>,
    #[serde(skip_serializing_if = "Option::is_none")]
    domain: Option<GridDomain>,
    #[serde(skip_serializing_if = "Option::is_none", rename = "xside")]
    x_side: Option<GridXSide>,
    #[serde(skip_serializing_if = "Option::is_none", rename = "yside")]
    y_side: Option<GridYSide>,
}

impl LayoutGrid {
    pub fn new() -> LayoutGrid {
        Default::default()
    }

    pub fn rows(mut self, rows: usize) -> LayoutGrid {
        self.rows = Some(rows);
        self
    }

    pub fn row_order(mut self, row_order: RowOrder) -> LayoutGrid {
        self.row_order = Some(row_order);
        self
    }

    pub fn columns(mut self, columns: usize) -> LayoutGrid {
        self.columns = Some(columns);
        self
    }

    pub fn sub_plots(mut self, sub_plots: Vec<String>) -> LayoutGrid {
        self.sub_plots = Some(sub_plots);
        self
    }

    pub fn x_axes(mut self, x_axes: Vec<String>) -> LayoutGrid {
        self.x_axes = Some(x_axes);
        self
    }

    pub fn y_axes(mut self, y_axes: Vec<String>) -> LayoutGrid {
        self.y_axes = Some(y_axes);
        self
    }

    pub fn pattern(mut self, pattern: GridPattern) -> LayoutGrid {
        self.pattern = Some(pattern);
        self
    }

    pub fn x_gap(mut self, x_gap: f64) -> LayoutGrid {
        self.x_gap = Some(x_gap);
        self
    }

    pub fn y_gap(mut self, y_gap: f64) -> LayoutGrid {
        self.y_gap = Some(y_gap);
        self
    }

    pub fn domain(mut self, domain: GridDomain) -> LayoutGrid {
        self.domain = Some(domain);
        self
    }

    pub fn x_side(mut self, x_side: GridXSide) -> LayoutGrid {
        self.x_side = Some(x_side);
        self
    }
    pub fn y_side(mut self, y_side: GridYSide) -> LayoutGrid {
        self.y_side = Some(y_side);
        self
    }
}

<<<<<<< HEAD
#[derive(Serialize, Debug, Clone)]
=======
#[derive(Debug)]
>>>>>>> 307c0480
pub enum UniformTextMode {
    False,
    Hide,
    Show,
}

<<<<<<< HEAD
#[derive(Serialize, Debug, Default, Clone)]
=======
impl Serialize for UniformTextMode {
    fn serialize<S>(&self, serializer: S) -> Result<S::Ok, S::Error>
    where
        S: Serializer,
    {
        match *self {
            Self::False => serializer.serialize_bool(false),
            Self::Hide => serializer.serialize_str("hide"),
            Self::Show => serializer.serialize_str("show"),
        }
    }
}

#[derive(Serialize, Debug, Default)]
>>>>>>> 307c0480
pub struct UniformText {
    #[serde(skip_serializing_if = "Option::is_none")]
    mode: Option<UniformTextMode>,
    #[serde(skip_serializing_if = "Option::is_none")]
    min_size: Option<usize>,
}

impl UniformText {
    pub fn new() -> UniformText {
        Default::default()
    }

    pub fn mode(mut self, mode: UniformTextMode) -> UniformText {
        self.mode = Some(mode);
        self
    }

    pub fn min_size(mut self, min_size: usize) -> UniformText {
        self.min_size = Some(min_size);
        self
    }
}

<<<<<<< HEAD
#[derive(Serialize, Debug, Clone)]
=======
#[derive(Debug)]
>>>>>>> 307c0480
pub enum HoverMode {
    X,
    Y,
    Closest,
    False,
    XUnified,
    YUnified,
}

<<<<<<< HEAD
#[derive(Serialize, Debug, Default, Clone)]
=======
impl Serialize for HoverMode {
    fn serialize<S>(&self, serializer: S) -> Result<S::Ok, S::Error>
    where
        S: Serializer,
    {
        match *self {
            Self::X => serializer.serialize_str("x"),
            Self::Y => serializer.serialize_str("y"),
            Self::Closest => serializer.serialize_str("closest"),
            Self::False => serializer.serialize_bool(false),
            Self::XUnified => serializer.serialize_str("x unified"),
            Self::YUnified => serializer.serialize_str("y unified"),
        }
    }
}

#[derive(Serialize, Debug, Default)]
>>>>>>> 307c0480
pub struct ModeBar {
    #[serde(skip_serializing_if = "Option::is_none")]
    orientation: Option<Orientation>,
    #[serde(skip_serializing_if = "Option::is_none", rename = "bgcolor")]
    background_color: Option<ColorWrapper>,
    #[serde(skip_serializing_if = "Option::is_none")]
    color: Option<ColorWrapper>,
    #[serde(skip_serializing_if = "Option::is_none", rename = "activecolor")]
    active_color: Option<ColorWrapper>,
}

impl ModeBar {
    pub fn new() -> ModeBar {
        Default::default()
    }

    pub fn orientation<C: Color>(mut self, orientation: Orientation) -> ModeBar {
        self.orientation = Some(orientation);
        self
    }

    pub fn background_color<C: Color>(mut self, background_color: C) -> ModeBar {
        self.background_color = Some(background_color.to_color());
        self
    }

    pub fn color<C: Color>(mut self, color: C) -> ModeBar {
        self.color = Some(color.to_color());
        self
    }

    pub fn active_color<C: Color>(mut self, active_color: C) -> ModeBar {
        self.active_color = Some(active_color.to_color());
        self
    }
}

#[derive(Serialize, Debug, Clone)]
pub enum ShapeType {
    #[serde(rename = "circle")]
    Circle,
    #[serde(rename = "rect")]
    Rect,
    #[serde(rename = "path")]
    Path,
    #[serde(rename = "line")]
    Line,
}

#[derive(Serialize, Debug, Clone)]
pub enum ShapeLayer {
    #[serde(rename = "below")]
    Below,
    #[serde(rename = "above")]
    Above,
}

#[derive(Serialize, Debug, Clone)]
pub enum ShapeSizeMode {
    #[serde(rename = "scaled")]
    Scaled,
    #[serde(rename = "pixel")]
    Pixel,
}

#[derive(Serialize, Debug, Clone)]
pub enum FillRule {
    #[serde(rename = "evenodd")]
    EvenOdd,
    #[serde(rename = "nonzero")]
    NonZero,
}

#[derive(Serialize, Debug, Default, Clone)]
pub struct ShapeLine {
    #[serde(skip_serializing_if = "Option::is_none")]
    color: Option<ColorWrapper>,
    #[serde(skip_serializing_if = "Option::is_none")]
    width: Option<f64>,
    #[serde(skip_serializing_if = "Option::is_none")]
    dash: Option<String>,
}

impl ShapeLine {
    pub fn new() -> ShapeLine {
        Default::default()
    }

    /// Sets the line color.
    pub fn color<C: Color>(mut self, color: C) -> ShapeLine {
        self.color = Some(color.to_color());
        self
    }

    /// Sets the line width (in px).
    pub fn width(mut self, width: f64) -> ShapeLine {
        self.width = Some(width);
        self
    }

    /// Sets the dash style of lines. Set to a dash type string ("solid", "dot", "dash", "longdash",
    /// "dashdot", or "longdashdot") or a dash length list in px (eg "5px,10px,2px,2px").
    pub fn dash(mut self, dash: &str) -> ShapeLine {
        self.dash = Some(dash.to_owned());
        self
    }
}

#[derive(Serialize, Debug, Default, Clone)]
pub struct Shape {
    #[serde(skip_serializing_if = "Option::is_none")]
    visible: Option<bool>,
    #[serde(skip_serializing_if = "Option::is_none")]
    r#type: Option<ShapeType>,
    #[serde(skip_serializing_if = "Option::is_none")]
    layer: Option<ShapeLayer>,
    #[serde(skip_serializing_if = "Option::is_none", rename = "xref")]
    x_ref: Option<String>,
    #[serde(skip_serializing_if = "Option::is_none", rename = "xsizemode")]
    x_size_mode: Option<ShapeSizeMode>,
    #[serde(skip_serializing_if = "Option::is_none", rename = "xanchor")]
    x_anchor: Option<NumOrString>,
    #[serde(skip_serializing_if = "Option::is_none")]
    x0: Option<NumOrString>,
    #[serde(skip_serializing_if = "Option::is_none")]
    x1: Option<NumOrString>,
    #[serde(skip_serializing_if = "Option::is_none", rename = "yref")]
    y_ref: Option<String>,
    #[serde(skip_serializing_if = "Option::is_none", rename = "ysizemode")]
    y_size_mode: Option<ShapeSizeMode>,
    #[serde(skip_serializing_if = "Option::is_none", rename = "yanchor")]
    y_anchor: Option<NumOrString>,
    #[serde(skip_serializing_if = "Option::is_none")]
    y0: Option<NumOrString>,
    #[serde(skip_serializing_if = "Option::is_none")]
    y1: Option<NumOrString>,
    #[serde(skip_serializing_if = "Option::is_none")]
    path: Option<String>,
    #[serde(skip_serializing_if = "Option::is_none")]
    opacity: Option<f64>,
    #[serde(skip_serializing_if = "Option::is_none")]
    line: Option<ShapeLine>,
    #[serde(skip_serializing_if = "Option::is_none", rename = "fillcolor")]
    fill_color: Option<ColorWrapper>,
    #[serde(skip_serializing_if = "Option::is_none", rename = "fillrule")]
    fill_rule: Option<FillRule>,
    #[serde(skip_serializing_if = "Option::is_none")]
    editable: Option<bool>,
    #[serde(skip_serializing_if = "Option::is_none")]
    name: Option<String>,
    #[serde(skip_serializing_if = "Option::is_none", rename = "templateitemname")]
    template_item_name: Option<String>,
}

impl Shape {
    pub fn new() -> Shape {
        Default::default()
    }

    /// Determines whether or not this shape is visible.
    pub fn visible(mut self, visible: bool) -> Shape {
        self.visible = Some(visible);
        self
    }

    /// Specifies the shape type to be drawn. If "line", a line is drawn from (`x0`,`y0`) to
    /// (`x1`,`y1`) with respect to the axes' sizing mode. If "circle", a circle is drawn from
    /// ((`x0`+`x1`)/2, (`y0`+`y1`)/2)) with radius (|(`x0`+`x1`)/2 - `x0`|, |(`y0`+`y1`)/2 -`y0`)|)
    /// with respect to the axes' sizing mode. If "rect", a rectangle is drawn linking
    /// (`x0`,`y0`), (`x1`,`y0`), (`x1`,`y1`), (`x0`,`y1`), (`x0`,`y0`) with respect to the axes'
    /// sizing mode. If "path", draw a custom SVG path using `path`. with respect to the axes'
    /// sizing mode.
    pub fn shape_type(mut self, shape_type: ShapeType) -> Shape {
        self.r#type = Some(shape_type);
        self
    }

    /// Specifies whether shapes are drawn below or above traces.
    pub fn layer(mut self, layer: ShapeLayer) -> Shape {
        self.layer = Some(layer);
        self
    }

    /// Sets the shape's x coordinate axis. If set to an x axis id (e.g. "x" or "x2"), the `x`
    /// position refers to an x coordinate. If set to "paper", the `x` position refers to the
    /// distance from the left side of the plotting area in normalized coordinates where "0" ("1")
    /// corresponds to the left (right) side. If the axis `type` is "log", then you must take the
    /// log of your desired range. If the axis `type` is "date", then you must convert the date to
    /// unix time in milliseconds.
    pub fn x_ref(mut self, x_ref: &str) -> Shape {
        self.x_ref = Some(x_ref.to_owned());
        self
    }

    /// Sets the shapes's sizing mode along the x axis. If set to "scaled", `x0`, `x1` and x
    /// coordinates within `path` refer to data values on the x axis or a fraction of the plot
    /// area's width (`xref` set to "paper"). If set to "pixel", `xanchor` specifies the x position
    /// in terms of data or plot fraction but `x0`, `x1` and x coordinates within `path` are pixels
    /// relative to `xanchor`. This way, the shape can have a fixed width while maintaining a
    /// position relative to data or plot fraction.
    pub fn x_size_mode(mut self, x_size_mode: ShapeSizeMode) -> Shape {
        self.x_size_mode = Some(x_size_mode);
        self
    }

    /// Only relevant in conjunction with `xsizemode` set to "pixel". Specifies the anchor point on
    /// the x axis to which `x0`, `x1` and x coordinates within `path` are relative to. E.g. useful
    /// to attach a pixel sized shape to a certain data value. No effect when `xsizemode` not set
    /// to "pixel".
    pub fn x_anchor<V: Into<NumOrString>>(mut self, x_anchor: V) -> Shape {
        self.x_anchor = Some(x_anchor.into());
        self
    }

    /// Sets the shape's starting x position. See `type` and `xsizemode` for more info.
    pub fn x0<V: Into<NumOrString>>(mut self, x0: V) -> Shape {
        self.x0 = Some(x0.into());
        self
    }

    /// Sets the shape's end x position. See `type` and `xsizemode` for more info.
    pub fn x1<V: Into<NumOrString>>(mut self, x1: V) -> Shape {
        self.x1 = Some(x1.into());
        self
    }

    /// Sets the annotation's y coordinate axis. If set to an y axis id (e.g. "y" or "y2"),
    /// the `y` position refers to an y coordinate If set to "paper", the `y` position refers to
    /// the distance from the bottom of the plotting area in normalized coordinates where "0" ("1")
    /// corresponds to the bottom (top).
    pub fn y_ref(mut self, y_ref: &str) -> Shape {
        self.y_ref = Some(y_ref.to_owned());
        self
    }

    /// Sets the shapes's sizing mode along the y axis. If set to "scaled", `y0`, `y1` and y
    /// coordinates within `path` refer to data values on the y axis or a fraction of the plot
    /// area's height (`yref` set to "paper"). If set to "pixel", `yanchor` specifies the y position
    /// in terms of data or plot fraction but `y0`, `y1` and y coordinates within `path` are pixels
    /// relative to `yanchor`. This way, the shape can have a fixed height while maintaining a
    /// position relative to data or plot fraction.
    pub fn y_size_mode(mut self, y_size_mode: ShapeSizeMode) -> Shape {
        self.y_size_mode = Some(y_size_mode);
        self
    }

    /// Only relevant in conjunction with `ysizemode` set to "pixel". Specifies the anchor point on
    /// the y axis to which `y0`, `y1` and y coordinates within `path` are relative to. E.g. useful
    /// to attach a pixel sized shape to a certain data value. No effect when `ysizemode` not set
    /// to "pixel".
    pub fn y_anchor<V: Into<NumOrString>>(mut self, y_anchor: V) -> Shape {
        self.y_anchor = Some(y_anchor.into());
        self
    }

    /// Sets the shape's starting y position. See `type` and `ysizemode` for more info.
    pub fn y0<V: Into<NumOrString>>(mut self, y0: V) -> Shape {
        self.y0 = Some(y0.into());
        self
    }

    /// Sets the shape's end y position. See `type` and `ysizemode` for more info.
    pub fn y1<V: Into<NumOrString>>(mut self, y1: V) -> Shape {
        self.y1 = Some(y1.into());
        self
    }

    /// For `type` "path" - a valid SVG path with the pixel values replaced by data values in
    /// `xsizemode`/`ysizemode` being "scaled" and taken unmodified as pixels relative to
    /// `xanchor` and `yanchor` in case of "pixel" size mode. There are a few restrictions / quirks
    /// only absolute instructions, not relative. So the allowed segments
    /// are: M, L, H, V, Q, C, T, S, and Z arcs (A) are not allowed because radius rx and ry are
    /// relative. In the future we could consider supporting relative commands, but we would have
    /// to decide on how to handle date and log axes. Note that even as is, Q and C Bezier paths
    /// that are smooth on linear axes may not be smooth on log, and vice versa. no chained
    /// "polybezier" commands - specify the segment type for each one. On category axes, values are
    /// numbers scaled to the serial numbers of categories because using the categories themselves
    /// there would be no way to describe fractional positions On data axes: because space and T are
    /// both normal components of path strings, we can't use either to separate date from time parts.
    /// Therefore we'll use underscore for this purpose: 2015-02-21_13:45:56.789
    pub fn path(mut self, path: &str) -> Shape {
        self.path = Some(path.to_owned());
        self
    }

    /// Sets the opacity of the shape. Number between or equal to 0 and 1.
    pub fn opacity(mut self, opacity: f64) -> Shape {
        self.opacity = Some(opacity);
        self
    }

    /// Sets the shape line properties (`color`, `width`, `dash`).
    pub fn line(mut self, line: ShapeLine) -> Shape {
        self.line = Some(line);
        self
    }

    /// Sets the color filling the shape's interior. Only applies to closed shapes.
    pub fn fill_color<C: Color>(mut self, fill_color: C) -> Shape {
        self.fill_color = Some(fill_color.to_color());
        self
    }

    /// Determines which regions of complex paths constitute the interior. For more info please
    /// visit https://developer.mozilla.org/en-US/docs/Web/SVG/Attribute/fill-rule
    pub fn fill_rule(mut self, fill_rule: FillRule) -> Shape {
        self.fill_rule = Some(fill_rule);
        self
    }

    /// Determines whether the shape could be activated for edit or not. Has no effect when the
    /// older editable shapes mode is enabled via `config.editable` or `config.edits.shapePosition`.
    pub fn editable(mut self, editable: bool) -> Shape {
        self.editable = Some(editable);
        self
    }

    /// When used in a template, named items are created in the output figure in addition to any
    /// items the figure already has in this array. You can modify these items in the output figure
    /// by making your own item with `templateitemname` matching this `name` alongside your
    /// modifications (including `visible: false` or `enabled: false` to hide it). Has no effect
    /// outside of a template.
    pub fn name(mut self, name: &str) -> Shape {
        self.name = Some(name.to_owned());
        self
    }

    /// Used to refer to a named item in this array in the template. Named items from the template
    /// will be created even without a matching item in the input figure, but you can modify one
    /// by making an item with `templateitemname` matching its `name`, alongside your modifications
    /// (including `visible: false` or `enabled: false` to hide it). If there is no template or no
    /// matching item, this item will be hidden unless you explicitly show it with `visible: true`.
    pub fn template_item_name(mut self, template_item_name: &str) -> Shape {
        self.template_item_name = Some(template_item_name.to_owned());
        self
    }
}

#[derive(Serialize, Debug, Clone)]
pub enum DrawDirection {
    #[serde(rename = "ortho")]
    Ortho,
    #[serde(rename = "horizontal")]
    Horizontal,
    #[serde(rename = "vertical")]
    Vertical,
    #[serde(rename = "diagonal")]
    Diagonal,
}

#[derive(Serialize, Debug, Default, Clone)]
pub struct NewShape {
    #[serde(skip_serializing_if = "Option::is_none")]
    line: Option<ShapeLine>,
    #[serde(skip_serializing_if = "Option::is_none", rename = "fillcolor")]
    fill_color: Option<ColorWrapper>,
    #[serde(skip_serializing_if = "Option::is_none", rename = "fillrule")]
    fill_rule: Option<FillRule>,
    #[serde(skip_serializing_if = "Option::is_none")]
    opacity: Option<f64>,
    #[serde(skip_serializing_if = "Option::is_none")]
    layer: Option<ShapeLayer>,
    #[serde(skip_serializing_if = "Option::is_none", rename = "drawdirection")]
    draw_direction: Option<DrawDirection>,
}

impl NewShape {
    pub fn new() -> NewShape {
        Default::default()
    }

    /// Sets the shape line properties (`color`, `width`, `dash`).
    pub fn line(mut self, line: ShapeLine) -> NewShape {
        self.line = Some(line);
        self
    }

    /// Sets the color filling new shapes' interior. Please note that if using a fillcolor with
    /// alpha greater than half, drag inside the active shape starts moving the shape underneath,
    /// otherwise a new shape could be started over.
    pub fn fill_color<C: Color>(mut self, fill_color: C) -> NewShape {
        self.fill_color = Some(fill_color.to_color());
        self
    }

    /// Determines the path's interior. For more info please
    /// visit https://developer.mozilla.org/en-US/docs/Web/SVG/Attribute/fill-rule
    pub fn fill_rule(mut self, fill_rule: FillRule) -> NewShape {
        self.fill_rule = Some(fill_rule);
        self
    }

    /// Sets the opacity of new shapes. Number between or equal to 0 and 1.
    pub fn opacity(mut self, opacity: f64) -> NewShape {
        self.opacity = Some(opacity);
        self
    }

    /// Specifies whether new shapes are drawn below or above traces.
    pub fn layer(mut self, layer: ShapeLayer) -> NewShape {
        self.layer = Some(layer);
        self
    }

    /// When `dragmode` is set to "drawrect", "drawline" or "drawcircle" this limits the drag to be
    /// horizontal, vertical or diagonal. Using "diagonal" there is no limit e.g. in drawing lines
    /// in any direction. "ortho" limits the draw to be either horizontal or vertical. "horizontal"
    /// allows horizontal extend. "vertical" allows vertical extend.
    pub fn draw_direction(mut self, draw_direction: DrawDirection) -> NewShape {
        self.draw_direction = Some(draw_direction);
        self
    }
}

#[derive(Serialize, Debug, Default, Clone)]
pub struct ActiveShape {
    #[serde(skip_serializing_if = "Option::is_none", rename = "fillcolor")]
    fill_color: Option<ColorWrapper>,
    #[serde(skip_serializing_if = "Option::is_none")]
    opacity: Option<f64>,
}

impl ActiveShape {
    pub fn new() -> ActiveShape {
        Default::default()
    }

    /// Sets the color filling the active shape' interior.
    pub fn fill_color<C: Color>(mut self, fill_color: C) -> ActiveShape {
        self.fill_color = Some(fill_color.to_color());
        self
    }

    /// Sets the opacity of the active shape. Number between or equal to 0 and 1.
    pub fn opacity(mut self, opacity: f64) -> ActiveShape {
        self.opacity = Some(opacity);
        self
    }
}

#[derive(Serialize, Debug, Clone)]
pub enum ArrowSide {
    #[serde(rename = "end")]
    End,
    #[serde(rename = "start")]
    Start,
    #[serde(rename = "end+start")]
    StartEnd,
    #[serde(rename = "none")]
    None,
}

<<<<<<< HEAD
#[derive(Serialize, Debug, Clone)]
=======
#[derive(Debug)]
>>>>>>> 307c0480
pub enum ClickToShow {
    False,
    OnOff,
    OnOut,
}

<<<<<<< HEAD
#[derive(Serialize, Debug, Default, Clone)]
=======
impl Serialize for ClickToShow {
    fn serialize<S>(&self, serializer: S) -> Result<S::Ok, S::Error>
    where
        S: Serializer,
    {
        match *self {
            Self::False => serializer.serialize_bool(false),
            Self::OnOff => serializer.serialize_str("onoff"),
            Self::OnOut => serializer.serialize_str("onout"),
        }
    }
}

#[derive(Serialize, Debug, Default)]
>>>>>>> 307c0480
pub struct Annotation {
    #[serde(skip_serializing_if = "Option::is_none")]
    visible: Option<bool>,
    #[serde(skip_serializing_if = "Option::is_none")]
    text: Option<String>,
    #[serde(skip_serializing_if = "Option::is_none", rename = "textangle")]
    text_angle: Option<f64>,
    #[serde(skip_serializing_if = "Option::is_none")]
    font: Option<Font>,
    #[serde(skip_serializing_if = "Option::is_none")]
    width: Option<f64>,
    #[serde(skip_serializing_if = "Option::is_none")]
    height: Option<f64>,
    #[serde(skip_serializing_if = "Option::is_none")]
    opacity: Option<f64>,
    #[serde(skip_serializing_if = "Option::is_none")]
    align: Option<HAlign>,
    #[serde(skip_serializing_if = "Option::is_none")]
    valign: Option<VAlign>,
    #[serde(skip_serializing_if = "Option::is_none", rename = "bgcolor")]
    background_color: Option<ColorWrapper>,
    #[serde(skip_serializing_if = "Option::is_none", rename = "bordercolor")]
    border_color: Option<ColorWrapper>,
    #[serde(skip_serializing_if = "Option::is_none", rename = "borderpad")]
    border_pad: Option<f64>,
    #[serde(skip_serializing_if = "Option::is_none", rename = "borderwidth")]
    border_width: Option<f64>,
    #[serde(skip_serializing_if = "Option::is_none", rename = "showarrow")]
    show_arrow: Option<bool>,
    #[serde(skip_serializing_if = "Option::is_none", rename = "arrowcolor")]
    arrow_color: Option<ColorWrapper>,
    #[serde(skip_serializing_if = "Option::is_none", rename = "arrowhead")]
    arrow_head: Option<u8>,
    #[serde(skip_serializing_if = "Option::is_none", rename = "startarrowhead")]
    start_arrow_head: Option<u8>,
    #[serde(skip_serializing_if = "Option::is_none", rename = "arrowside")]
    arrow_side: Option<ArrowSide>,
    #[serde(skip_serializing_if = "Option::is_none", rename = "arrowsize")]
    arrow_size: Option<f64>,
    #[serde(skip_serializing_if = "Option::is_none", rename = "startarrowsize")]
    start_arrow_size: Option<f64>,
    #[serde(skip_serializing_if = "Option::is_none", rename = "arrowwidth")]
    arrow_width: Option<f64>,
    #[serde(skip_serializing_if = "Option::is_none", rename = "standoff")]
    stand_off: Option<f64>,
    #[serde(skip_serializing_if = "Option::is_none", rename = "startstandoff")]
    start_stand_off: Option<f64>,
    #[serde(skip_serializing_if = "Option::is_none")]
    ax: Option<NumOrString>,
    #[serde(skip_serializing_if = "Option::is_none")]
    ay: Option<NumOrString>,
    #[serde(skip_serializing_if = "Option::is_none", rename = "axref")]
    ax_ref: Option<String>,
    #[serde(skip_serializing_if = "Option::is_none", rename = "ayref")]
    ay_ref: Option<String>,
    #[serde(skip_serializing_if = "Option::is_none", rename = "xref")]
    x_ref: Option<String>,
    #[serde(skip_serializing_if = "Option::is_none")]
    x: Option<NumOrString>,
    #[serde(skip_serializing_if = "Option::is_none", rename = "xanchor")]
    x_anchor: Option<Anchor>,
    #[serde(skip_serializing_if = "Option::is_none", rename = "xshift")]
    x_shift: Option<f64>,
    #[serde(skip_serializing_if = "Option::is_none", rename = "yref")]
    y_ref: Option<String>,
    #[serde(skip_serializing_if = "Option::is_none")]
    y: Option<NumOrString>,
    #[serde(skip_serializing_if = "Option::is_none", rename = "yanchor")]
    y_anchor: Option<Anchor>,
    #[serde(skip_serializing_if = "Option::is_none", rename = "yshift")]
    y_shift: Option<f64>,
    #[serde(skip_serializing_if = "Option::is_none", rename = "clicktoshow")]
    click_to_show: Option<ClickToShow>,
    #[serde(skip_serializing_if = "Option::is_none", rename = "xclick")]
    x_click: Option<NumOrString>,
    #[serde(skip_serializing_if = "Option::is_none", rename = "yclick")]
    y_click: Option<NumOrString>,
    #[serde(skip_serializing_if = "Option::is_none", rename = "hovertext")]
    hover_text: Option<String>,
    #[serde(skip_serializing_if = "Option::is_none", rename = "hoverlabel")]
    hover_label: Option<Label>,
    #[serde(skip_serializing_if = "Option::is_none", rename = "captureevents")]
    capture_events: Option<bool>,
    #[serde(skip_serializing_if = "Option::is_none")]
    name: Option<String>,
    #[serde(skip_serializing_if = "Option::is_none", rename = "templateitemname")]
    template_item_name: Option<String>,
}

impl Annotation {
    pub fn new() -> Annotation {
        Default::default()
    }

    /// Determines whether or not this annotation is visible.
    pub fn visible(mut self, visible: bool) -> Annotation {
        self.visible = Some(visible);
        self
    }

    /// Sets the text associated with this annotation. Plotly uses a subset of HTML tags to do
    /// things like newline (<br>), bold (<b></b>), italics (<i></i>), hyperlinks
    /// (<a href='...'></a>). Tags <em>, <sup>, <sub> <span> are also supported.
    pub fn text(mut self, text: &str) -> Annotation {
        self.text = Some(text.to_owned());
        self
    }

    /// Sets the angle at which the `text` is drawn with respect to the horizontal.
    pub fn text_angle(mut self, text_angle: f64) -> Annotation {
        self.text_angle = Some(text_angle);
        self
    }

    /// Sets the annotation text font.
    pub fn font(mut self, font: Font) -> Annotation {
        self.font = Some(font);
        self
    }

    /// Sets an explicit width for the text box. null (default) lets the text set the box width.
    /// Wider text will be clipped. There is no automatic wrapping; use <br> to start a new line.
    pub fn width(mut self, width: f64) -> Annotation {
        self.width = Some(width);
        self
    }

    /// Sets an explicit height for the text box. null (default) lets the text set the box height.
    /// Taller text will be clipped.
    pub fn height(mut self, height: f64) -> Annotation {
        self.height = Some(height);
        self
    }

    /// Sets the opacity of the annotation (text + arrow).
    pub fn opacity(mut self, opacity: f64) -> Annotation {
        self.opacity = Some(opacity);
        self
    }

    /// Sets the horizontal alignment of the `text` within the box. Has an effect only if `text`
    /// spans two or more lines (i.e. `text` contains one or more <br> HTML tags) or if an explicit
    /// width is set to override the text width.
    pub fn align(mut self, align: HAlign) -> Annotation {
        self.align = Some(align);
        self
    }

    /// Sets the vertical alignment of the `text` within the box. Has an effect only if an explicit
    /// height is set to override the text height.
    pub fn valign(mut self, valign: VAlign) -> Annotation {
        self.valign = Some(valign);
        self
    }

    /// Sets the background color of the annotation.
    pub fn background_color<C: Color>(mut self, background_color: C) -> Annotation {
        self.background_color = Some(background_color.to_color());
        self
    }

    /// Sets the color of the border enclosing the annotation `text`.
    pub fn border_color<C: Color>(mut self, border_color: C) -> Annotation {
        self.border_color = Some(border_color.to_color());
        self
    }

    /// Sets the padding (in px) between the `text` and the enclosing border.
    pub fn border_pad(mut self, border_pad: f64) -> Annotation {
        self.border_pad = Some(border_pad);
        self
    }

    /// Sets the width (in px) of the border enclosing the annotation `text`.
    pub fn border_width(mut self, border_width: f64) -> Annotation {
        self.border_width = Some(border_width);
        self
    }

    /// Determines whether or not the annotation is drawn with an arrow. If "True", `text` is
    /// placed near the arrow's tail. If "False", `text` lines up with the `x` and `y` provided.
    pub fn show_arrow(mut self, show_arrow: bool) -> Annotation {
        self.show_arrow = Some(show_arrow);
        self
    }

    /// Sets the color of the annotation arrow.
    pub fn arrow_color<C: Color>(mut self, arrow_color: C) -> Annotation {
        self.arrow_color = Some(arrow_color.to_color());
        self
    }

    /// Sets the end annotation arrow head style. Integer between or equal to 0 and 8.
    pub fn arrow_head(mut self, arrow_head: u8) -> Annotation {
        self.arrow_head = Some(arrow_head);
        self
    }

    /// Sets the start annotation arrow head style. Integer between or equal to 0 and 8.
    pub fn start_arrow_head(mut self, start_arrow_head: u8) -> Annotation {
        self.start_arrow_head = Some(start_arrow_head);
        self
    }

    /// Sets the annotation arrow head position.
    pub fn arrow_side(mut self, arrow_side: ArrowSide) -> Annotation {
        self.arrow_side = Some(arrow_side);
        self
    }

    /// Sets the size of the end annotation arrow head, relative to `arrowwidth`. A value of 1
    /// (default) gives a head about 3x as wide as the line.
    pub fn arrow_size(mut self, arrow_size: f64) -> Annotation {
        self.arrow_size = Some(arrow_size);
        self
    }

    /// Sets the size of the start annotation arrow head, relative to `arrowwidth`. A value of 1
    /// (default) gives a head about 3x as wide as the line.
    pub fn start_arrow_size(mut self, start_arrow_size: f64) -> Annotation {
        self.start_arrow_size = Some(start_arrow_size);
        self
    }

    /// Sets the width (in px) of annotation arrow line.
    pub fn arrow_width(mut self, arrow_width: f64) -> Annotation {
        self.arrow_width = Some(arrow_width);
        self
    }

    /// Sets a distance, in pixels, to move the end arrowhead away from the position it is pointing
    /// at, for example to point at the edge of a marker independent of zoom. Note that this
    /// shortens the arrow from the `ax` / `ay` vector, in contrast to `xshift` / `yshift` which
    /// moves everything by this amount.
    pub fn stand_off(mut self, stand_off: f64) -> Annotation {
        self.stand_off = Some(stand_off);
        self
    }

    /// Sets a distance, in pixels, to move the start arrowhead away from the position it is
    /// pointing at, for example to point at the edge of a marker independent of zoom. Note that
    /// this shortens the arrow from the `ax` / `ay` vector, in contrast to `xshift` / `yshift`
    /// which moves everything by this amount.
    pub fn start_stand_off(mut self, start_stand_off: f64) -> Annotation {
        self.start_stand_off = Some(start_stand_off);
        self
    }

    /// Sets the x component of the arrow tail about the arrow head. If `axref` is `pixel`, a
    /// positive (negative) component corresponds to an arrow pointing from right to left (left
    /// to right). If `axref` is an axis, this is an absolute value on that axis, like `x`, NOT a
    /// relative value.
    pub fn ax<V: Into<NumOrString>>(mut self, ax: V) -> Annotation {
        self.ax = Some(ax.into());
        self
    }

    /// Sets the y component of the arrow tail about the arrow head. If `ayref` is `pixel`, a
    /// positive (negative) component corresponds to an arrow pointing from bottom to top (top to
    /// bottom). If `ayref` is an axis, this is an absolute value on that axis, like `y`, NOT a
    /// relative value.
    pub fn ay<V: Into<NumOrString>>(mut self, ay: V) -> Annotation {
        self.ay = Some(ay.into());
        self
    }

    /// Indicates in what terms the tail of the annotation (ax,ay) is specified. If `pixel`, `ax`
    /// is a relative offset in pixels from `x`. If set to an x axis id (e.g. "x" or "x2"), `ax` is
    /// specified in the same terms as that axis. This is useful for trendline annotations which
    /// should continue to indicate the correct trend when zoomed.
    pub fn ax_ref(mut self, ax_ref: &str) -> Annotation {
        self.ax_ref = Some(ax_ref.to_owned());
        self
    }

    /// Indicates in what terms the tail of the annotation (ax,ay) is specified. If `pixel`, `ay`
    /// is a relative offset in pixels from `y`. If set to a y axis id (e.g. "y" or "y2"), `ay` is
    /// specified in the same terms as that axis. This is useful for trendline annotations which
    /// should continue to indicate the correct trend when zoomed.
    pub fn ay_ref(mut self, ay_ref: &str) -> Annotation {
        self.ay_ref = Some(ay_ref.to_owned());
        self
    }

    /// Sets the annotation's x coordinate axis. If set to an x axis id (e.g. "x" or "x2"), the `x`
    /// position refers to an x coordinate If set to "paper", the `x` position refers to the
    /// distance from the left side of the plotting area in normalized coordinates where 0 (1)
    /// corresponds to the left (right) side.
    pub fn x_ref(mut self, x_ref: &str) -> Annotation {
        self.x_ref = Some(x_ref.to_owned());
        self
    }

    /// Sets the annotation's x position. If the axis `type` is "log", then you must take the log
    /// of your desired range. If the axis `type` is "date", it should be date strings, like date
    /// data, though Date objects and unix milliseconds will be accepted and converted to strings.
    /// If the axis `type` is "category", it should be numbers, using the scale where each category
    /// is assigned a serial number from zero in the order it appears.
    pub fn x<V: Into<NumOrString>>(mut self, x: V) -> Annotation {
        self.x = Some(x.into());
        self
    }

    /// Sets the text box's horizontal position anchor This anchor binds the `x` position to the
    /// "left", "center" or "right" of the annotation. For example, if `x` is set to 1, `xref` to
    /// "paper" and `xanchor` to "right" then the right-most portion of the annotation lines up with
    /// the right-most edge of the plotting area. If "auto", the anchor is equivalent to "center"
    /// for data-referenced annotations or if there is an arrow, whereas for paper-referenced with
    /// no arrow, the anchor picked corresponds to the closest side.
    pub fn x_anchor(mut self, x_anchor: Anchor) -> Annotation {
        self.x_anchor = Some(x_anchor);
        self
    }

    /// Shifts the position of the whole annotation and arrow to the right (positive) or left
    /// (negative) by this many pixels.
    pub fn x_shift(mut self, x_shift: f64) -> Annotation {
        self.x_shift = Some(x_shift);
        self
    }

    /// Sets the annotation's y coordinate axis. If set to an y axis id (e.g. "y" or "y2"), the `y`
    /// position refers to an y coordinate If set to "paper", the `y` position refers to the
    /// distance from the bottom of the plotting area in normalized coordinates where 0 (1)
    /// corresponds to the bottom (top).
    pub fn y_ref(mut self, y_ref: &str) -> Annotation {
        self.y_ref = Some(y_ref.to_owned());
        self
    }

    /// Sets the annotation's y position. If the axis `type` is "log", then you must take the log of
    /// your desired range. If the axis `type` is "date", it should be date strings, like date data,
    /// though Date objects and unix milliseconds will be accepted and converted to strings. If the
    /// axis `type` is "category", it should be numbers, using the scale where each category is
    /// assigned a serial number from zero in the order it appears.
    pub fn y<V: Into<NumOrString>>(mut self, y: V) -> Annotation {
        self.y = Some(y.into());
        self
    }

    /// Sets the text box's vertical position anchor This anchor binds the `y` position to the
    /// "top", "middle" or "bottom" of the annotation. For example, if `y` is set to 1, `yref` to
    /// "paper" and `yanchor` to "top" then the top-most portion of the annotation lines up with the
    /// top-most edge of the plotting area. If "auto", the anchor is equivalent to "middle" for
    /// data-referenced annotations or if there is an arrow, whereas for paper-referenced with no
    /// arrow, the anchor picked corresponds to the closest side.
    pub fn y_anchor(mut self, y_anchor: Anchor) -> Annotation {
        self.y_anchor = Some(y_anchor);
        self
    }

    /// Shifts the position of the whole annotation and arrow up (positive) or down (negative) by
    /// this many pixels.
    pub fn y_shift(mut self, y_shift: f64) -> Annotation {
        self.y_shift = Some(y_shift);
        self
    }

    /// Makes this annotation respond to clicks on the plot. If you click a data point that exactly
    /// matches the `x` and `y` values of this annotation, and it is hidden (visible: false), it
    /// will appear. In "onoff" mode, you must click the same point again to make it disappear, so
    /// if you click multiple points, you can show multiple annotations. In "onout" mode, a click
    /// anywhere else in the plot (on another data point or not) will hide this annotation. If you
    /// need to show/hide this annotation in response to different `x` or `y` values, you can set
    /// `xclick` and/or `yclick`. This is useful for example to label the side of a bar. To label
    /// markers though, `standoff` is preferred over `xclick` and `yclick`.
    pub fn click_to_show(mut self, click_to_show: ClickToShow) -> Annotation {
        self.click_to_show = Some(click_to_show);
        self
    }

    /// Toggle this annotation when clicking a data point whose `x` value is `xclick` rather than
    /// the annotation's `x` value.
    pub fn x_click<V: Into<NumOrString>>(mut self, x_click: V) -> Annotation {
        self.x_click = Some(x_click.into());
        self
    }

    /// Toggle this annotation when clicking a data point whose `y` value is `yclick` rather than
    /// the annotation's `y` value.
    pub fn y_click<V: Into<NumOrString>>(mut self, y_click: V) -> Annotation {
        self.y_click = Some(y_click.into());
        self
    }

    /// Sets text to appear when hovering over this annotation. If omitted or blank, no hover label
    /// will appear.
    pub fn hover_text(mut self, hover_text: &str) -> Annotation {
        self.hover_text = Some(hover_text.to_owned());
        self
    }

    /// Label displayed on mouse hover.
    pub fn hover_label(mut self, hover_label: Label) -> Annotation {
        self.hover_label = Some(hover_label);
        self
    }

    /// Determines whether the annotation text box captures mouse move and click events, or allows
    /// those events to pass through to data points in the plot that may be behind the annotation.
    /// By default `captureevents` is "false" unless `hovertext` is provided. If you use the event
    /// `plotly_clickannotation` without `hovertext` you must explicitly enable `captureevents`.
    pub fn capture_events(mut self, capture_events: bool) -> Annotation {
        self.capture_events = Some(capture_events);
        self
    }

    /// When used in a template, named items are created in the output figure in addition to any
    /// items the figure already has in this array. You can modify these items in the output figure
    /// by making your own item with `templateitemname` matching this `name` alongside your
    /// modifications (including `visible: false` or `enabled: false` to hide it). Has no effect
    /// outside of a template.
    pub fn name(mut self, name: &str) -> Annotation {
        self.name = Some(name.to_owned());
        self
    }

    /// Used to refer to a named item in this array in the template. Named items from the template
    /// will be created even without a matching item in the input figure, but you can modify one by
    /// making an item with `templateitemname` matching its `name`, alongside your modifications
    /// (including `visible: false` or `enabled: false` to hide it). If there is no template or no
    /// matching item, this item will be hidden unless you explicitly show it with `visible: true`.
    pub fn template_item_name(mut self, template_item_name: &str) -> Annotation {
        self.template_item_name = Some(template_item_name.to_owned());
        self
    }
}

#[derive(Serialize, Debug, Default, Clone)]
pub struct Layout {
    #[serde(skip_serializing_if = "Option::is_none")]
    title: Option<Title>,
    #[serde(skip_serializing_if = "Option::is_none", rename = "showlegend")]
    show_legend: Option<bool>,
    #[serde(skip_serializing_if = "Option::is_none")]
    legend: Option<Legend>,
    #[serde(skip_serializing_if = "Option::is_none")]
    margin: Option<Margin>,
    #[serde(skip_serializing_if = "Option::is_none", rename = "autosize")]
    auto_size: Option<bool>,
    #[serde(skip_serializing_if = "Option::is_none")]
    width: Option<usize>,
    #[serde(skip_serializing_if = "Option::is_none")]
    height: Option<usize>,
    #[serde(skip_serializing_if = "Option::is_none")]
    font: Option<Font>,
    #[serde(skip_serializing_if = "Option::is_none")]
    uniform_text: Option<UniformText>,
    #[serde(skip_serializing_if = "Option::is_none")]
    separators: Option<String>,
    #[serde(skip_serializing_if = "Option::is_none", rename = "paper_bgcolor")]
    paper_background_color: Option<ColorWrapper>,
    #[serde(skip_serializing_if = "Option::is_none", rename = "plot_bgcolor")]
    plot_background_color: Option<ColorWrapper>,
    #[serde(skip_serializing_if = "Option::is_none", rename = "colorscale")]
    color_scale: Option<LayoutColorScale>,
    #[serde(skip_serializing_if = "Option::is_none")]
    colorway: Option<Vec<ColorWrapper>>,
    #[serde(skip_serializing_if = "Option::is_none", rename = "coloraxis")]
    color_axis: Option<ColorAxis>,
    #[serde(skip_serializing_if = "Option::is_none", rename = "modebar")]
    mode_bar: Option<ModeBar>,
    #[serde(skip_serializing_if = "Option::is_none", rename = "hovermode")]
    hover_mode: Option<HoverMode>,
    #[serde(skip_serializing_if = "Option::is_none", rename = "clickmode")]
    click_mode: Option<String>,
    #[serde(skip_serializing_if = "Option::is_none", rename = "dragmode")]
    drag_mode: Option<String>,
    #[serde(skip_serializing_if = "Option::is_none", rename = "selectdirection")]
    select_direction: Option<String>,
    #[serde(skip_serializing_if = "Option::is_none", rename = "hoverdistance")]
    hover_distance: Option<i32>,
    #[serde(skip_serializing_if = "Option::is_none", rename = "spikedistance")]
    spike_distance: Option<i32>,
    #[serde(skip_serializing_if = "Option::is_none", rename = "hoverlabel")]
    hover_label: Option<Label>,

    #[serde(skip_serializing_if = "Option::is_none")]
    template: Option<String>,

    #[serde(skip_serializing_if = "Option::is_none")]
    grid: Option<LayoutGrid>,
    #[serde(skip_serializing_if = "Option::is_none")]
    calendar: Option<Calendar>,
    #[serde(skip_serializing_if = "Option::is_none", rename = "xaxis")]
    x_axis: Option<Axis>,
    #[serde(skip_serializing_if = "Option::is_none", rename = "yaxis")]
    y_axis: Option<Axis>,

    #[serde(skip_serializing_if = "Option::is_none", rename = "xaxis2")]
    x_axis2: Option<Axis>,
    #[serde(skip_serializing_if = "Option::is_none", rename = "yaxis2")]
    y_axis2: Option<Axis>,
    #[serde(skip_serializing_if = "Option::is_none", rename = "xaxis3")]
    x_axis3: Option<Axis>,
    #[serde(skip_serializing_if = "Option::is_none", rename = "yaxis3")]
    y_axis3: Option<Axis>,
    #[serde(skip_serializing_if = "Option::is_none", rename = "xaxis4")]
    x_axis4: Option<Axis>,
    #[serde(skip_serializing_if = "Option::is_none", rename = "yaxis4")]
    y_axis4: Option<Axis>,
    #[serde(skip_serializing_if = "Option::is_none", rename = "xaxis5")]
    x_axis5: Option<Axis>,
    #[serde(skip_serializing_if = "Option::is_none", rename = "yaxis5")]
    y_axis5: Option<Axis>,
    #[serde(skip_serializing_if = "Option::is_none", rename = "xaxis6")]
    x_axis6: Option<Axis>,
    #[serde(skip_serializing_if = "Option::is_none", rename = "yaxis6")]
    y_axis6: Option<Axis>,
    #[serde(skip_serializing_if = "Option::is_none", rename = "xaxis7")]
    x_axis7: Option<Axis>,
    #[serde(skip_serializing_if = "Option::is_none", rename = "yaxis7")]
    y_axis7: Option<Axis>,
    #[serde(skip_serializing_if = "Option::is_none", rename = "xaxis8")]
    x_axis8: Option<Axis>,
    #[serde(skip_serializing_if = "Option::is_none", rename = "yaxis8")]
    y_axis8: Option<Axis>,

    // ternary: Option<LayoutTernary>,
    // scene: Option<LayoutScene>,
    // polar: Option<LayoutPolar>,
    #[serde(skip_serializing_if = "Option::is_none")]
    annotations: Option<Vec<Annotation>>,
    #[serde(skip_serializing_if = "Option::is_none")]
    shapes: Option<Vec<Shape>>,
    #[serde(skip_serializing_if = "Option::is_none", rename = "newshape")]
    new_shape: Option<NewShape>,
    #[serde(skip_serializing_if = "Option::is_none", rename = "activeshape")]
    active_shape: Option<ActiveShape>,

    #[serde(skip_serializing_if = "Option::is_none", rename = "boxmode")]
    box_mode: Option<BoxMode>,
    #[serde(skip_serializing_if = "Option::is_none", rename = "boxgap")]
    box_gap: Option<f64>,
    #[serde(skip_serializing_if = "Option::is_none", rename = "boxgroupgap")]
    box_group_gap: Option<f64>,

    #[serde(skip_serializing_if = "Option::is_none", rename = "barmode")]
    bar_mode: Option<BarMode>,
    #[serde(skip_serializing_if = "Option::is_none", rename = "barnorm")]
    bar_norm: Option<BarNorm>,
    #[serde(skip_serializing_if = "Option::is_none", rename = "bargap")]
    bar_gap: Option<f64>,
    #[serde(skip_serializing_if = "Option::is_none", rename = "bargroupgap")]
    bar_group_gap: Option<f64>,

    #[serde(skip_serializing_if = "Option::is_none", rename = "violinmode")]
    violin_mode: Option<ViolinMode>,
    #[serde(skip_serializing_if = "Option::is_none", rename = "violingap")]
    violin_gap: Option<f64>,
    #[serde(skip_serializing_if = "Option::is_none", rename = "violingroupgap")]
    violin_group_gap: Option<f64>,

    #[serde(skip_serializing_if = "Option::is_none", rename = "waterfallmode")]
    waterfall_mode: Option<WaterfallMode>,
    #[serde(skip_serializing_if = "Option::is_none", rename = "waterfallgap")]
    waterfall_gap: Option<f64>,
    #[serde(skip_serializing_if = "Option::is_none", rename = "waterfallgroupgap")]
    waterfall_group_gap: Option<f64>,

    #[serde(skip_serializing_if = "Option::is_none", rename = "piecolorway")]
    pie_colorway: Option<Vec<ColorWrapper>>,
    #[serde(skip_serializing_if = "Option::is_none", rename = "extendpiecolors")]
    extend_pie_colors: Option<bool>,

    #[serde(skip_serializing_if = "Option::is_none", rename = "sunburstcolorway")]
    sunburst_colorway: Option<Vec<ColorWrapper>>,
    #[serde(
        skip_serializing_if = "Option::is_none",
        rename = "extendsuburstcolors"
    )]
    extend_sunburst_colors: Option<bool>,
}

impl Layout {
    pub fn new() -> Layout {
        Default::default()
    }

    pub fn title(mut self, title: Title) -> Layout {
        self.title = Some(title);
        self
    }

    pub fn show_legend(mut self, show_legend: bool) -> Layout {
        self.show_legend = Some(show_legend);
        self
    }

    pub fn legend(mut self, legend: Legend) -> Layout {
        self.legend = Some(legend);
        self
    }

    pub fn margin(mut self, margin: Margin) -> Layout {
        self.margin = Some(margin);
        self
    }

    pub fn auto_size(mut self, auto_size: bool) -> Layout {
        self.auto_size = Some(auto_size);
        self
    }

    pub fn width(mut self, width: usize) -> Layout {
        self.width = Some(width);
        self
    }

    pub fn height(mut self, height: usize) -> Layout {
        self.height = Some(height);
        self
    }

    pub fn font(mut self, font: Font) -> Layout {
        self.font = Some(font);
        self
    }

    pub fn uniform_text(mut self, uniform_text: UniformText) -> Layout {
        self.uniform_text = Some(uniform_text);
        self
    }

    pub fn separators(mut self, separators: &str) -> Layout {
        self.separators = Some(separators.to_owned());
        self
    }

    pub fn paper_background_color<C: Color>(mut self, paper_background_color: C) -> Layout {
        self.paper_background_color = Some(paper_background_color.to_color());
        self
    }

    pub fn plot_background_color<C: Color>(mut self, plot_background_color: C) -> Layout {
        self.plot_background_color = Some(plot_background_color.to_color());
        self
    }

    pub fn color_scale(mut self, color_scale: LayoutColorScale) -> Layout {
        self.color_scale = Some(color_scale);
        self
    }

    pub fn colorway<C: Color>(mut self, colorway: Vec<C>) -> Layout {
        let colorway = private::to_color_array(colorway);
        self.colorway = Some(colorway);
        self
    }

    pub fn color_axis(mut self, color_axis: ColorAxis) -> Layout {
        self.color_axis = Some(color_axis);
        self
    }

    pub fn mode_bar(mut self, mode_bar: ModeBar) -> Layout {
        self.mode_bar = Some(mode_bar);
        self
    }

    /// Determines the mode of hover interactions. If "closest", a single hoverlabel will appear for the "closest"
    /// point within the `hoverdistance`. If "x" (or "y"), multiple hoverlabels will appear for multiple points at
    /// the "closest" x- (or y-) coordinate within the `hoverdistance`, with the caveat that no more than one hoverlabel
    /// will appear per trace. If "x unified" (or "y unified"), a single hoverlabel will appear multiple points at
    /// the closest x- (or y-) coordinate within the `hoverdistance` with the caveat that no more than one hoverlabel
    /// will appear per trace. In this mode, spikelines are enabled by default perpendicular to the specified axis.
    /// If false, hover interactions are disabled. If `clickmode` includes the "select" flag, `hovermode` defaults to
    /// "closest". If `clickmode` lacks the "select" flag, it defaults to "x" or "y"
    /// (depending on the trace's `orientation` value) for plots based on cartesian coordinates. For anything
    /// else the default value is "closest".
    pub fn hover_mode(mut self, hover_mode: HoverMode) -> Layout {
        self.hover_mode = Some(hover_mode);
        self
    }

    pub fn click_mode(mut self, click_mode: &str) -> Layout {
        self.click_mode = Some(click_mode.to_owned());
        self
    }

    pub fn drag_mode(mut self, drag_mode: &str) -> Layout {
        self.drag_mode = Some(drag_mode.to_owned());
        self
    }

    pub fn select_direction(mut self, select_direction: &str) -> Layout {
        self.select_direction = Some(select_direction.to_owned());
        self
    }

    pub fn hover_distance(mut self, hover_distance: i32) -> Layout {
        self.hover_distance = Some(hover_distance);
        self
    }

    pub fn spike_distance(mut self, spike_distance: i32) -> Layout {
        self.spike_distance = Some(spike_distance);
        self
    }

    pub fn hover_label(mut self, hover_label: Label) -> Layout {
        self.hover_label = Some(hover_label);
        self
    }

    pub fn grid(mut self, grid: LayoutGrid) -> Layout {
        self.grid = Some(grid);
        self
    }

    pub fn calendar(mut self, calendar: Calendar) -> Layout {
        self.calendar = Some(calendar);
        self
    }

    pub fn x_axis(mut self, xaxis: Axis) -> Layout {
        self.x_axis = Some(xaxis);
        self
    }

    pub fn y_axis(mut self, yaxis: Axis) -> Layout {
        self.y_axis = Some(yaxis);
        self
    }

    pub fn x_axis2(mut self, xaxis: Axis) -> Layout {
        self.x_axis2 = Some(xaxis);
        self
    }

    pub fn y_axis2(mut self, yaxis: Axis) -> Layout {
        self.y_axis2 = Some(yaxis);
        self
    }

    pub fn x_axis3(mut self, xaxis: Axis) -> Layout {
        self.x_axis3 = Some(xaxis);
        self
    }

    pub fn y_axis3(mut self, yaxis: Axis) -> Layout {
        self.y_axis3 = Some(yaxis);
        self
    }

    pub fn x_axis4(mut self, xaxis: Axis) -> Layout {
        self.x_axis4 = Some(xaxis);
        self
    }

    pub fn y_axis4(mut self, yaxis: Axis) -> Layout {
        self.y_axis4 = Some(yaxis);
        self
    }

    pub fn x_axis5(mut self, xaxis: Axis) -> Layout {
        self.x_axis5 = Some(xaxis);
        self
    }

    pub fn y_axis5(mut self, yaxis: Axis) -> Layout {
        self.y_axis5 = Some(yaxis);
        self
    }

    pub fn x_axis6(mut self, xaxis: Axis) -> Layout {
        self.x_axis6 = Some(xaxis);
        self
    }

    pub fn y_axis6(mut self, yaxis: Axis) -> Layout {
        self.y_axis6 = Some(yaxis);
        self
    }

    pub fn x_axis7(mut self, xaxis: Axis) -> Layout {
        self.x_axis7 = Some(xaxis);
        self
    }

    pub fn y_axis7(mut self, yaxis: Axis) -> Layout {
        self.y_axis7 = Some(yaxis);
        self
    }

    pub fn x_axis8(mut self, xaxis: Axis) -> Layout {
        self.x_axis8 = Some(xaxis);
        self
    }

    pub fn y_axis8(mut self, yaxis: Axis) -> Layout {
        self.y_axis8 = Some(yaxis);
        self
    }

    pub fn annotations(mut self, annotations: Vec<Annotation>) -> Layout {
        self.annotations = Some(annotations);
        self
    }

    pub fn add_annotation(&mut self, annotation: Annotation) {
        if self.annotations.is_none() {
            self.annotations = Some(Vec::new());
        }
        self.annotations.as_mut().unwrap().push(annotation);
    }

    pub fn shapes(mut self, shapes: Vec<Shape>) -> Layout {
        self.shapes = Some(shapes);
        self
    }

    pub fn add_shape(&mut self, shape: Shape) {
        if self.shapes.is_none() {
            self.shapes = Some(Vec::new());
        }
        self.shapes.as_mut().unwrap().push(shape);
    }

    pub fn new_shape(mut self, new_shape: NewShape) -> Layout {
        self.new_shape = Some(new_shape);
        self
    }

    pub fn active_shape(mut self, active_shape: ActiveShape) -> Layout {
        self.active_shape = Some(active_shape);
        self
    }

    pub fn template(mut self, template: &str) -> Layout {
        self.template = Some(template.to_owned());
        self
    }

    pub fn box_mode(mut self, box_mode: BoxMode) -> Layout {
        self.box_mode = Some(box_mode);
        self
    }

    pub fn box_gap(mut self, box_gap: f64) -> Layout {
        self.box_gap = Some(box_gap);
        self
    }

    pub fn box_group_gap(mut self, box_group_gap: f64) -> Layout {
        self.box_group_gap = Some(box_group_gap);
        self
    }

    pub fn bar_mode(mut self, bar_mode: BarMode) -> Layout {
        self.bar_mode = Some(bar_mode);
        self
    }

    pub fn bar_norm(mut self, bar_norm: BarNorm) -> Layout {
        self.bar_norm = Some(bar_norm);
        self
    }

    pub fn bar_gap(mut self, bar_gap: f64) -> Layout {
        self.bar_gap = Some(bar_gap);
        self
    }

    pub fn bar_group_gap(mut self, bar_group_gap: f64) -> Layout {
        self.bar_group_gap = Some(bar_group_gap);
        self
    }

    pub fn violin_mode(mut self, violin_mode: ViolinMode) -> Layout {
        self.violin_mode = Some(violin_mode);
        self
    }

    pub fn violin_gap(mut self, violin_gap: f64) -> Layout {
        self.violin_gap = Some(violin_gap);
        self
    }

    pub fn violin_group_gap(mut self, violin_group_gap: f64) -> Layout {
        self.violin_group_gap = Some(violin_group_gap);
        self
    }

    pub fn waterfall_mode(mut self, waterfall_mode: WaterfallMode) -> Layout {
        self.waterfall_mode = Some(waterfall_mode);
        self
    }

    pub fn waterfall_gap(mut self, waterfall_gap: f64) -> Layout {
        self.waterfall_gap = Some(waterfall_gap);
        self
    }

    pub fn waterfall_group_gap(mut self, waterfall_group_gap: f64) -> Layout {
        self.waterfall_group_gap = Some(waterfall_group_gap);
        self
    }

    pub fn pie_colorway<C: Color>(mut self, pie_colorway: Vec<C>) -> Layout {
        let pie_colorway = private::to_color_array(pie_colorway);
        self.pie_colorway = Some(pie_colorway);
        self
    }

    pub fn extend_pie_colors(mut self, extend_pie_colors: bool) -> Layout {
        self.extend_pie_colors = Some(extend_pie_colors);
        self
    }

    pub fn sunburst_colorway<C: Color>(mut self, sunburst_colorway: Vec<C>) -> Layout {
        let sunburst_colorway = private::to_color_array(sunburst_colorway);
        self.sunburst_colorway = Some(sunburst_colorway);
        self
    }

    pub fn extend_sunburst_colors(mut self, extend_sunburst_colors: bool) -> Layout {
        self.extend_sunburst_colors = Some(extend_sunburst_colors);
        self
    }
}

impl Trace for Layout {
    fn serialize(&self) -> String {
        serde_json::to_string(&self).unwrap()
    }
}

#[cfg(test)]
mod tests {
    use serde_json::{json, to_value};

    use super::*;

    #[test]
    fn test_serialize_uniform_text_mode() {
        assert_eq!(to_value(UniformTextMode::False).unwrap(), json!(false));
        assert_eq!(to_value(UniformTextMode::Hide).unwrap(), json!("hide"));
        assert_eq!(to_value(UniformTextMode::Show).unwrap(), json!("show"));
    }

    #[test]
    fn test_serialize_click_to_show() {
        assert_eq!(to_value(ClickToShow::False).unwrap(), json!(false));
        assert_eq!(to_value(ClickToShow::OnOff).unwrap(), json!("onoff"));
        assert_eq!(to_value(ClickToShow::OnOut).unwrap(), json!("onout"));
    }

    #[test]
    fn test_serialize_hover_mode() {
        assert_eq!(to_value(HoverMode::X).unwrap(), json!("x"));
        assert_eq!(to_value(HoverMode::Y).unwrap(), json!("y"));
        assert_eq!(to_value(HoverMode::Closest).unwrap(), json!("closest"));
        assert_eq!(to_value(HoverMode::False).unwrap(), json!(false));
        assert_eq!(to_value(HoverMode::XUnified).unwrap(), json!("x unified"));
        assert_eq!(to_value(HoverMode::YUnified).unwrap(), json!("y unified"));
    }

    #[test]
    fn test_serialize_axis() {
        let axis = Axis::new().range(vec![1.0_f32, 2.0]);
        let expected = json!({"range": [1.0, 2.0]});

        assert_eq!(to_value(axis).unwrap(), expected);
    }
}<|MERGE_RESOLUTION|>--- conflicted
+++ resolved
@@ -1314,20 +1314,13 @@
     }
 }
 
-<<<<<<< HEAD
-#[derive(Serialize, Debug, Clone)]
-=======
-#[derive(Debug)]
->>>>>>> 307c0480
+#[derive(Debug, Clone)]
 pub enum UniformTextMode {
     False,
     Hide,
     Show,
 }
 
-<<<<<<< HEAD
-#[derive(Serialize, Debug, Default, Clone)]
-=======
 impl Serialize for UniformTextMode {
     fn serialize<S>(&self, serializer: S) -> Result<S::Ok, S::Error>
     where
@@ -1342,7 +1335,6 @@
 }
 
 #[derive(Serialize, Debug, Default)]
->>>>>>> 307c0480
 pub struct UniformText {
     #[serde(skip_serializing_if = "Option::is_none")]
     mode: Option<UniformTextMode>,
@@ -1366,11 +1358,7 @@
     }
 }
 
-<<<<<<< HEAD
-#[derive(Serialize, Debug, Clone)]
-=======
-#[derive(Debug)]
->>>>>>> 307c0480
+#[derive(Debug, Clone)]
 pub enum HoverMode {
     X,
     Y,
@@ -1380,9 +1368,6 @@
     YUnified,
 }
 
-<<<<<<< HEAD
-#[derive(Serialize, Debug, Default, Clone)]
-=======
 impl Serialize for HoverMode {
     fn serialize<S>(&self, serializer: S) -> Result<S::Ok, S::Error>
     where
@@ -1400,7 +1385,6 @@
 }
 
 #[derive(Serialize, Debug, Default)]
->>>>>>> 307c0480
 pub struct ModeBar {
     #[serde(skip_serializing_if = "Option::is_none")]
     orientation: Option<Orientation>,
@@ -1853,20 +1837,13 @@
     None,
 }
 
-<<<<<<< HEAD
-#[derive(Serialize, Debug, Clone)]
-=======
-#[derive(Debug)]
->>>>>>> 307c0480
+#[derive(Debug, Clone)]
 pub enum ClickToShow {
     False,
     OnOff,
     OnOut,
 }
 
-<<<<<<< HEAD
-#[derive(Serialize, Debug, Default, Clone)]
-=======
 impl Serialize for ClickToShow {
     fn serialize<S>(&self, serializer: S) -> Result<S::Ok, S::Error>
     where
@@ -1881,7 +1858,6 @@
 }
 
 #[derive(Serialize, Debug, Default)]
->>>>>>> 307c0480
 pub struct Annotation {
     #[serde(skip_serializing_if = "Option::is_none")]
     visible: Option<bool>,
