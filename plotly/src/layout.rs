use crate::common::color::{Color, ColorWrapper};
use crate::common::{
    Anchor, Calendar, ColorBar, ColorScale, DashType, Font, Label, Orientation, Side,
    TickFormatStop, TickMode, Title,
};
<<<<<<< HEAD
use crate::private;
use crate::private::{to_num_or_string_wrapper, NumOrString, NumOrStringWrapper, TruthyEnum};
use serde::Serialize;
=======
use crate::plot::Trace;
use crate::private::{self, NumOrString, NumOrStringCollection};
use serde::{Serialize, Serializer};
>>>>>>> cbbb691f

#[derive(Serialize, Debug, Clone)]
pub enum AxisType {
    #[serde(rename = "-")]
    Default,
    #[serde(rename = "linear")]
    Linear,
    #[serde(rename = "log")]
    Log,
    #[serde(rename = "date")]
    Date,
    #[serde(rename = "category")]
    Category,
    #[serde(rename = "multicategory")]
    MultiCategory,
}

#[derive(Serialize, Debug, Clone)]
pub enum AxisConstrain {
    #[serde(rename = "range")]
    Range,
    #[serde(rename = "domain")]
    Domain,
}

#[derive(Serialize, Debug, Clone)]
pub enum ConstrainDirection {
    #[serde(rename = "left")]
    Left,
    #[serde(rename = "center")]
    Center,
    #[serde(rename = "right")]
    Right,
    #[serde(rename = "top")]
    Top,
    #[serde(rename = "middle")]
    Middle,
    #[serde(rename = "bottom")]
    Bottom,
}

#[derive(Serialize, Debug, Clone)]
pub enum RangeMode {
    #[serde(rename = "normal")]
    Normal,
    #[serde(rename = "tozero")]
    ToZero,
    #[serde(rename = "nonnegative")]
    NonNegative,
}

#[derive(Serialize, Debug, Clone)]
pub enum TicksDirection {
    #[serde(rename = "outside")]
    Outside,
    #[serde(rename = "inside")]
    Inside,
}

#[derive(Serialize, Debug, Clone)]
pub enum TicksPosition {
    #[serde(rename = "labels")]
    Labels,
    #[serde(rename = "boundaries")]
    Boundaries,
}

#[derive(Serialize, Debug, Clone)]
pub enum ArrayShow {
    #[serde(rename = "all")]
    All,
    #[serde(rename = "first")]
    First,
    #[serde(rename = "last")]
    Last,
    #[serde(rename = "none")]
    None,
}

#[derive(Serialize, Debug, Clone)]
pub enum BarMode {
    #[serde(rename = "stack")]
    Stack,
    #[serde(rename = "group")]
    Group,
    #[serde(rename = "overlay")]
    Overlay,
    #[serde(rename = "relative")]
    Relative,
}

#[derive(Serialize, Debug, Clone)]
pub enum BarNorm {
    #[serde(rename = "")]
    Empty,
    #[serde(rename = "fraction")]
    Fraction,
    #[serde(rename = "percent")]
    Percent,
}

#[derive(Serialize, Debug, Clone)]
pub enum BoxMode {
    #[serde(rename = "group")]
    Group,
    #[serde(rename = "overlay")]
    Overlay,
}

#[derive(Serialize, Debug, Clone)]
pub enum ViolinMode {
    #[serde(rename = "group")]
    Group,
    #[serde(rename = "overlay")]
    Overlay,
}

#[derive(Serialize, Debug, Clone)]
pub enum WaterfallMode {
    #[serde(rename = "group")]
    Group,
    #[serde(rename = "overlay")]
    Overlay,
}

#[derive(Serialize, Debug, Default, Clone)]
pub struct Legend {
    #[serde(skip_serializing_if = "Option::is_none", rename = "bgcolor")]
    background_color: Option<ColorWrapper>,
    #[serde(skip_serializing_if = "Option::is_none", rename = "bordercolor")]
    border_color: Option<ColorWrapper>,
    #[serde(skip_serializing_if = "Option::is_none", rename = "borderwidth")]
    border_width: Option<usize>,
    #[serde(skip_serializing_if = "Option::is_none")]
    font: Option<Font>,
    #[serde(skip_serializing_if = "Option::is_none")]
    orientation: Option<Orientation>,
    #[serde(skip_serializing_if = "Option::is_none", rename = "traceorder")]
    trace_order: Option<String>,
    #[serde(skip_serializing_if = "Option::is_none", rename = "tracegroupgap")]
    trace_group_gap: Option<usize>,
    #[serde(skip_serializing_if = "Option::is_none", rename = "itemsizing")]
    item_sizing: Option<String>,
    #[serde(skip_serializing_if = "Option::is_none", rename = "itemclick")]
    item_click: Option<String>,
    #[serde(skip_serializing_if = "Option::is_none", rename = "itemdoubleclick")]
    item_double_click: Option<String>,
    #[serde(skip_serializing_if = "Option::is_none")]
    x: Option<f64>,
    #[serde(skip_serializing_if = "Option::is_none", rename = "xanchor")]
    x_anchor: Option<Anchor>,
    #[serde(skip_serializing_if = "Option::is_none")]
    y: Option<f64>,
    #[serde(skip_serializing_if = "Option::is_none", rename = "yanchor")]
    y_anchor: Option<Anchor>,
    #[serde(skip_serializing_if = "Option::is_none")]
    valign: Option<VAlign>,
    #[serde(skip_serializing_if = "Option::is_none")]
    title: Option<Title>,
}

impl Legend {
    pub fn new() -> Legend {
        Default::default()
    }

    pub fn background_color<C: Color>(mut self, background_color: C) -> Legend {
        self.background_color = Some(background_color.to_color());
        self
    }

    pub fn border_color<C: Color>(mut self, border_color: C) -> Legend {
        self.border_color = Some(border_color.to_color());
        self
    }

    pub fn border_width(mut self, border_width: usize) -> Legend {
        self.border_width = Some(border_width);
        self
    }

    pub fn font(mut self, font: Font) -> Legend {
        self.font = Some(font);
        self
    }

    pub fn orientation(mut self, orientation: Orientation) -> Legend {
        self.orientation = Some(orientation);
        self
    }

    pub fn trace_order(mut self, trace_order: &str) -> Legend {
        self.trace_order = Some(trace_order.to_owned());
        self
    }

    pub fn trace_group_gap(mut self, trace_group_gap: usize) -> Legend {
        self.trace_group_gap = Some(trace_group_gap);
        self
    }

    pub fn item_sizing(mut self, item_sizing: &str) -> Legend {
        self.item_sizing = Some(item_sizing.to_owned());
        self
    }

    pub fn item_click(mut self, item_click: &str) -> Legend {
        self.item_click = Some(item_click.to_owned());
        self
    }

    pub fn item_double_click(mut self, item_double_click: &str) -> Legend {
        self.item_double_click = Some(item_double_click.to_owned());
        self
    }

    pub fn x(mut self, x: f64) -> Legend {
        self.x = Some(x);
        self
    }

    pub fn x_anchor(mut self, x_anchor: Anchor) -> Legend {
        self.x_anchor = Some(x_anchor);
        self
    }

    pub fn y(mut self, y: f64) -> Legend {
        self.y = Some(y);
        self
    }

    pub fn y_anchor(mut self, y_anchor: Anchor) -> Legend {
        self.y_anchor = Some(y_anchor);
        self
    }

    pub fn valign(mut self, valign: VAlign) -> Legend {
        self.valign = Some(valign);
        self
    }

    pub fn title(mut self, title: Title) -> Legend {
        self.title = Some(title);
        self
    }
}

#[derive(Serialize, Debug, Clone)]
pub enum VAlign {
    #[serde(rename = "top")]
    Top,
    #[serde(rename = "middle")]
    Middle,
    #[serde(rename = "bottom")]
    Bottom,
}

#[derive(Serialize, Debug, Clone)]
pub enum HAlign {
    #[serde(rename = "left")]
    Left,
    #[serde(rename = "center")]
    Center,
    #[serde(rename = "right")]
    Right,
}

#[derive(Serialize, Debug, Default, Clone)]
pub struct Margin {
    #[serde(skip_serializing_if = "Option::is_none")]
    l: Option<usize>,
    #[serde(skip_serializing_if = "Option::is_none")]
    r: Option<usize>,
    #[serde(skip_serializing_if = "Option::is_none")]
    t: Option<usize>,
    #[serde(skip_serializing_if = "Option::is_none")]
    b: Option<usize>,
    #[serde(skip_serializing_if = "Option::is_none")]
    pad: Option<usize>,
    #[serde(skip_serializing_if = "Option::is_none", rename = "autoexpand")]
    auto_expand: Option<bool>,
}

impl Margin {
    pub fn new() -> Margin {
        Default::default()
    }

    pub fn left(mut self, left: usize) -> Margin {
        self.l = Some(left);
        self
    }

    pub fn right(mut self, right: usize) -> Margin {
        self.r = Some(right);
        self
    }

    pub fn top(mut self, top: usize) -> Margin {
        self.t = Some(top);
        self
    }

    pub fn bottom(mut self, bottom: usize) -> Margin {
        self.b = Some(bottom);
        self
    }

    pub fn pad(mut self, pad: usize) -> Margin {
        self.pad = Some(pad);
        self
    }

    pub fn auto_expand(mut self, auto_expand: bool) -> Margin {
        self.auto_expand = Some(auto_expand);
        self
    }
}

#[derive(Serialize, Debug, Default, Clone)]
pub struct LayoutColorScale {
    #[serde(skip_serializing_if = "Option::is_none")]
    sequential: Option<ColorScale>,
    #[serde(skip_serializing_if = "Option::is_none", rename = "sequentialminus")]
    sequential_minus: Option<ColorScale>,
    #[serde(skip_serializing_if = "Option::is_none")]
    diverging: Option<ColorScale>,
}

impl LayoutColorScale {
    pub fn new() -> LayoutColorScale {
        Default::default()
    }

    pub fn sequential(mut self, sequential: ColorScale) -> LayoutColorScale {
        self.sequential = Some(sequential);
        self
    }

    pub fn sequential_minus(mut self, sequential_minus: ColorScale) -> LayoutColorScale {
        self.sequential_minus = Some(sequential_minus);
        self
    }

    pub fn diverging(mut self, diverging: ColorScale) -> LayoutColorScale {
        self.diverging = Some(diverging);
        self
    }
}

#[derive(Serialize, Debug, Clone)]
pub enum SliderRangeMode {
    #[serde(rename = "auto")]
    Auto,
    #[serde(rename = "fixed")]
    Fixed,
    #[serde(rename = "match")]
    Match,
}

#[derive(Serialize, Debug, Default, Clone)]
pub struct RangeSliderYAxis {
    #[serde(skip_serializing_if = "Option::is_none", rename = "rangemode")]
    range_mode: Option<SliderRangeMode>,
    #[serde(skip_serializing_if = "Option::is_none")]
    range: Option<NumOrStringCollection>,
}

impl RangeSliderYAxis {
    pub fn new() -> RangeSliderYAxis {
        Default::default()
    }

    pub fn range_mode(mut self, range_mode: SliderRangeMode) -> RangeSliderYAxis {
        self.range_mode = Some(range_mode);
        self
    }

    pub fn range<V: Into<NumOrString> + Clone>(mut self, range: Vec<V>) -> RangeSliderYAxis {
        self.range = Some(range.into());
        self
    }
}

#[derive(Serialize, Debug, Default, Clone)]
pub struct RangeSlider {
    #[serde(skip_serializing_if = "Option::is_none", rename = "bgcolor")]
    background_color: Option<ColorWrapper>,
    #[serde(skip_serializing_if = "Option::is_none", rename = "bordercolor")]
    border_color: Option<ColorWrapper>,
    #[serde(skip_serializing_if = "Option::is_none", rename = "borderwidth")]
    border_width: Option<u64>,
    #[serde(skip_serializing_if = "Option::is_none", rename = "autorange")]
    auto_range: Option<bool>,
    #[serde(skip_serializing_if = "Option::is_none")]
    range: Option<NumOrStringCollection>,
    #[serde(skip_serializing_if = "Option::is_none")]
    thickness: Option<f64>,
    #[serde(skip_serializing_if = "Option::is_none")]
    visible: Option<bool>,
    #[serde(skip_serializing_if = "Option::is_none", rename = "yaxis")]
    y_axis: Option<RangeSliderYAxis>,
}

impl RangeSlider {
    pub fn new() -> RangeSlider {
        Default::default()
    }

    pub fn background_color<C: Color>(mut self, background_color: C) -> RangeSlider {
        self.background_color = Some(background_color.to_color());
        self
    }

    pub fn border_color<C: Color>(mut self, border_color: C) -> RangeSlider {
        self.border_color = Some(border_color.to_color());
        self
    }

    pub fn border_width(mut self, border_width: u64) -> RangeSlider {
        self.border_width = Some(border_width);
        self
    }

    pub fn auto_range(mut self, auto_range: bool) -> RangeSlider {
        self.auto_range = Some(auto_range);
        self
    }

    pub fn range<V: Into<NumOrString> + Clone>(mut self, range: Vec<V>) -> RangeSlider {
        self.range = Some(range.into());
        self
    }

    pub fn thickness(mut self, thickness: f64) -> RangeSlider {
        self.thickness = Some(thickness);
        self
    }

    pub fn visible(mut self, visible: bool) -> RangeSlider {
        self.visible = Some(visible);
        self
    }

    pub fn y_axis(mut self, axis: RangeSliderYAxis) -> RangeSlider {
        self.y_axis = Some(axis);
        self
    }
}

#[derive(Serialize, Debug, Clone)]
pub enum SelectorStep {
    #[serde(rename = "month")]
    Month,
    #[serde(rename = "year")]
    Year,
    #[serde(rename = "day")]
    Day,
    #[serde(rename = "hour")]
    Hour,
    #[serde(rename = "minute")]
    Minute,
    #[serde(rename = "second")]
    Second,
    #[serde(rename = "all")]
    All,
}

#[derive(Serialize, Debug, Clone)]
pub enum StepMode {
    #[serde(rename = "backward")]
    Backward,
    #[serde(rename = "todate")]
    ToDate,
}

#[derive(Serialize, Debug, Default, Clone)]
pub struct SelectorButton {
    #[serde(skip_serializing_if = "Option::is_none")]
    visible: Option<bool>,
    #[serde(skip_serializing_if = "Option::is_none")]
    step: Option<SelectorStep>,
    #[serde(skip_serializing_if = "Option::is_none", rename = "stepmode")]
    step_mode: Option<StepMode>,
    #[serde(skip_serializing_if = "Option::is_none")]
    count: Option<usize>,
    #[serde(skip_serializing_if = "Option::is_none")]
    label: Option<String>,
    #[serde(skip_serializing_if = "Option::is_none")]
    name: Option<String>,
    #[serde(skip_serializing_if = "Option::is_none", rename = "templateitemname")]
    template_item_name: Option<String>,
}

impl SelectorButton {
    pub fn new() -> SelectorButton {
        Default::default()
    }

    pub fn visible(mut self, visible: bool) -> SelectorButton {
        self.visible = Some(visible);
        self
    }

    pub fn step(mut self, step: SelectorStep) -> SelectorButton {
        self.step = Some(step);
        self
    }

    pub fn step_mode(mut self, step_mode: StepMode) -> SelectorButton {
        self.step_mode = Some(step_mode);
        self
    }

    pub fn count(mut self, count: usize) -> SelectorButton {
        self.count = Some(count);
        self
    }

    pub fn label(mut self, label: &str) -> SelectorButton {
        self.label = Some(label.to_owned());
        self
    }

    pub fn name(mut self, name: &str) -> SelectorButton {
        self.name = Some(name.to_owned());
        self
    }

    pub fn template_item_name(mut self, template_item_name: &str) -> SelectorButton {
        self.template_item_name = Some(template_item_name.to_owned());
        self
    }
}

#[derive(Serialize, Debug, Default, Clone)]
pub struct RangeSelector {
    #[serde(skip_serializing_if = "Option::is_none")]
    visible: Option<bool>,
    #[serde(skip_serializing_if = "Option::is_none")]
    buttons: Option<Vec<SelectorButton>>,
    #[serde(skip_serializing_if = "Option::is_none")]
    x: Option<f64>,
    #[serde(skip_serializing_if = "Option::is_none", rename = "xanchor")]
    x_anchor: Option<Anchor>,
    #[serde(skip_serializing_if = "Option::is_none")]
    y: Option<f64>,
    #[serde(skip_serializing_if = "Option::is_none", rename = "yanchor")]
    y_anchor: Option<Anchor>,
    #[serde(skip_serializing_if = "Option::is_none")]
    font: Option<Font>,
    #[serde(skip_serializing_if = "Option::is_none", rename = "bgcolor")]
    background_color: Option<ColorWrapper>,
    #[serde(skip_serializing_if = "Option::is_none", rename = "activecolor")]
    active_color: Option<ColorWrapper>,
    #[serde(skip_serializing_if = "Option::is_none", rename = "bordercolor")]
    border_color: Option<ColorWrapper>,
    #[serde(skip_serializing_if = "Option::is_none", rename = "borderwidth")]
    border_width: Option<usize>,
}

impl RangeSelector {
    pub fn new() -> RangeSelector {
        Default::default()
    }

    pub fn visible(mut self, visible: bool) -> RangeSelector {
        self.visible = Some(visible);
        self
    }

    pub fn buttons(mut self, buttons: Vec<SelectorButton>) -> RangeSelector {
        self.buttons = Some(buttons);
        self
    }

    pub fn x(mut self, x: f64) -> RangeSelector {
        self.x = Some(x);
        self
    }

    pub fn x_anchor(mut self, x_anchor: Anchor) -> RangeSelector {
        self.x_anchor = Some(x_anchor);
        self
    }

    pub fn y(mut self, y: f64) -> RangeSelector {
        self.y = Some(y);
        self
    }

    pub fn y_anchor(mut self, y_anchor: Anchor) -> RangeSelector {
        self.y_anchor = Some(y_anchor);
        self
    }

    pub fn font(mut self, font: Font) -> RangeSelector {
        self.font = Some(font);
        self
    }

    pub fn background_color<C: Color>(mut self, background_color: C) -> RangeSelector {
        self.background_color = Some(background_color.to_color());
        self
    }

    pub fn active_color<C: Color>(mut self, active_color: C) -> RangeSelector {
        self.background_color = Some(active_color.to_color());
        self
    }

    pub fn border_color<C: Color>(mut self, border_color: C) -> RangeSelector {
        self.border_color = Some(border_color.to_color());
        self
    }

    pub fn border_width(mut self, border_width: usize) -> RangeSelector {
        self.border_width = Some(border_width);
        self
    }
}

#[derive(Serialize, Debug, Default, Clone)]
pub struct ColorAxis {
    #[serde(skip_serializing_if = "Option::is_none")]
    cauto: Option<bool>,
    #[serde(skip_serializing_if = "Option::is_none")]
    cmin: Option<f64>,
    #[serde(skip_serializing_if = "Option::is_none")]
    cmax: Option<f64>,
    #[serde(skip_serializing_if = "Option::is_none")]
    cmid: Option<f64>,
    #[serde(skip_serializing_if = "Option::is_none", rename = "colorscale")]
    color_scale: Option<ColorScale>,
    #[serde(skip_serializing_if = "Option::is_none", rename = "autocolorscale")]
    auto_color_scale: Option<bool>,
    #[serde(skip_serializing_if = "Option::is_none", rename = "reversescale")]
    reverse_scale: Option<bool>,
    #[serde(skip_serializing_if = "Option::is_none", rename = "showscale")]
    show_scale: Option<bool>,
    #[serde(skip_serializing_if = "Option::is_none", rename = "colorbar")]
    color_bar: Option<ColorBar>,
}

impl ColorAxis {
    pub fn new() -> ColorAxis {
        Default::default()
    }

    pub fn cauto(mut self, cauto: bool) -> ColorAxis {
        self.cauto = Some(cauto);
        self
    }

    pub fn cmin(mut self, cmin: f64) -> ColorAxis {
        self.cmin = Some(cmin);
        self
    }

    pub fn cmax(mut self, cmax: f64) -> ColorAxis {
        self.cmax = Some(cmax);
        self
    }

    pub fn cmid(mut self, cmid: f64) -> ColorAxis {
        self.cmid = Some(cmid);
        self
    }

    pub fn color_scale(mut self, color_scale: ColorScale) -> ColorAxis {
        self.color_scale = Some(color_scale);
        self
    }

    pub fn auto_color_scale(mut self, auto_color_scale: bool) -> ColorAxis {
        self.auto_color_scale = Some(auto_color_scale);
        self
    }

    pub fn reverse_scale(mut self, reverse_scale: bool) -> ColorAxis {
        self.reverse_scale = Some(reverse_scale);
        self
    }

    pub fn show_scale(mut self, show_scale: bool) -> ColorAxis {
        self.show_scale = Some(show_scale);
        self
    }

    pub fn color_bar(mut self, color_bar: ColorBar) -> ColorAxis {
        self.color_bar = Some(color_bar);
        self
    }
}

#[derive(Serialize, Debug, Default, Clone)]
pub struct Axis {
    #[serde(skip_serializing_if = "Option::is_none")]
    visible: Option<bool>,
    #[serde(skip_serializing_if = "Option::is_none")]
    color: Option<ColorWrapper>,
    #[serde(skip_serializing_if = "Option::is_none")]
    title: Option<Title>,
    #[serde(skip_serializing_if = "Option::is_none")]
    r#type: Option<AxisType>,
    #[serde(skip_serializing_if = "Option::is_none", rename = "auto_range")]
    auto_range: Option<bool>,
    #[serde(skip_serializing_if = "Option::is_none", rename = "rangemode")]
    range_mode: Option<RangeMode>,
    #[serde(skip_serializing_if = "Option::is_none")]
    range: Option<NumOrStringCollection>,
    #[serde(skip_serializing_if = "Option::is_none", rename = "fixedrange")]
    fixed_range: Option<bool>,
    #[serde(skip_serializing_if = "Option::is_none")]
    constrain: Option<AxisConstrain>,
    #[serde(skip_serializing_if = "Option::is_none", rename = "constraintoward")]
    constrain_toward: Option<ConstrainDirection>,
    #[serde(skip_serializing_if = "Option::is_none", rename = "tickmode")]
    tick_mode: Option<TickMode>,
    #[serde(skip_serializing_if = "Option::is_none", rename = "nticks")]
    n_ticks: Option<usize>,

    #[serde(skip_serializing_if = "Option::is_none")]
    tick0: Option<f64>,
    #[serde(skip_serializing_if = "Option::is_none")]
    dtick: Option<f64>,

    #[serde(skip_serializing_if = "Option::is_none")]
    matches: Option<String>,

    #[serde(skip_serializing_if = "Option::is_none", rename = "tickvals")]
    tick_values: Option<Vec<f64>>,
    #[serde(skip_serializing_if = "Option::is_none", rename = "ticktext")]
    tick_text: Option<Vec<String>>,
    #[serde(skip_serializing_if = "Option::is_none")]
    ticks: Option<TicksDirection>,
    #[serde(skip_serializing_if = "Option::is_none", rename = "tickson")]
    ticks_on: Option<TicksPosition>,
    #[serde(skip_serializing_if = "Option::is_none")]
    mirror: Option<bool>,
    #[serde(skip_serializing_if = "Option::is_none", rename = "ticklen")]
    tick_length: Option<usize>,
    #[serde(skip_serializing_if = "Option::is_none", rename = "tickwidth")]
    tick_width: Option<usize>,
    #[serde(skip_serializing_if = "Option::is_none", rename = "tickcolor")]
    tick_color: Option<ColorWrapper>,
    #[serde(skip_serializing_if = "Option::is_none", rename = "showticklabels")]
    show_tick_labels: Option<bool>,
    #[serde(skip_serializing_if = "Option::is_none", rename = "automargin")]
    auto_margin: Option<bool>,
    #[serde(skip_serializing_if = "Option::is_none", rename = "showspikes")]
    show_spikes: Option<bool>,
    #[serde(skip_serializing_if = "Option::is_none", rename = "spikecolor")]
    spike_color: Option<ColorWrapper>,
    #[serde(skip_serializing_if = "Option::is_none", rename = "spikethickness")]
    spike_thickness: Option<usize>,
    #[serde(skip_serializing_if = "Option::is_none", rename = "spikedash")]
    spike_dash: Option<DashType>,
    #[serde(skip_serializing_if = "Option::is_none", rename = "spikemode")]
    spike_mode: Option<String>,
    #[serde(skip_serializing_if = "Option::is_none", rename = "spikesnap")]
    spike_snap: Option<String>,
    #[serde(skip_serializing_if = "Option::is_none", rename = "tickfont")]
    tick_font: Option<Font>,
    #[serde(skip_serializing_if = "Option::is_none", rename = "tickangle")]
    tick_angle: Option<f64>,
    #[serde(skip_serializing_if = "Option::is_none", rename = "tickprefix")]
    tick_prefix: Option<String>,
    #[serde(skip_serializing_if = "Option::is_none", rename = "showtickprefix")]
    show_tick_prefix: Option<ArrayShow>,
    #[serde(skip_serializing_if = "Option::is_none", rename = "ticksuffix")]
    tick_suffix: Option<String>,
    #[serde(skip_serializing_if = "Option::is_none", rename = "showticksuffix")]
    show_tick_suffix: Option<ArrayShow>,
    #[serde(skip_serializing_if = "Option::is_none", rename = "showexponent")]
    show_exponent: Option<ArrayShow>,
    #[serde(skip_serializing_if = "Option::is_none", rename = "exponentformat")]
    exponent_format: Option<String>,
    #[serde(skip_serializing_if = "Option::is_none", rename = "separatethousands")]
    separate_thousands: Option<bool>,
    #[serde(skip_serializing_if = "Option::is_none", rename = "tickformat")]
    tick_format: Option<String>,
    #[serde(skip_serializing_if = "Option::is_none", rename = "tickformatstops")]
    tick_format_stops: Option<Vec<TickFormatStop>>,
    #[serde(skip_serializing_if = "Option::is_none", rename = "hoverformat")]
    hover_format: Option<String>,
    #[serde(skip_serializing_if = "Option::is_none", rename = "showline")]
    show_line: Option<bool>,
    #[serde(skip_serializing_if = "Option::is_none", rename = "linecolor")]
    line_color: Option<ColorWrapper>,
    #[serde(skip_serializing_if = "Option::is_none", rename = "linewidth")]
    line_width: Option<usize>,
    #[serde(skip_serializing_if = "Option::is_none", rename = "showgrid")]
    show_grid: Option<bool>,
    #[serde(skip_serializing_if = "Option::is_none", rename = "gridcolor")]
    grid_color: Option<ColorWrapper>,
    #[serde(skip_serializing_if = "Option::is_none", rename = "gridwidth")]
    grid_width: Option<usize>,
    #[serde(skip_serializing_if = "Option::is_none", rename = "zeroline")]
    zero_line: Option<bool>,
    #[serde(skip_serializing_if = "Option::is_none", rename = "zerolinecolor")]
    zero_line_color: Option<ColorWrapper>,
    #[serde(skip_serializing_if = "Option::is_none", rename = "zerolinewidth")]
    zero_line_width: Option<usize>,
    #[serde(skip_serializing_if = "Option::is_none", rename = "showdividers")]
    show_dividers: Option<bool>,
    #[serde(skip_serializing_if = "Option::is_none", rename = "dividercolor")]
    divider_color: Option<ColorWrapper>,
    #[serde(skip_serializing_if = "Option::is_none", rename = "dividerwidth")]
    divider_width: Option<usize>,
    #[serde(skip_serializing_if = "Option::is_none")]
    anchor: Option<String>,
    #[serde(skip_serializing_if = "Option::is_none")]
    side: Option<Side>,
    #[serde(skip_serializing_if = "Option::is_none")]
    overlaying: Option<String>,
    #[serde(skip_serializing_if = "Option::is_none")]
    domain: Option<Vec<f64>>,
    #[serde(skip_serializing_if = "Option::is_none")]
    position: Option<f64>,
    #[serde(skip_serializing_if = "Option::is_none", rename = "rangeslider")]
    range_slider: Option<RangeSlider>,
    #[serde(skip_serializing_if = "Option::is_none", rename = "rangeselector")]
    range_selector: Option<RangeSelector>,
    #[serde(skip_serializing_if = "Option::is_none")]
    calendar: Option<Calendar>,
}

impl Axis {
    pub fn new() -> Axis {
        Default::default()
    }

    pub fn matches(mut self, matches: bool) -> Axis {
        if matches {
            self.matches = Some(String::from("x"));
        }
        self
    }

    pub fn visible(mut self, visible: bool) -> Axis {
        self.visible = Some(visible);
        self
    }

    pub fn color<C: Color>(mut self, color: C) -> Axis {
        self.color = Some(color.to_color());
        self
    }

    pub fn title(mut self, title: Title) -> Axis {
        self.title = Some(title);
        self
    }

    pub fn type_(mut self, t: AxisType) -> Axis {
        self.r#type = Some(t);
        self
    }

    pub fn auto_range(mut self, auto_range: bool) -> Axis {
        self.auto_range = Some(auto_range);
        self
    }

    pub fn range_mode(mut self, range_mode: RangeMode) -> Axis {
        self.range_mode = Some(range_mode);
        self
    }

    pub fn range<V: Into<NumOrString> + Clone>(mut self, range: Vec<V>) -> Axis {
        self.range = Some(range.into());
        self
    }

    pub fn fixed_range(mut self, fixed_range: bool) -> Axis {
        self.fixed_range = Some(fixed_range);
        self
    }

    pub fn constrain(mut self, constrain: AxisConstrain) -> Axis {
        self.constrain = Some(constrain);
        self
    }

    pub fn constrain_toward(mut self, constrain_toward: ConstrainDirection) -> Axis {
        self.constrain_toward = Some(constrain_toward);
        self
    }

    pub fn tick_mode(mut self, tick_mode: TickMode) -> Axis {
        self.tick_mode = Some(tick_mode);
        self
    }

    pub fn n_ticks(mut self, n_ticks: usize) -> Axis {
        self.n_ticks = Some(n_ticks);
        self
    }

    pub fn tick0(mut self, tick0: f64) -> Axis {
        self.tick0 = Some(tick0);
        self
    }

    pub fn dtick(mut self, dtick: f64) -> Axis {
        self.dtick = Some(dtick);
        self
    }

    pub fn tick_values(mut self, tick_values: Vec<f64>) -> Axis {
        self.tick_values = Some(tick_values);
        self
    }

    pub fn tick_text(mut self, tick_text: Vec<String>) -> Axis {
        self.tick_text = Some(tick_text);
        self
    }

    pub fn ticks(mut self, ticks: TicksDirection) -> Axis {
        self.ticks = Some(ticks);
        self
    }

    pub fn ticks_on(mut self, ticks_on: TicksPosition) -> Axis {
        self.ticks_on = Some(ticks_on);
        self
    }

    pub fn mirror(mut self, mirror: bool) -> Axis {
        self.mirror = Some(mirror);
        self
    }

    pub fn tick_length(mut self, tick_length: usize) -> Axis {
        self.tick_length = Some(tick_length);
        self
    }

    pub fn tick_width(mut self, tick_width: usize) -> Axis {
        self.tick_width = Some(tick_width);
        self
    }

    pub fn tick_color<C: Color>(mut self, tick_color: C) -> Axis {
        self.tick_color = Some(tick_color.to_color());
        self
    }

    pub fn show_tick_labels(mut self, show_tick_labels: bool) -> Axis {
        self.show_tick_labels = Some(show_tick_labels);
        self
    }

    pub fn auto_margin(mut self, auto_margin: bool) -> Axis {
        self.auto_margin = Some(auto_margin);
        self
    }

    pub fn show_spikes(mut self, show_spikes: bool) -> Axis {
        self.show_spikes = Some(show_spikes);
        self
    }

    pub fn spike_color<C: Color>(mut self, spike_color: C) -> Axis {
        self.spike_color = Some(spike_color.to_color());
        self
    }

    pub fn spike_thickness(mut self, spike_thickness: usize) -> Axis {
        self.spike_thickness = Some(spike_thickness);
        self
    }

    pub fn spike_dash(mut self, spike_dash: DashType) -> Axis {
        self.spike_dash = Some(spike_dash);
        self
    }

    pub fn spike_mode(mut self, spike_mode: &str) -> Axis {
        self.spike_mode = Some(spike_mode.to_owned());
        self
    }

    pub fn spike_snap(mut self, spike_snap: &str) -> Axis {
        self.spike_snap = Some(spike_snap.to_owned());
        self
    }

    pub fn tick_font(mut self, tick_font: Font) -> Axis {
        self.tick_font = Some(tick_font);
        self
    }

    pub fn tick_angle(mut self, tick_angle: f64) -> Axis {
        self.tick_angle = Some(tick_angle);
        self
    }

    pub fn tick_prefix(mut self, tick_prefix: &str) -> Axis {
        self.tick_prefix = Some(tick_prefix.to_owned());
        self
    }

    pub fn show_tick_prefix(mut self, show_tick_prefix: ArrayShow) -> Axis {
        self.show_tick_prefix = Some(show_tick_prefix);
        self
    }

    pub fn tick_suffix(mut self, tick_suffix: &str) -> Axis {
        self.tick_suffix = Some(tick_suffix.to_owned());
        self
    }

    pub fn show_tick_suffix(mut self, show_tick_suffix: ArrayShow) -> Axis {
        self.show_tick_suffix = Some(show_tick_suffix);
        self
    }

    pub fn show_exponent(mut self, show_exponent: ArrayShow) -> Axis {
        self.show_exponent = Some(show_exponent);
        self
    }

    pub fn exponent_format(mut self, exponent_format: &str) -> Axis {
        self.exponent_format = Some(exponent_format.to_owned());
        self
    }

    pub fn separate_thousands(mut self, separate_thousands: bool) -> Axis {
        self.separate_thousands = Some(separate_thousands);
        self
    }

    pub fn tick_format(mut self, tick_format: &str) -> Axis {
        self.tick_format = Some(tick_format.to_owned());
        self
    }

    pub fn tick_format_stops(mut self, tick_format_stops: Vec<TickFormatStop>) -> Axis {
        self.tick_format_stops = Some(tick_format_stops);
        self
    }

    pub fn hover_format(mut self, hover_format: &str) -> Axis {
        self.hover_format = Some(hover_format.to_owned());
        self
    }

    pub fn show_line(mut self, show_line: bool) -> Axis {
        self.show_line = Some(show_line);
        self
    }

    pub fn line_color<C: Color>(mut self, line_color: C) -> Axis {
        self.line_color = Some(line_color.to_color());
        self
    }

    pub fn line_width(mut self, line_width: usize) -> Axis {
        self.line_width = Some(line_width);
        self
    }

    pub fn show_grid(mut self, show_grid: bool) -> Axis {
        self.show_grid = Some(show_grid);
        self
    }

    pub fn grid_color<C: Color>(mut self, grid_color: C) -> Axis {
        self.grid_color = Some(grid_color.to_color());
        self
    }

    pub fn grid_width(mut self, grid_width: usize) -> Axis {
        self.grid_width = Some(grid_width);
        self
    }

    pub fn zero_line(mut self, zero_line: bool) -> Axis {
        self.zero_line = Some(zero_line);
        self
    }

    pub fn zero_line_color<C: Color>(mut self, zero_line_color: C) -> Axis {
        self.zero_line_color = Some(zero_line_color.to_color());
        self
    }

    pub fn zero_line_width(mut self, zero_line_width: usize) -> Axis {
        self.zero_line_width = Some(zero_line_width);
        self
    }

    pub fn show_dividers(mut self, show_dividers: bool) -> Axis {
        self.show_dividers = Some(show_dividers);
        self
    }

    pub fn divider_color<C: Color>(mut self, divider_color: C) -> Axis {
        self.divider_color = Some(divider_color.to_color());
        self
    }

    pub fn divider_width(mut self, divider_width: usize) -> Axis {
        self.divider_width = Some(divider_width);
        self
    }

    pub fn anchor(mut self, anchor: &str) -> Axis {
        self.anchor = Some(anchor.to_owned());
        self
    }

    pub fn side(mut self, side: Side) -> Axis {
        self.side = Some(side);
        self
    }

    pub fn overlaying(mut self, overlaying: &str) -> Axis {
        self.overlaying = Some(overlaying.to_owned());
        self
    }

    pub fn domain(mut self, domain: &[f64]) -> Axis {
        self.domain = Some(domain.to_vec());
        self
    }

    pub fn position(mut self, position: f64) -> Axis {
        self.position = Some(position);
        self
    }

    pub fn range_slider(mut self, slider: RangeSlider) -> Axis {
        self.range_slider = Some(slider);
        self
    }

    pub fn range_selector(mut self, range_selector: RangeSelector) -> Axis {
        self.range_selector = Some(range_selector);
        self
    }

    pub fn calendar(mut self, calendar: Calendar) -> Axis {
        self.calendar = Some(calendar);
        self
    }
}

#[derive(Serialize, Debug, Clone)]
pub enum RowOrder {
    #[serde(rename = "top to bottom")]
    TopToBottom,
    #[serde(rename = "bottom to top")]
    BottomToTop,
}

#[derive(Serialize, Debug, Clone)]
pub enum GridPattern {
    #[serde(rename = "independent")]
    Independent,
    #[serde(rename = "coupled")]
    Coupled,
}

#[derive(Serialize, Debug, Clone)]
pub enum GridXSide {
    #[serde(rename = "bottom")]
    Bottom,
    #[serde(rename = "bottom plot")]
    BottomPlot,
    #[serde(rename = "top plot")]
    TopPlot,
    #[serde(rename = "top")]
    Top,
}

#[derive(Serialize, Debug, Clone)]
pub enum GridYSide {
    #[serde(rename = "left")]
    Left,
    #[serde(rename = "left plot")]
    LeftPlot,
    #[serde(rename = "right plot")]
    RightPlot,
    #[serde(rename = "right")]
    Right,
}

#[derive(Serialize, Debug, Default, Clone)]
pub struct GridDomain {
    #[serde(skip_serializing_if = "Option::is_none")]
    x: Option<Vec<f64>>,
    #[serde(skip_serializing_if = "Option::is_none")]
    y: Option<Vec<f64>>,
}

impl GridDomain {
    pub fn new() -> GridDomain {
        Default::default()
    }

    pub fn x(mut self, x: Vec<f64>) -> GridDomain {
        self.x = Some(x);
        self
    }

    pub fn y(mut self, y: Vec<f64>) -> GridDomain {
        self.y = Some(y);
        self
    }
}

#[derive(Serialize, Debug, Default, Clone)]
pub struct LayoutGrid {
    #[serde(skip_serializing_if = "Option::is_none")]
    rows: Option<usize>,
    #[serde(skip_serializing_if = "Option::is_none", rename = "roworder")]
    row_order: Option<RowOrder>,
    #[serde(skip_serializing_if = "Option::is_none")]
    columns: Option<usize>,
    #[serde(skip_serializing_if = "Option::is_none", rename = "subplots")]
    sub_plots: Option<Vec<String>>,
    #[serde(skip_serializing_if = "Option::is_none", rename = "xaxes")]
    x_axes: Option<Vec<String>>,
    #[serde(skip_serializing_if = "Option::is_none", rename = "yaxes")]
    y_axes: Option<Vec<String>>,
    #[serde(skip_serializing_if = "Option::is_none")]
    pattern: Option<GridPattern>,
    #[serde(skip_serializing_if = "Option::is_none", rename = "xgap")]
    x_gap: Option<f64>,
    #[serde(skip_serializing_if = "Option::is_none", rename = "ygap")]
    y_gap: Option<f64>,
    #[serde(skip_serializing_if = "Option::is_none")]
    domain: Option<GridDomain>,
    #[serde(skip_serializing_if = "Option::is_none", rename = "xside")]
    x_side: Option<GridXSide>,
    #[serde(skip_serializing_if = "Option::is_none", rename = "yside")]
    y_side: Option<GridYSide>,
}

impl LayoutGrid {
    pub fn new() -> LayoutGrid {
        Default::default()
    }

    pub fn rows(mut self, rows: usize) -> LayoutGrid {
        self.rows = Some(rows);
        self
    }

    pub fn row_order(mut self, row_order: RowOrder) -> LayoutGrid {
        self.row_order = Some(row_order);
        self
    }

    pub fn columns(mut self, columns: usize) -> LayoutGrid {
        self.columns = Some(columns);
        self
    }

    pub fn sub_plots(mut self, sub_plots: Vec<String>) -> LayoutGrid {
        self.sub_plots = Some(sub_plots);
        self
    }

    pub fn x_axes(mut self, x_axes: Vec<String>) -> LayoutGrid {
        self.x_axes = Some(x_axes);
        self
    }

    pub fn y_axes(mut self, y_axes: Vec<String>) -> LayoutGrid {
        self.y_axes = Some(y_axes);
        self
    }

    pub fn pattern(mut self, pattern: GridPattern) -> LayoutGrid {
        self.pattern = Some(pattern);
        self
    }

    pub fn x_gap(mut self, x_gap: f64) -> LayoutGrid {
        self.x_gap = Some(x_gap);
        self
    }

    pub fn y_gap(mut self, y_gap: f64) -> LayoutGrid {
        self.y_gap = Some(y_gap);
        self
    }

    pub fn domain(mut self, domain: GridDomain) -> LayoutGrid {
        self.domain = Some(domain);
        self
    }

    pub fn x_side(mut self, x_side: GridXSide) -> LayoutGrid {
        self.x_side = Some(x_side);
        self
    }
    pub fn y_side(mut self, y_side: GridYSide) -> LayoutGrid {
        self.y_side = Some(y_side);
        self
    }
}

#[derive(Debug, Clone)]
pub enum UniformTextMode {
    False,
    Hide,
    Show,
}

impl Serialize for UniformTextMode {
    fn serialize<S>(&self, serializer: S) -> Result<S::Ok, S::Error>
    where
        S: Serializer,
    {
        match *self {
            Self::False => serializer.serialize_bool(false),
            Self::Hide => serializer.serialize_str("hide"),
            Self::Show => serializer.serialize_str("show"),
        }
    }
}

#[derive(Serialize, Debug, Default, Clone)]
pub struct UniformText {
    #[serde(skip_serializing_if = "Option::is_none")]
    mode: Option<UniformTextMode>,
    #[serde(skip_serializing_if = "Option::is_none")]
    min_size: Option<usize>,
}

impl UniformText {
    pub fn new() -> UniformText {
        Default::default()
    }

    pub fn mode(mut self, mode: UniformTextMode) -> UniformText {
        self.mode = Some(mode);
        self
    }

    pub fn min_size(mut self, min_size: usize) -> UniformText {
        self.min_size = Some(min_size);
        self
    }
}

#[derive(Debug, Clone)]
pub enum HoverMode {
    X,
    Y,
    Closest,
    False,
    XUnified,
    YUnified,
}

impl Serialize for HoverMode {
    fn serialize<S>(&self, serializer: S) -> Result<S::Ok, S::Error>
    where
        S: Serializer,
    {
        match *self {
            Self::X => serializer.serialize_str("x"),
            Self::Y => serializer.serialize_str("y"),
            Self::Closest => serializer.serialize_str("closest"),
            Self::False => serializer.serialize_bool(false),
            Self::XUnified => serializer.serialize_str("x unified"),
            Self::YUnified => serializer.serialize_str("y unified"),
        }
    }
}

#[derive(Serialize, Debug, Default, Clone)]
pub struct ModeBar {
    #[serde(skip_serializing_if = "Option::is_none")]
    orientation: Option<Orientation>,
    #[serde(skip_serializing_if = "Option::is_none", rename = "bgcolor")]
    background_color: Option<ColorWrapper>,
    #[serde(skip_serializing_if = "Option::is_none")]
    color: Option<ColorWrapper>,
    #[serde(skip_serializing_if = "Option::is_none", rename = "activecolor")]
    active_color: Option<ColorWrapper>,
}

impl ModeBar {
    pub fn new() -> ModeBar {
        Default::default()
    }

    pub fn orientation<C: Color>(mut self, orientation: Orientation) -> ModeBar {
        self.orientation = Some(orientation);
        self
    }

    pub fn background_color<C: Color>(mut self, background_color: C) -> ModeBar {
        self.background_color = Some(background_color.to_color());
        self
    }

    pub fn color<C: Color>(mut self, color: C) -> ModeBar {
        self.color = Some(color.to_color());
        self
    }

    pub fn active_color<C: Color>(mut self, active_color: C) -> ModeBar {
        self.active_color = Some(active_color.to_color());
        self
    }
}

#[derive(Serialize, Debug, Clone)]
pub enum ShapeType {
    #[serde(rename = "circle")]
    Circle,
    #[serde(rename = "rect")]
    Rect,
    #[serde(rename = "path")]
    Path,
    #[serde(rename = "line")]
    Line,
}

#[derive(Serialize, Debug, Clone)]
pub enum ShapeLayer {
    #[serde(rename = "below")]
    Below,
    #[serde(rename = "above")]
    Above,
}

#[derive(Serialize, Debug, Clone)]
pub enum ShapeSizeMode {
    #[serde(rename = "scaled")]
    Scaled,
    #[serde(rename = "pixel")]
    Pixel,
}

#[derive(Serialize, Debug, Clone)]
pub enum FillRule {
    #[serde(rename = "evenodd")]
    EvenOdd,
    #[serde(rename = "nonzero")]
    NonZero,
}

#[derive(Serialize, Debug, Default, Clone)]
pub struct ShapeLine {
    #[serde(skip_serializing_if = "Option::is_none")]
    color: Option<ColorWrapper>,
    #[serde(skip_serializing_if = "Option::is_none")]
    width: Option<f64>,
    #[serde(skip_serializing_if = "Option::is_none")]
    dash: Option<String>,
}

impl ShapeLine {
    pub fn new() -> ShapeLine {
        Default::default()
    }

    /// Sets the line color.
    pub fn color<C: Color>(mut self, color: C) -> ShapeLine {
        self.color = Some(color.to_color());
        self
    }

    /// Sets the line width (in px).
    pub fn width(mut self, width: f64) -> ShapeLine {
        self.width = Some(width);
        self
    }

    /// Sets the dash style of lines. Set to a dash type string ("solid", "dot", "dash", "longdash",
    /// "dashdot", or "longdashdot") or a dash length list in px (eg "5px,10px,2px,2px").
    pub fn dash(mut self, dash: &str) -> ShapeLine {
        self.dash = Some(dash.to_owned());
        self
    }
}

#[derive(Serialize, Debug, Default, Clone)]
pub struct Shape {
    #[serde(skip_serializing_if = "Option::is_none")]
    visible: Option<bool>,
    #[serde(skip_serializing_if = "Option::is_none")]
    r#type: Option<ShapeType>,
    #[serde(skip_serializing_if = "Option::is_none")]
    layer: Option<ShapeLayer>,
    #[serde(skip_serializing_if = "Option::is_none", rename = "xref")]
    x_ref: Option<String>,
    #[serde(skip_serializing_if = "Option::is_none", rename = "xsizemode")]
    x_size_mode: Option<ShapeSizeMode>,
    #[serde(skip_serializing_if = "Option::is_none", rename = "xanchor")]
    x_anchor: Option<NumOrString>,
    #[serde(skip_serializing_if = "Option::is_none")]
    x0: Option<NumOrString>,
    #[serde(skip_serializing_if = "Option::is_none")]
    x1: Option<NumOrString>,
    #[serde(skip_serializing_if = "Option::is_none", rename = "yref")]
    y_ref: Option<String>,
    #[serde(skip_serializing_if = "Option::is_none", rename = "ysizemode")]
    y_size_mode: Option<ShapeSizeMode>,
    #[serde(skip_serializing_if = "Option::is_none", rename = "yanchor")]
    y_anchor: Option<NumOrString>,
    #[serde(skip_serializing_if = "Option::is_none")]
    y0: Option<NumOrString>,
    #[serde(skip_serializing_if = "Option::is_none")]
    y1: Option<NumOrString>,
    #[serde(skip_serializing_if = "Option::is_none")]
    path: Option<String>,
    #[serde(skip_serializing_if = "Option::is_none")]
    opacity: Option<f64>,
    #[serde(skip_serializing_if = "Option::is_none")]
    line: Option<ShapeLine>,
    #[serde(skip_serializing_if = "Option::is_none", rename = "fillcolor")]
    fill_color: Option<ColorWrapper>,
    #[serde(skip_serializing_if = "Option::is_none", rename = "fillrule")]
    fill_rule: Option<FillRule>,
    #[serde(skip_serializing_if = "Option::is_none")]
    editable: Option<bool>,
    #[serde(skip_serializing_if = "Option::is_none")]
    name: Option<String>,
    #[serde(skip_serializing_if = "Option::is_none", rename = "templateitemname")]
    template_item_name: Option<String>,
}

impl Shape {
    pub fn new() -> Shape {
        Default::default()
    }

    /// Determines whether or not this shape is visible.
    pub fn visible(mut self, visible: bool) -> Shape {
        self.visible = Some(visible);
        self
    }

    /// Specifies the shape type to be drawn. If "line", a line is drawn from (`x0`,`y0`) to
    /// (`x1`,`y1`) with respect to the axes' sizing mode. If "circle", a circle is drawn from
    /// ((`x0`+`x1`)/2, (`y0`+`y1`)/2)) with radius (|(`x0`+`x1`)/2 - `x0`|, |(`y0`+`y1`)/2 -`y0`)|)
    /// with respect to the axes' sizing mode. If "rect", a rectangle is drawn linking
    /// (`x0`,`y0`), (`x1`,`y0`), (`x1`,`y1`), (`x0`,`y1`), (`x0`,`y0`) with respect to the axes'
    /// sizing mode. If "path", draw a custom SVG path using `path`. with respect to the axes'
    /// sizing mode.
    pub fn shape_type(mut self, shape_type: ShapeType) -> Shape {
        self.r#type = Some(shape_type);
        self
    }

    /// Specifies whether shapes are drawn below or above traces.
    pub fn layer(mut self, layer: ShapeLayer) -> Shape {
        self.layer = Some(layer);
        self
    }

    /// Sets the shape's x coordinate axis. If set to an x axis id (e.g. "x" or "x2"), the `x`
    /// position refers to an x coordinate. If set to "paper", the `x` position refers to the
    /// distance from the left side of the plotting area in normalized coordinates where "0" ("1")
    /// corresponds to the left (right) side. If the axis `type` is "log", then you must take the
    /// log of your desired range. If the axis `type` is "date", then you must convert the date to
    /// unix time in milliseconds.
    pub fn x_ref(mut self, x_ref: &str) -> Shape {
        self.x_ref = Some(x_ref.to_owned());
        self
    }

    /// Sets the shapes's sizing mode along the x axis. If set to "scaled", `x0`, `x1` and x
    /// coordinates within `path` refer to data values on the x axis or a fraction of the plot
    /// area's width (`xref` set to "paper"). If set to "pixel", `xanchor` specifies the x position
    /// in terms of data or plot fraction but `x0`, `x1` and x coordinates within `path` are pixels
    /// relative to `xanchor`. This way, the shape can have a fixed width while maintaining a
    /// position relative to data or plot fraction.
    pub fn x_size_mode(mut self, x_size_mode: ShapeSizeMode) -> Shape {
        self.x_size_mode = Some(x_size_mode);
        self
    }

    /// Only relevant in conjunction with `xsizemode` set to "pixel". Specifies the anchor point on
    /// the x axis to which `x0`, `x1` and x coordinates within `path` are relative to. E.g. useful
    /// to attach a pixel sized shape to a certain data value. No effect when `xsizemode` not set
    /// to "pixel".
    pub fn x_anchor<V: Into<NumOrString>>(mut self, x_anchor: V) -> Shape {
        self.x_anchor = Some(x_anchor.into());
        self
    }

    /// Sets the shape's starting x position. See `type` and `xsizemode` for more info.
    pub fn x0<V: Into<NumOrString>>(mut self, x0: V) -> Shape {
        self.x0 = Some(x0.into());
        self
    }

    /// Sets the shape's end x position. See `type` and `xsizemode` for more info.
    pub fn x1<V: Into<NumOrString>>(mut self, x1: V) -> Shape {
        self.x1 = Some(x1.into());
        self
    }

    /// Sets the annotation's y coordinate axis. If set to an y axis id (e.g. "y" or "y2"),
    /// the `y` position refers to an y coordinate If set to "paper", the `y` position refers to
    /// the distance from the bottom of the plotting area in normalized coordinates where "0" ("1")
    /// corresponds to the bottom (top).
    pub fn y_ref(mut self, y_ref: &str) -> Shape {
        self.y_ref = Some(y_ref.to_owned());
        self
    }

    /// Sets the shapes's sizing mode along the y axis. If set to "scaled", `y0`, `y1` and y
    /// coordinates within `path` refer to data values on the y axis or a fraction of the plot
    /// area's height (`yref` set to "paper"). If set to "pixel", `yanchor` specifies the y position
    /// in terms of data or plot fraction but `y0`, `y1` and y coordinates within `path` are pixels
    /// relative to `yanchor`. This way, the shape can have a fixed height while maintaining a
    /// position relative to data or plot fraction.
    pub fn y_size_mode(mut self, y_size_mode: ShapeSizeMode) -> Shape {
        self.y_size_mode = Some(y_size_mode);
        self
    }

    /// Only relevant in conjunction with `ysizemode` set to "pixel". Specifies the anchor point on
    /// the y axis to which `y0`, `y1` and y coordinates within `path` are relative to. E.g. useful
    /// to attach a pixel sized shape to a certain data value. No effect when `ysizemode` not set
    /// to "pixel".
    pub fn y_anchor<V: Into<NumOrString>>(mut self, y_anchor: V) -> Shape {
        self.y_anchor = Some(y_anchor.into());
        self
    }

    /// Sets the shape's starting y position. See `type` and `ysizemode` for more info.
    pub fn y0<V: Into<NumOrString>>(mut self, y0: V) -> Shape {
        self.y0 = Some(y0.into());
        self
    }

    /// Sets the shape's end y position. See `type` and `ysizemode` for more info.
    pub fn y1<V: Into<NumOrString>>(mut self, y1: V) -> Shape {
        self.y1 = Some(y1.into());
        self
    }

    /// For `type` "path" - a valid SVG path with the pixel values replaced by data values in
    /// `xsizemode`/`ysizemode` being "scaled" and taken unmodified as pixels relative to
    /// `xanchor` and `yanchor` in case of "pixel" size mode. There are a few restrictions / quirks
    /// only absolute instructions, not relative. So the allowed segments
    /// are: M, L, H, V, Q, C, T, S, and Z arcs (A) are not allowed because radius rx and ry are
    /// relative. In the future we could consider supporting relative commands, but we would have
    /// to decide on how to handle date and log axes. Note that even as is, Q and C Bezier paths
    /// that are smooth on linear axes may not be smooth on log, and vice versa. no chained
    /// "polybezier" commands - specify the segment type for each one. On category axes, values are
    /// numbers scaled to the serial numbers of categories because using the categories themselves
    /// there would be no way to describe fractional positions On data axes: because space and T are
    /// both normal components of path strings, we can't use either to separate date from time parts.
    /// Therefore we'll use underscore for this purpose: 2015-02-21_13:45:56.789
    pub fn path(mut self, path: &str) -> Shape {
        self.path = Some(path.to_owned());
        self
    }

    /// Sets the opacity of the shape. Number between or equal to 0 and 1.
    pub fn opacity(mut self, opacity: f64) -> Shape {
        self.opacity = Some(opacity);
        self
    }

    /// Sets the shape line properties (`color`, `width`, `dash`).
    pub fn line(mut self, line: ShapeLine) -> Shape {
        self.line = Some(line);
        self
    }

    /// Sets the color filling the shape's interior. Only applies to closed shapes.
    pub fn fill_color<C: Color>(mut self, fill_color: C) -> Shape {
        self.fill_color = Some(fill_color.to_color());
        self
    }

    /// Determines which regions of complex paths constitute the interior. For more info please
    /// visit https://developer.mozilla.org/en-US/docs/Web/SVG/Attribute/fill-rule
    pub fn fill_rule(mut self, fill_rule: FillRule) -> Shape {
        self.fill_rule = Some(fill_rule);
        self
    }

    /// Determines whether the shape could be activated for edit or not. Has no effect when the
    /// older editable shapes mode is enabled via `config.editable` or `config.edits.shapePosition`.
    pub fn editable(mut self, editable: bool) -> Shape {
        self.editable = Some(editable);
        self
    }

    /// When used in a template, named items are created in the output figure in addition to any
    /// items the figure already has in this array. You can modify these items in the output figure
    /// by making your own item with `templateitemname` matching this `name` alongside your
    /// modifications (including `visible: false` or `enabled: false` to hide it). Has no effect
    /// outside of a template.
    pub fn name(mut self, name: &str) -> Shape {
        self.name = Some(name.to_owned());
        self
    }

    /// Used to refer to a named item in this array in the template. Named items from the template
    /// will be created even without a matching item in the input figure, but you can modify one
    /// by making an item with `templateitemname` matching its `name`, alongside your modifications
    /// (including `visible: false` or `enabled: false` to hide it). If there is no template or no
    /// matching item, this item will be hidden unless you explicitly show it with `visible: true`.
    pub fn template_item_name(mut self, template_item_name: &str) -> Shape {
        self.template_item_name = Some(template_item_name.to_owned());
        self
    }
}

#[derive(Serialize, Debug, Clone)]
pub enum DrawDirection {
    #[serde(rename = "ortho")]
    Ortho,
    #[serde(rename = "horizontal")]
    Horizontal,
    #[serde(rename = "vertical")]
    Vertical,
    #[serde(rename = "diagonal")]
    Diagonal,
}

#[derive(Serialize, Debug, Default, Clone)]
pub struct NewShape {
    #[serde(skip_serializing_if = "Option::is_none")]
    line: Option<ShapeLine>,
    #[serde(skip_serializing_if = "Option::is_none", rename = "fillcolor")]
    fill_color: Option<ColorWrapper>,
    #[serde(skip_serializing_if = "Option::is_none", rename = "fillrule")]
    fill_rule: Option<FillRule>,
    #[serde(skip_serializing_if = "Option::is_none")]
    opacity: Option<f64>,
    #[serde(skip_serializing_if = "Option::is_none")]
    layer: Option<ShapeLayer>,
    #[serde(skip_serializing_if = "Option::is_none", rename = "drawdirection")]
    draw_direction: Option<DrawDirection>,
}

impl NewShape {
    pub fn new() -> NewShape {
        Default::default()
    }

    /// Sets the shape line properties (`color`, `width`, `dash`).
    pub fn line(mut self, line: ShapeLine) -> NewShape {
        self.line = Some(line);
        self
    }

    /// Sets the color filling new shapes' interior. Please note that if using a fillcolor with
    /// alpha greater than half, drag inside the active shape starts moving the shape underneath,
    /// otherwise a new shape could be started over.
    pub fn fill_color<C: Color>(mut self, fill_color: C) -> NewShape {
        self.fill_color = Some(fill_color.to_color());
        self
    }

    /// Determines the path's interior. For more info please
    /// visit https://developer.mozilla.org/en-US/docs/Web/SVG/Attribute/fill-rule
    pub fn fill_rule(mut self, fill_rule: FillRule) -> NewShape {
        self.fill_rule = Some(fill_rule);
        self
    }

    /// Sets the opacity of new shapes. Number between or equal to 0 and 1.
    pub fn opacity(mut self, opacity: f64) -> NewShape {
        self.opacity = Some(opacity);
        self
    }

    /// Specifies whether new shapes are drawn below or above traces.
    pub fn layer(mut self, layer: ShapeLayer) -> NewShape {
        self.layer = Some(layer);
        self
    }

    /// When `dragmode` is set to "drawrect", "drawline" or "drawcircle" this limits the drag to be
    /// horizontal, vertical or diagonal. Using "diagonal" there is no limit e.g. in drawing lines
    /// in any direction. "ortho" limits the draw to be either horizontal or vertical. "horizontal"
    /// allows horizontal extend. "vertical" allows vertical extend.
    pub fn draw_direction(mut self, draw_direction: DrawDirection) -> NewShape {
        self.draw_direction = Some(draw_direction);
        self
    }
}

#[derive(Serialize, Debug, Default, Clone)]
pub struct ActiveShape {
    #[serde(skip_serializing_if = "Option::is_none", rename = "fillcolor")]
    fill_color: Option<ColorWrapper>,
    #[serde(skip_serializing_if = "Option::is_none")]
    opacity: Option<f64>,
}

impl ActiveShape {
    pub fn new() -> ActiveShape {
        Default::default()
    }

    /// Sets the color filling the active shape' interior.
    pub fn fill_color<C: Color>(mut self, fill_color: C) -> ActiveShape {
        self.fill_color = Some(fill_color.to_color());
        self
    }

    /// Sets the opacity of the active shape. Number between or equal to 0 and 1.
    pub fn opacity(mut self, opacity: f64) -> ActiveShape {
        self.opacity = Some(opacity);
        self
    }
}

#[derive(Serialize, Debug, Clone)]
pub enum ArrowSide {
    #[serde(rename = "end")]
    End,
    #[serde(rename = "start")]
    Start,
    #[serde(rename = "end+start")]
    StartEnd,
    #[serde(rename = "none")]
    None,
}

#[derive(Debug, Clone)]
pub enum ClickToShow {
    False,
    OnOff,
    OnOut,
}

impl Serialize for ClickToShow {
    fn serialize<S>(&self, serializer: S) -> Result<S::Ok, S::Error>
    where
        S: Serializer,
    {
        match *self {
            Self::False => serializer.serialize_bool(false),
            Self::OnOff => serializer.serialize_str("onoff"),
            Self::OnOut => serializer.serialize_str("onout"),
        }
    }
}

#[derive(Serialize, Debug, Default, Clone)]
pub struct Annotation {
    #[serde(skip_serializing_if = "Option::is_none")]
    visible: Option<bool>,
    #[serde(skip_serializing_if = "Option::is_none")]
    text: Option<String>,
    #[serde(skip_serializing_if = "Option::is_none", rename = "textangle")]
    text_angle: Option<f64>,
    #[serde(skip_serializing_if = "Option::is_none")]
    font: Option<Font>,
    #[serde(skip_serializing_if = "Option::is_none")]
    width: Option<f64>,
    #[serde(skip_serializing_if = "Option::is_none")]
    height: Option<f64>,
    #[serde(skip_serializing_if = "Option::is_none")]
    opacity: Option<f64>,
    #[serde(skip_serializing_if = "Option::is_none")]
    align: Option<HAlign>,
    #[serde(skip_serializing_if = "Option::is_none")]
    valign: Option<VAlign>,
    #[serde(skip_serializing_if = "Option::is_none", rename = "bgcolor")]
    background_color: Option<ColorWrapper>,
    #[serde(skip_serializing_if = "Option::is_none", rename = "bordercolor")]
    border_color: Option<ColorWrapper>,
    #[serde(skip_serializing_if = "Option::is_none", rename = "borderpad")]
    border_pad: Option<f64>,
    #[serde(skip_serializing_if = "Option::is_none", rename = "borderwidth")]
    border_width: Option<f64>,
    #[serde(skip_serializing_if = "Option::is_none", rename = "showarrow")]
    show_arrow: Option<bool>,
    #[serde(skip_serializing_if = "Option::is_none", rename = "arrowcolor")]
    arrow_color: Option<ColorWrapper>,
    #[serde(skip_serializing_if = "Option::is_none", rename = "arrowhead")]
    arrow_head: Option<u8>,
    #[serde(skip_serializing_if = "Option::is_none", rename = "startarrowhead")]
    start_arrow_head: Option<u8>,
    #[serde(skip_serializing_if = "Option::is_none", rename = "arrowside")]
    arrow_side: Option<ArrowSide>,
    #[serde(skip_serializing_if = "Option::is_none", rename = "arrowsize")]
    arrow_size: Option<f64>,
    #[serde(skip_serializing_if = "Option::is_none", rename = "startarrowsize")]
    start_arrow_size: Option<f64>,
    #[serde(skip_serializing_if = "Option::is_none", rename = "arrowwidth")]
    arrow_width: Option<f64>,
    #[serde(skip_serializing_if = "Option::is_none", rename = "standoff")]
    stand_off: Option<f64>,
    #[serde(skip_serializing_if = "Option::is_none", rename = "startstandoff")]
    start_stand_off: Option<f64>,
    #[serde(skip_serializing_if = "Option::is_none")]
    ax: Option<NumOrString>,
    #[serde(skip_serializing_if = "Option::is_none")]
    ay: Option<NumOrString>,
    #[serde(skip_serializing_if = "Option::is_none", rename = "axref")]
    ax_ref: Option<String>,
    #[serde(skip_serializing_if = "Option::is_none", rename = "ayref")]
    ay_ref: Option<String>,
    #[serde(skip_serializing_if = "Option::is_none", rename = "xref")]
    x_ref: Option<String>,
    #[serde(skip_serializing_if = "Option::is_none")]
    x: Option<NumOrString>,
    #[serde(skip_serializing_if = "Option::is_none", rename = "xanchor")]
    x_anchor: Option<Anchor>,
    #[serde(skip_serializing_if = "Option::is_none", rename = "xshift")]
    x_shift: Option<f64>,
    #[serde(skip_serializing_if = "Option::is_none", rename = "yref")]
    y_ref: Option<String>,
    #[serde(skip_serializing_if = "Option::is_none")]
    y: Option<NumOrString>,
    #[serde(skip_serializing_if = "Option::is_none", rename = "yanchor")]
    y_anchor: Option<Anchor>,
    #[serde(skip_serializing_if = "Option::is_none", rename = "yshift")]
    y_shift: Option<f64>,
    #[serde(skip_serializing_if = "Option::is_none", rename = "clicktoshow")]
    click_to_show: Option<ClickToShow>,
    #[serde(skip_serializing_if = "Option::is_none", rename = "xclick")]
    x_click: Option<NumOrString>,
    #[serde(skip_serializing_if = "Option::is_none", rename = "yclick")]
    y_click: Option<NumOrString>,
    #[serde(skip_serializing_if = "Option::is_none", rename = "hovertext")]
    hover_text: Option<String>,
    #[serde(skip_serializing_if = "Option::is_none", rename = "hoverlabel")]
    hover_label: Option<Label>,
    #[serde(skip_serializing_if = "Option::is_none", rename = "captureevents")]
    capture_events: Option<bool>,
    #[serde(skip_serializing_if = "Option::is_none")]
    name: Option<String>,
    #[serde(skip_serializing_if = "Option::is_none", rename = "templateitemname")]
    template_item_name: Option<String>,
}

impl Annotation {
    pub fn new() -> Annotation {
        Default::default()
    }

    /// Determines whether or not this annotation is visible.
    pub fn visible(mut self, visible: bool) -> Annotation {
        self.visible = Some(visible);
        self
    }

    /// Sets the text associated with this annotation. Plotly uses a subset of HTML tags to do
    /// things like newline (<br>), bold (<b></b>), italics (<i></i>), hyperlinks
    /// (<a href='...'></a>). Tags <em>, <sup>, <sub> <span> are also supported.
    pub fn text(mut self, text: &str) -> Annotation {
        self.text = Some(text.to_owned());
        self
    }

    /// Sets the angle at which the `text` is drawn with respect to the horizontal.
    pub fn text_angle(mut self, text_angle: f64) -> Annotation {
        self.text_angle = Some(text_angle);
        self
    }

    /// Sets the annotation text font.
    pub fn font(mut self, font: Font) -> Annotation {
        self.font = Some(font);
        self
    }

    /// Sets an explicit width for the text box. null (default) lets the text set the box width.
    /// Wider text will be clipped. There is no automatic wrapping; use <br> to start a new line.
    pub fn width(mut self, width: f64) -> Annotation {
        self.width = Some(width);
        self
    }

    /// Sets an explicit height for the text box. null (default) lets the text set the box height.
    /// Taller text will be clipped.
    pub fn height(mut self, height: f64) -> Annotation {
        self.height = Some(height);
        self
    }

    /// Sets the opacity of the annotation (text + arrow).
    pub fn opacity(mut self, opacity: f64) -> Annotation {
        self.opacity = Some(opacity);
        self
    }

    /// Sets the horizontal alignment of the `text` within the box. Has an effect only if `text`
    /// spans two or more lines (i.e. `text` contains one or more <br> HTML tags) or if an explicit
    /// width is set to override the text width.
    pub fn align(mut self, align: HAlign) -> Annotation {
        self.align = Some(align);
        self
    }

    /// Sets the vertical alignment of the `text` within the box. Has an effect only if an explicit
    /// height is set to override the text height.
    pub fn valign(mut self, valign: VAlign) -> Annotation {
        self.valign = Some(valign);
        self
    }

    /// Sets the background color of the annotation.
    pub fn background_color<C: Color>(mut self, background_color: C) -> Annotation {
        self.background_color = Some(background_color.to_color());
        self
    }

    /// Sets the color of the border enclosing the annotation `text`.
    pub fn border_color<C: Color>(mut self, border_color: C) -> Annotation {
        self.border_color = Some(border_color.to_color());
        self
    }

    /// Sets the padding (in px) between the `text` and the enclosing border.
    pub fn border_pad(mut self, border_pad: f64) -> Annotation {
        self.border_pad = Some(border_pad);
        self
    }

    /// Sets the width (in px) of the border enclosing the annotation `text`.
    pub fn border_width(mut self, border_width: f64) -> Annotation {
        self.border_width = Some(border_width);
        self
    }

    /// Determines whether or not the annotation is drawn with an arrow. If "True", `text` is
    /// placed near the arrow's tail. If "False", `text` lines up with the `x` and `y` provided.
    pub fn show_arrow(mut self, show_arrow: bool) -> Annotation {
        self.show_arrow = Some(show_arrow);
        self
    }

    /// Sets the color of the annotation arrow.
    pub fn arrow_color<C: Color>(mut self, arrow_color: C) -> Annotation {
        self.arrow_color = Some(arrow_color.to_color());
        self
    }

    /// Sets the end annotation arrow head style. Integer between or equal to 0 and 8.
    pub fn arrow_head(mut self, arrow_head: u8) -> Annotation {
        self.arrow_head = Some(arrow_head);
        self
    }

    /// Sets the start annotation arrow head style. Integer between or equal to 0 and 8.
    pub fn start_arrow_head(mut self, start_arrow_head: u8) -> Annotation {
        self.start_arrow_head = Some(start_arrow_head);
        self
    }

    /// Sets the annotation arrow head position.
    pub fn arrow_side(mut self, arrow_side: ArrowSide) -> Annotation {
        self.arrow_side = Some(arrow_side);
        self
    }

    /// Sets the size of the end annotation arrow head, relative to `arrowwidth`. A value of 1
    /// (default) gives a head about 3x as wide as the line.
    pub fn arrow_size(mut self, arrow_size: f64) -> Annotation {
        self.arrow_size = Some(arrow_size);
        self
    }

    /// Sets the size of the start annotation arrow head, relative to `arrowwidth`. A value of 1
    /// (default) gives a head about 3x as wide as the line.
    pub fn start_arrow_size(mut self, start_arrow_size: f64) -> Annotation {
        self.start_arrow_size = Some(start_arrow_size);
        self
    }

    /// Sets the width (in px) of annotation arrow line.
    pub fn arrow_width(mut self, arrow_width: f64) -> Annotation {
        self.arrow_width = Some(arrow_width);
        self
    }

    /// Sets a distance, in pixels, to move the end arrowhead away from the position it is pointing
    /// at, for example to point at the edge of a marker independent of zoom. Note that this
    /// shortens the arrow from the `ax` / `ay` vector, in contrast to `xshift` / `yshift` which
    /// moves everything by this amount.
    pub fn stand_off(mut self, stand_off: f64) -> Annotation {
        self.stand_off = Some(stand_off);
        self
    }

    /// Sets a distance, in pixels, to move the start arrowhead away from the position it is
    /// pointing at, for example to point at the edge of a marker independent of zoom. Note that
    /// this shortens the arrow from the `ax` / `ay` vector, in contrast to `xshift` / `yshift`
    /// which moves everything by this amount.
    pub fn start_stand_off(mut self, start_stand_off: f64) -> Annotation {
        self.start_stand_off = Some(start_stand_off);
        self
    }

    /// Sets the x component of the arrow tail about the arrow head. If `axref` is `pixel`, a
    /// positive (negative) component corresponds to an arrow pointing from right to left (left
    /// to right). If `axref` is an axis, this is an absolute value on that axis, like `x`, NOT a
    /// relative value.
    pub fn ax<V: Into<NumOrString>>(mut self, ax: V) -> Annotation {
        self.ax = Some(ax.into());
        self
    }

    /// Sets the y component of the arrow tail about the arrow head. If `ayref` is `pixel`, a
    /// positive (negative) component corresponds to an arrow pointing from bottom to top (top to
    /// bottom). If `ayref` is an axis, this is an absolute value on that axis, like `y`, NOT a
    /// relative value.
    pub fn ay<V: Into<NumOrString>>(mut self, ay: V) -> Annotation {
        self.ay = Some(ay.into());
        self
    }

    /// Indicates in what terms the tail of the annotation (ax,ay) is specified. If `pixel`, `ax`
    /// is a relative offset in pixels from `x`. If set to an x axis id (e.g. "x" or "x2"), `ax` is
    /// specified in the same terms as that axis. This is useful for trendline annotations which
    /// should continue to indicate the correct trend when zoomed.
    pub fn ax_ref(mut self, ax_ref: &str) -> Annotation {
        self.ax_ref = Some(ax_ref.to_owned());
        self
    }

    /// Indicates in what terms the tail of the annotation (ax,ay) is specified. If `pixel`, `ay`
    /// is a relative offset in pixels from `y`. If set to a y axis id (e.g. "y" or "y2"), `ay` is
    /// specified in the same terms as that axis. This is useful for trendline annotations which
    /// should continue to indicate the correct trend when zoomed.
    pub fn ay_ref(mut self, ay_ref: &str) -> Annotation {
        self.ay_ref = Some(ay_ref.to_owned());
        self
    }

    /// Sets the annotation's x coordinate axis. If set to an x axis id (e.g. "x" or "x2"), the `x`
    /// position refers to an x coordinate If set to "paper", the `x` position refers to the
    /// distance from the left side of the plotting area in normalized coordinates where 0 (1)
    /// corresponds to the left (right) side.
    pub fn x_ref(mut self, x_ref: &str) -> Annotation {
        self.x_ref = Some(x_ref.to_owned());
        self
    }

    /// Sets the annotation's x position. If the axis `type` is "log", then you must take the log
    /// of your desired range. If the axis `type` is "date", it should be date strings, like date
    /// data, though Date objects and unix milliseconds will be accepted and converted to strings.
    /// If the axis `type` is "category", it should be numbers, using the scale where each category
    /// is assigned a serial number from zero in the order it appears.
    pub fn x<V: Into<NumOrString>>(mut self, x: V) -> Annotation {
        self.x = Some(x.into());
        self
    }

    /// Sets the text box's horizontal position anchor This anchor binds the `x` position to the
    /// "left", "center" or "right" of the annotation. For example, if `x` is set to 1, `xref` to
    /// "paper" and `xanchor` to "right" then the right-most portion of the annotation lines up with
    /// the right-most edge of the plotting area. If "auto", the anchor is equivalent to "center"
    /// for data-referenced annotations or if there is an arrow, whereas for paper-referenced with
    /// no arrow, the anchor picked corresponds to the closest side.
    pub fn x_anchor(mut self, x_anchor: Anchor) -> Annotation {
        self.x_anchor = Some(x_anchor);
        self
    }

    /// Shifts the position of the whole annotation and arrow to the right (positive) or left
    /// (negative) by this many pixels.
    pub fn x_shift(mut self, x_shift: f64) -> Annotation {
        self.x_shift = Some(x_shift);
        self
    }

    /// Sets the annotation's y coordinate axis. If set to an y axis id (e.g. "y" or "y2"), the `y`
    /// position refers to an y coordinate If set to "paper", the `y` position refers to the
    /// distance from the bottom of the plotting area in normalized coordinates where 0 (1)
    /// corresponds to the bottom (top).
    pub fn y_ref(mut self, y_ref: &str) -> Annotation {
        self.y_ref = Some(y_ref.to_owned());
        self
    }

    /// Sets the annotation's y position. If the axis `type` is "log", then you must take the log of
    /// your desired range. If the axis `type` is "date", it should be date strings, like date data,
    /// though Date objects and unix milliseconds will be accepted and converted to strings. If the
    /// axis `type` is "category", it should be numbers, using the scale where each category is
    /// assigned a serial number from zero in the order it appears.
    pub fn y<V: Into<NumOrString>>(mut self, y: V) -> Annotation {
        self.y = Some(y.into());
        self
    }

    /// Sets the text box's vertical position anchor This anchor binds the `y` position to the
    /// "top", "middle" or "bottom" of the annotation. For example, if `y` is set to 1, `yref` to
    /// "paper" and `yanchor` to "top" then the top-most portion of the annotation lines up with the
    /// top-most edge of the plotting area. If "auto", the anchor is equivalent to "middle" for
    /// data-referenced annotations or if there is an arrow, whereas for paper-referenced with no
    /// arrow, the anchor picked corresponds to the closest side.
    pub fn y_anchor(mut self, y_anchor: Anchor) -> Annotation {
        self.y_anchor = Some(y_anchor);
        self
    }

    /// Shifts the position of the whole annotation and arrow up (positive) or down (negative) by
    /// this many pixels.
    pub fn y_shift(mut self, y_shift: f64) -> Annotation {
        self.y_shift = Some(y_shift);
        self
    }

    /// Makes this annotation respond to clicks on the plot. If you click a data point that exactly
    /// matches the `x` and `y` values of this annotation, and it is hidden (visible: false), it
    /// will appear. In "onoff" mode, you must click the same point again to make it disappear, so
    /// if you click multiple points, you can show multiple annotations. In "onout" mode, a click
    /// anywhere else in the plot (on another data point or not) will hide this annotation. If you
    /// need to show/hide this annotation in response to different `x` or `y` values, you can set
    /// `xclick` and/or `yclick`. This is useful for example to label the side of a bar. To label
    /// markers though, `standoff` is preferred over `xclick` and `yclick`.
    pub fn click_to_show(mut self, click_to_show: ClickToShow) -> Annotation {
        self.click_to_show = Some(click_to_show);
        self
    }

    /// Toggle this annotation when clicking a data point whose `x` value is `xclick` rather than
    /// the annotation's `x` value.
    pub fn x_click<V: Into<NumOrString>>(mut self, x_click: V) -> Annotation {
        self.x_click = Some(x_click.into());
        self
    }

    /// Toggle this annotation when clicking a data point whose `y` value is `yclick` rather than
    /// the annotation's `y` value.
    pub fn y_click<V: Into<NumOrString>>(mut self, y_click: V) -> Annotation {
        self.y_click = Some(y_click.into());
        self
    }

    /// Sets text to appear when hovering over this annotation. If omitted or blank, no hover label
    /// will appear.
    pub fn hover_text(mut self, hover_text: &str) -> Annotation {
        self.hover_text = Some(hover_text.to_owned());
        self
    }

    /// Label displayed on mouse hover.
    pub fn hover_label(mut self, hover_label: Label) -> Annotation {
        self.hover_label = Some(hover_label);
        self
    }

    /// Determines whether the annotation text box captures mouse move and click events, or allows
    /// those events to pass through to data points in the plot that may be behind the annotation.
    /// By default `captureevents` is "false" unless `hovertext` is provided. If you use the event
    /// `plotly_clickannotation` without `hovertext` you must explicitly enable `captureevents`.
    pub fn capture_events(mut self, capture_events: bool) -> Annotation {
        self.capture_events = Some(capture_events);
        self
    }

    /// When used in a template, named items are created in the output figure in addition to any
    /// items the figure already has in this array. You can modify these items in the output figure
    /// by making your own item with `templateitemname` matching this `name` alongside your
    /// modifications (including `visible: false` or `enabled: false` to hide it). Has no effect
    /// outside of a template.
    pub fn name(mut self, name: &str) -> Annotation {
        self.name = Some(name.to_owned());
        self
    }

    /// Used to refer to a named item in this array in the template. Named items from the template
    /// will be created even without a matching item in the input figure, but you can modify one by
    /// making an item with `templateitemname` matching its `name`, alongside your modifications
    /// (including `visible: false` or `enabled: false` to hide it). If there is no template or no
    /// matching item, this item will be hidden unless you explicitly show it with `visible: true`.
    pub fn template_item_name(mut self, template_item_name: &str) -> Annotation {
        self.template_item_name = Some(template_item_name.to_owned());
        self
    }
}

#[derive(Serialize, Debug, Default, Clone)]
pub struct Layout {
    #[serde(skip_serializing_if = "Option::is_none")]
    title: Option<Title>,
    #[serde(skip_serializing_if = "Option::is_none", rename = "showlegend")]
    show_legend: Option<bool>,
    #[serde(skip_serializing_if = "Option::is_none")]
    legend: Option<Legend>,
    #[serde(skip_serializing_if = "Option::is_none")]
    margin: Option<Margin>,
    #[serde(skip_serializing_if = "Option::is_none", rename = "autosize")]
    auto_size: Option<bool>,
    #[serde(skip_serializing_if = "Option::is_none")]
    width: Option<usize>,
    #[serde(skip_serializing_if = "Option::is_none")]
    height: Option<usize>,
    #[serde(skip_serializing_if = "Option::is_none")]
    font: Option<Font>,
    #[serde(skip_serializing_if = "Option::is_none")]
    uniform_text: Option<UniformText>,
    #[serde(skip_serializing_if = "Option::is_none")]
    separators: Option<String>,
    #[serde(skip_serializing_if = "Option::is_none", rename = "paper_bgcolor")]
    paper_background_color: Option<ColorWrapper>,
    #[serde(skip_serializing_if = "Option::is_none", rename = "plot_bgcolor")]
    plot_background_color: Option<ColorWrapper>,
    #[serde(skip_serializing_if = "Option::is_none", rename = "colorscale")]
    color_scale: Option<LayoutColorScale>,
    #[serde(skip_serializing_if = "Option::is_none")]
    colorway: Option<Vec<ColorWrapper>>,
    #[serde(skip_serializing_if = "Option::is_none", rename = "coloraxis")]
    color_axis: Option<ColorAxis>,
    #[serde(skip_serializing_if = "Option::is_none", rename = "modebar")]
    mode_bar: Option<ModeBar>,
    #[serde(skip_serializing_if = "Option::is_none", rename = "hovermode")]
    hover_mode: Option<HoverMode>,
    #[serde(skip_serializing_if = "Option::is_none", rename = "clickmode")]
    click_mode: Option<String>,
    #[serde(skip_serializing_if = "Option::is_none", rename = "dragmode")]
    drag_mode: Option<String>,
    #[serde(skip_serializing_if = "Option::is_none", rename = "selectdirection")]
    select_direction: Option<String>,
    #[serde(skip_serializing_if = "Option::is_none", rename = "hoverdistance")]
    hover_distance: Option<i32>,
    #[serde(skip_serializing_if = "Option::is_none", rename = "spikedistance")]
    spike_distance: Option<i32>,
    #[serde(skip_serializing_if = "Option::is_none", rename = "hoverlabel")]
    hover_label: Option<Label>,

    #[serde(skip_serializing_if = "Option::is_none")]
    template: Option<String>,

    #[serde(skip_serializing_if = "Option::is_none")]
    grid: Option<LayoutGrid>,
    #[serde(skip_serializing_if = "Option::is_none")]
    calendar: Option<Calendar>,
    #[serde(skip_serializing_if = "Option::is_none", rename = "xaxis")]
    x_axis: Option<Axis>,
    #[serde(skip_serializing_if = "Option::is_none", rename = "yaxis")]
    y_axis: Option<Axis>,

    #[serde(skip_serializing_if = "Option::is_none", rename = "xaxis2")]
    x_axis2: Option<Axis>,
    #[serde(skip_serializing_if = "Option::is_none", rename = "yaxis2")]
    y_axis2: Option<Axis>,
    #[serde(skip_serializing_if = "Option::is_none", rename = "xaxis3")]
    x_axis3: Option<Axis>,
    #[serde(skip_serializing_if = "Option::is_none", rename = "yaxis3")]
    y_axis3: Option<Axis>,
    #[serde(skip_serializing_if = "Option::is_none", rename = "xaxis4")]
    x_axis4: Option<Axis>,
    #[serde(skip_serializing_if = "Option::is_none", rename = "yaxis4")]
    y_axis4: Option<Axis>,
    #[serde(skip_serializing_if = "Option::is_none", rename = "xaxis5")]
    x_axis5: Option<Axis>,
    #[serde(skip_serializing_if = "Option::is_none", rename = "yaxis5")]
    y_axis5: Option<Axis>,
    #[serde(skip_serializing_if = "Option::is_none", rename = "xaxis6")]
    x_axis6: Option<Axis>,
    #[serde(skip_serializing_if = "Option::is_none", rename = "yaxis6")]
    y_axis6: Option<Axis>,
    #[serde(skip_serializing_if = "Option::is_none", rename = "xaxis7")]
    x_axis7: Option<Axis>,
    #[serde(skip_serializing_if = "Option::is_none", rename = "yaxis7")]
    y_axis7: Option<Axis>,
    #[serde(skip_serializing_if = "Option::is_none", rename = "xaxis8")]
    x_axis8: Option<Axis>,
    #[serde(skip_serializing_if = "Option::is_none", rename = "yaxis8")]
    y_axis8: Option<Axis>,

    // ternary: Option<LayoutTernary>,
    // scene: Option<LayoutScene>,
    // polar: Option<LayoutPolar>,
    #[serde(skip_serializing_if = "Option::is_none")]
    annotations: Option<Vec<Annotation>>,
    #[serde(skip_serializing_if = "Option::is_none")]
    shapes: Option<Vec<Shape>>,
    #[serde(skip_serializing_if = "Option::is_none", rename = "newshape")]
    new_shape: Option<NewShape>,
    #[serde(skip_serializing_if = "Option::is_none", rename = "activeshape")]
    active_shape: Option<ActiveShape>,

    #[serde(skip_serializing_if = "Option::is_none", rename = "boxmode")]
    box_mode: Option<BoxMode>,
    #[serde(skip_serializing_if = "Option::is_none", rename = "boxgap")]
    box_gap: Option<f64>,
    #[serde(skip_serializing_if = "Option::is_none", rename = "boxgroupgap")]
    box_group_gap: Option<f64>,

    #[serde(skip_serializing_if = "Option::is_none", rename = "barmode")]
    bar_mode: Option<BarMode>,
    #[serde(skip_serializing_if = "Option::is_none", rename = "barnorm")]
    bar_norm: Option<BarNorm>,
    #[serde(skip_serializing_if = "Option::is_none", rename = "bargap")]
    bar_gap: Option<f64>,
    #[serde(skip_serializing_if = "Option::is_none", rename = "bargroupgap")]
    bar_group_gap: Option<f64>,

    #[serde(skip_serializing_if = "Option::is_none", rename = "violinmode")]
    violin_mode: Option<ViolinMode>,
    #[serde(skip_serializing_if = "Option::is_none", rename = "violingap")]
    violin_gap: Option<f64>,
    #[serde(skip_serializing_if = "Option::is_none", rename = "violingroupgap")]
    violin_group_gap: Option<f64>,

    #[serde(skip_serializing_if = "Option::is_none", rename = "waterfallmode")]
    waterfall_mode: Option<WaterfallMode>,
    #[serde(skip_serializing_if = "Option::is_none", rename = "waterfallgap")]
    waterfall_gap: Option<f64>,
    #[serde(skip_serializing_if = "Option::is_none", rename = "waterfallgroupgap")]
    waterfall_group_gap: Option<f64>,

    #[serde(skip_serializing_if = "Option::is_none", rename = "piecolorway")]
    pie_colorway: Option<Vec<ColorWrapper>>,
    #[serde(skip_serializing_if = "Option::is_none", rename = "extendpiecolors")]
    extend_pie_colors: Option<bool>,

    #[serde(skip_serializing_if = "Option::is_none", rename = "sunburstcolorway")]
    sunburst_colorway: Option<Vec<ColorWrapper>>,
    #[serde(
        skip_serializing_if = "Option::is_none",
        rename = "extendsuburstcolors"
    )]
    extend_sunburst_colors: Option<bool>,
}

impl Layout {
    pub fn new() -> Layout {
        Default::default()
    }

    pub fn title(mut self, title: Title) -> Layout {
        self.title = Some(title);
        self
    }

    pub fn show_legend(mut self, show_legend: bool) -> Layout {
        self.show_legend = Some(show_legend);
        self
    }

    pub fn legend(mut self, legend: Legend) -> Layout {
        self.legend = Some(legend);
        self
    }

    pub fn margin(mut self, margin: Margin) -> Layout {
        self.margin = Some(margin);
        self
    }

    pub fn auto_size(mut self, auto_size: bool) -> Layout {
        self.auto_size = Some(auto_size);
        self
    }

    pub fn width(mut self, width: usize) -> Layout {
        self.width = Some(width);
        self
    }

    pub fn height(mut self, height: usize) -> Layout {
        self.height = Some(height);
        self
    }

    pub fn font(mut self, font: Font) -> Layout {
        self.font = Some(font);
        self
    }

    pub fn uniform_text(mut self, uniform_text: UniformText) -> Layout {
        self.uniform_text = Some(uniform_text);
        self
    }

    pub fn separators(mut self, separators: &str) -> Layout {
        self.separators = Some(separators.to_owned());
        self
    }

    pub fn paper_background_color<C: Color>(mut self, paper_background_color: C) -> Layout {
        self.paper_background_color = Some(paper_background_color.to_color());
        self
    }

    pub fn plot_background_color<C: Color>(mut self, plot_background_color: C) -> Layout {
        self.plot_background_color = Some(plot_background_color.to_color());
        self
    }

    pub fn color_scale(mut self, color_scale: LayoutColorScale) -> Layout {
        self.color_scale = Some(color_scale);
        self
    }

    pub fn colorway<C: Color>(mut self, colorway: Vec<C>) -> Layout {
        let colorway = private::to_color_array(colorway);
        self.colorway = Some(colorway);
        self
    }

    pub fn color_axis(mut self, color_axis: ColorAxis) -> Layout {
        self.color_axis = Some(color_axis);
        self
    }

    pub fn mode_bar(mut self, mode_bar: ModeBar) -> Layout {
        self.mode_bar = Some(mode_bar);
        self
    }

    /// Determines the mode of hover interactions. If "closest", a single hoverlabel will appear for the "closest"
    /// point within the `hoverdistance`. If "x" (or "y"), multiple hoverlabels will appear for multiple points at
    /// the "closest" x- (or y-) coordinate within the `hoverdistance`, with the caveat that no more than one hoverlabel
    /// will appear per trace. If "x unified" (or "y unified"), a single hoverlabel will appear multiple points at
    /// the closest x- (or y-) coordinate within the `hoverdistance` with the caveat that no more than one hoverlabel
    /// will appear per trace. In this mode, spikelines are enabled by default perpendicular to the specified axis.
    /// If false, hover interactions are disabled. If `clickmode` includes the "select" flag, `hovermode` defaults to
    /// "closest". If `clickmode` lacks the "select" flag, it defaults to "x" or "y"
    /// (depending on the trace's `orientation` value) for plots based on cartesian coordinates. For anything
    /// else the default value is "closest".
    pub fn hover_mode(mut self, hover_mode: HoverMode) -> Layout {
        self.hover_mode = Some(hover_mode);
        self
    }

    pub fn click_mode(mut self, click_mode: &str) -> Layout {
        self.click_mode = Some(click_mode.to_owned());
        self
    }

    pub fn drag_mode(mut self, drag_mode: &str) -> Layout {
        self.drag_mode = Some(drag_mode.to_owned());
        self
    }

    pub fn select_direction(mut self, select_direction: &str) -> Layout {
        self.select_direction = Some(select_direction.to_owned());
        self
    }

    pub fn hover_distance(mut self, hover_distance: i32) -> Layout {
        self.hover_distance = Some(hover_distance);
        self
    }

    pub fn spike_distance(mut self, spike_distance: i32) -> Layout {
        self.spike_distance = Some(spike_distance);
        self
    }

    pub fn hover_label(mut self, hover_label: Label) -> Layout {
        self.hover_label = Some(hover_label);
        self
    }

    pub fn grid(mut self, grid: LayoutGrid) -> Layout {
        self.grid = Some(grid);
        self
    }

    pub fn calendar(mut self, calendar: Calendar) -> Layout {
        self.calendar = Some(calendar);
        self
    }

    pub fn x_axis(mut self, xaxis: Axis) -> Layout {
        self.x_axis = Some(xaxis);
        self
    }

    pub fn y_axis(mut self, yaxis: Axis) -> Layout {
        self.y_axis = Some(yaxis);
        self
    }

    pub fn x_axis2(mut self, xaxis: Axis) -> Layout {
        self.x_axis2 = Some(xaxis);
        self
    }

    pub fn y_axis2(mut self, yaxis: Axis) -> Layout {
        self.y_axis2 = Some(yaxis);
        self
    }

    pub fn x_axis3(mut self, xaxis: Axis) -> Layout {
        self.x_axis3 = Some(xaxis);
        self
    }

    pub fn y_axis3(mut self, yaxis: Axis) -> Layout {
        self.y_axis3 = Some(yaxis);
        self
    }

    pub fn x_axis4(mut self, xaxis: Axis) -> Layout {
        self.x_axis4 = Some(xaxis);
        self
    }

    pub fn y_axis4(mut self, yaxis: Axis) -> Layout {
        self.y_axis4 = Some(yaxis);
        self
    }

    pub fn x_axis5(mut self, xaxis: Axis) -> Layout {
        self.x_axis5 = Some(xaxis);
        self
    }

    pub fn y_axis5(mut self, yaxis: Axis) -> Layout {
        self.y_axis5 = Some(yaxis);
        self
    }

    pub fn x_axis6(mut self, xaxis: Axis) -> Layout {
        self.x_axis6 = Some(xaxis);
        self
    }

    pub fn y_axis6(mut self, yaxis: Axis) -> Layout {
        self.y_axis6 = Some(yaxis);
        self
    }

    pub fn x_axis7(mut self, xaxis: Axis) -> Layout {
        self.x_axis7 = Some(xaxis);
        self
    }

    pub fn y_axis7(mut self, yaxis: Axis) -> Layout {
        self.y_axis7 = Some(yaxis);
        self
    }

    pub fn x_axis8(mut self, xaxis: Axis) -> Layout {
        self.x_axis8 = Some(xaxis);
        self
    }

    pub fn y_axis8(mut self, yaxis: Axis) -> Layout {
        self.y_axis8 = Some(yaxis);
        self
    }

    pub fn annotations(mut self, annotations: Vec<Annotation>) -> Layout {
        self.annotations = Some(annotations);
        self
    }

    pub fn add_annotation(&mut self, annotation: Annotation) {
        if self.annotations.is_none() {
            self.annotations = Some(Vec::new());
        }
        self.annotations.as_mut().unwrap().push(annotation);
    }

    pub fn shapes(mut self, shapes: Vec<Shape>) -> Layout {
        self.shapes = Some(shapes);
        self
    }

    pub fn add_shape(&mut self, shape: Shape) {
        if self.shapes.is_none() {
            self.shapes = Some(Vec::new());
        }
        self.shapes.as_mut().unwrap().push(shape);
    }

    pub fn new_shape(mut self, new_shape: NewShape) -> Layout {
        self.new_shape = Some(new_shape);
        self
    }

    pub fn active_shape(mut self, active_shape: ActiveShape) -> Layout {
        self.active_shape = Some(active_shape);
        self
    }

    pub fn template(mut self, template: &str) -> Layout {
        self.template = Some(template.to_owned());
        self
    }

    pub fn box_mode(mut self, box_mode: BoxMode) -> Layout {
        self.box_mode = Some(box_mode);
        self
    }

    pub fn box_gap(mut self, box_gap: f64) -> Layout {
        self.box_gap = Some(box_gap);
        self
    }

    pub fn box_group_gap(mut self, box_group_gap: f64) -> Layout {
        self.box_group_gap = Some(box_group_gap);
        self
    }

    pub fn bar_mode(mut self, bar_mode: BarMode) -> Layout {
        self.bar_mode = Some(bar_mode);
        self
    }

    pub fn bar_norm(mut self, bar_norm: BarNorm) -> Layout {
        self.bar_norm = Some(bar_norm);
        self
    }

    pub fn bar_gap(mut self, bar_gap: f64) -> Layout {
        self.bar_gap = Some(bar_gap);
        self
    }

    pub fn bar_group_gap(mut self, bar_group_gap: f64) -> Layout {
        self.bar_group_gap = Some(bar_group_gap);
        self
    }

    pub fn violin_mode(mut self, violin_mode: ViolinMode) -> Layout {
        self.violin_mode = Some(violin_mode);
        self
    }

    pub fn violin_gap(mut self, violin_gap: f64) -> Layout {
        self.violin_gap = Some(violin_gap);
        self
    }

    pub fn violin_group_gap(mut self, violin_group_gap: f64) -> Layout {
        self.violin_group_gap = Some(violin_group_gap);
        self
    }

    pub fn waterfall_mode(mut self, waterfall_mode: WaterfallMode) -> Layout {
        self.waterfall_mode = Some(waterfall_mode);
        self
    }

    pub fn waterfall_gap(mut self, waterfall_gap: f64) -> Layout {
        self.waterfall_gap = Some(waterfall_gap);
        self
    }

    pub fn waterfall_group_gap(mut self, waterfall_group_gap: f64) -> Layout {
        self.waterfall_group_gap = Some(waterfall_group_gap);
        self
    }

    pub fn pie_colorway<C: Color>(mut self, pie_colorway: Vec<C>) -> Layout {
        let pie_colorway = private::to_color_array(pie_colorway);
        self.pie_colorway = Some(pie_colorway);
        self
    }

    pub fn extend_pie_colors(mut self, extend_pie_colors: bool) -> Layout {
        self.extend_pie_colors = Some(extend_pie_colors);
        self
    }

    pub fn sunburst_colorway<C: Color>(mut self, sunburst_colorway: Vec<C>) -> Layout {
        let sunburst_colorway = private::to_color_array(sunburst_colorway);
        self.sunburst_colorway = Some(sunburst_colorway);
        self
    }

    pub fn extend_sunburst_colors(mut self, extend_sunburst_colors: bool) -> Layout {
        self.extend_sunburst_colors = Some(extend_sunburst_colors);
        self
    }
<<<<<<< HEAD
=======
}

impl Trace for Layout {
    fn serialize(&self) -> String {
        serde_json::to_string(&self).unwrap()
    }
}

#[cfg(test)]
mod tests {
    use serde_json::{json, to_value};

    use super::*;

    #[test]
    fn test_serialize_uniform_text_mode() {
        assert_eq!(to_value(UniformTextMode::False).unwrap(), json!(false));
        assert_eq!(to_value(UniformTextMode::Hide).unwrap(), json!("hide"));
        assert_eq!(to_value(UniformTextMode::Show).unwrap(), json!("show"));
    }

    #[test]
    fn test_serialize_click_to_show() {
        assert_eq!(to_value(ClickToShow::False).unwrap(), json!(false));
        assert_eq!(to_value(ClickToShow::OnOff).unwrap(), json!("onoff"));
        assert_eq!(to_value(ClickToShow::OnOut).unwrap(), json!("onout"));
    }

    #[test]
    fn test_serialize_hover_mode() {
        assert_eq!(to_value(HoverMode::X).unwrap(), json!("x"));
        assert_eq!(to_value(HoverMode::Y).unwrap(), json!("y"));
        assert_eq!(to_value(HoverMode::Closest).unwrap(), json!("closest"));
        assert_eq!(to_value(HoverMode::False).unwrap(), json!(false));
        assert_eq!(to_value(HoverMode::XUnified).unwrap(), json!("x unified"));
        assert_eq!(to_value(HoverMode::YUnified).unwrap(), json!("y unified"));
    }

    #[test]
    fn test_serialize_axis() {
        let axis = Axis::new().range(vec![1.0_f32, 2.0]);
        let expected = json!({"range": [1.0, 2.0]});

        assert_eq!(to_value(axis).unwrap(), expected);
    }
>>>>>>> cbbb691f
}<|MERGE_RESOLUTION|>--- conflicted
+++ resolved
@@ -3,15 +3,9 @@
     Anchor, Calendar, ColorBar, ColorScale, DashType, Font, Label, Orientation, Side,
     TickFormatStop, TickMode, Title,
 };
-<<<<<<< HEAD
-use crate::private;
-use crate::private::{to_num_or_string_wrapper, NumOrString, NumOrStringWrapper, TruthyEnum};
-use serde::Serialize;
-=======
 use crate::plot::Trace;
 use crate::private::{self, NumOrString, NumOrStringCollection};
 use serde::{Serialize, Serializer};
->>>>>>> cbbb691f
 
 #[derive(Serialize, Debug, Clone)]
 pub enum AxisType {
@@ -2784,8 +2778,6 @@
         self.extend_sunburst_colors = Some(extend_sunburst_colors);
         self
     }
-<<<<<<< HEAD
-=======
 }
 
 impl Trace for Layout {
@@ -2831,5 +2823,4 @@
 
         assert_eq!(to_value(axis).unwrap(), expected);
     }
->>>>>>> cbbb691f
 }