--- conflicted
+++ resolved
@@ -25,17 +25,12 @@
 pub use layout::Layout;
 pub use plot::{ImageFormat, Plot, Trace};
 // Also provide easy access to modules which contain additional trace-specific types
-pub use traces::{box_plot, contour, histogram, sankey, surface};
+pub use traces::{box_plot, contour, histogram, image, mesh3d, sankey, scatter_mapbox, surface};
 // Bring the different trace types into the top-level scope
 pub use traces::{
     Bar, BoxPlot, Candlestick, Contour, HeatMap, Histogram, Image, Mesh3D, Ohlc, Sankey, Scatter,
-    Scatter3D, ScatterPolar, ScatterMapbox, Surface,
+    Scatter3D, ScatterMapbox, ScatterPolar, Surface,
 };
-<<<<<<< HEAD
-// Also provide easy access to modules which contain additional trace-specific types
-pub use traces::{box_plot, contour, histogram, image, mesh3d, sankey, scatter_mapbox, surface};
-=======
->>>>>>> a3770c8b
 
 pub trait Restyle: serde::Serialize {}
 pub trait Relayout {}
