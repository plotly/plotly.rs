--- conflicted
+++ resolved
@@ -151,7 +151,6 @@
                     .zero_line_color("#283442")
                     .zero_line_width(2)))]
             )
-<<<<<<< HEAD
         )
         .y_axis(
             Vec::from(
@@ -163,18 +162,6 @@
                     .zero_line_color("#283442")
                     .zero_line_width(2)))]
             )
-=======
-        )
-        .y_axis(
-            Vec::from(
-                [Some(Box::new(Axis::new()
-                    .auto_margin(true)
-                    .grid_color("#283442")
-                    .line_color("#506784")
-                    // missing title.standoff = 15
-                    .zero_line_color("#283442")
-                    .zero_line_width(2)))]
-            )
         );
     Template::new().layout(layout_template)
 });
@@ -339,7 +326,6 @@
                 .line_color("#CCCCCC")
                 .zero_line_color("#FFFFFF")
                 .zero_line_width(1),
->>>>>>> eb04201b
         );
     Template::new().layout(layout_template)
 });
