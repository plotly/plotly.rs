use std::borrow::Cow;
<<<<<<< HEAD
use std::collections::HashMap;
=======

use plotly_derive::layout_structs;
>>>>>>> 34875fad
use plotly_derive::FieldSetter;
use serde::Serialize;
use update_menu::UpdateMenu;

<<<<<<< HEAD
use crate::common::Domain;
use crate::{
    color::Color,
    common::{
        Anchor, AxisSide, Calendar, ColorBar, ColorScale, DashType, ExponentFormat, Font, Label,
        Orientation, TickFormatStop, TickMode, Title,
    },
    private::{NumOrString, NumOrStringCollection},
};


fn serialize_axes<S>(axes: &Option<Vec<Option<Box<Axis>>>>, serializer: S, axis_prefix: &str) -> Result<S::Ok, S::Error>
where
    S: Serializer,
{
    let mut map = HashMap::new();
    let axes = axes.as_ref().unwrap();

    for (i, axis) in axes.iter().enumerate() {
        let axe = axis.as_ref().unwrap();
        let key = if i == 0 {
            axis_prefix.to_string()
        } else {
            format!("{}{}", axis_prefix, i + 1)
        };
        map.insert(key, axe);
    }

    map.serialize(serializer)
}

fn serialize_x_axes<S>(axes: &Option<Vec<Option<Box<Axis>>>>, serializer:S)-> Result<S::Ok,S::Error>
where S:Serializer{
    serialize_axes(axes, serializer, "xaxis")
}

fn serialize_y_axes<S>(axes: &Option<Vec<Option<Box<Axis>>>>, serializer:S)-> Result<S::Ok,S::Error>
where S:Serializer{
    serialize_axes(axes, serializer, "yaxis")
}


fn serialize_z_axes<S>(axes: &Option<Vec<Option<Box<Axis>>>>, serializer:S)-> Result<S::Ok,S::Error>
where S:Serializer{
    serialize_axes(axes, serializer, "zaxis")
}

#[derive(Serialize, Debug, Clone)]
#[serde(rename_all = "lowercase")]
pub enum AxisType {
    #[serde(rename = "-")]
    Default,
    Linear,
    Log,
    Date,
    Category,
    MultiCategory,
}

#[derive(Serialize, Debug, Clone)]
#[serde(rename_all = "lowercase")]
pub enum AxisConstrain {
    Range,
    Domain,
}

#[derive(Serialize, Debug, Clone)]
#[serde(rename_all = "lowercase")]
pub enum ConstrainDirection {
    Left,
    Center,
    Right,
    Top,
    Middle,
    Bottom,
}

#[derive(Serialize, Debug, Clone)]
#[serde(rename_all = "lowercase")]
pub enum RangeMode {
    Normal,
    ToZero,
    NonNegative,
}

#[derive(Serialize, Debug, Clone)]
#[serde(rename_all = "lowercase")]
pub enum TicksDirection {
    Outside,
    Inside,
}

#[derive(Serialize, Debug, Clone)]
#[serde(rename_all = "lowercase")]
pub enum TicksPosition {
    Labels,
    Boundaries,
}

#[derive(Serialize, Debug, Clone)]
#[serde(rename_all = "lowercase")]
pub enum ArrayShow {
    All,
    First,
    Last,
    None,
}

#[derive(Serialize, Debug, Clone)]
#[serde(rename_all = "lowercase")]
pub enum BarMode {
    Stack,
    Group,
    Overlay,
    Relative,
}

#[derive(Serialize, Debug, Clone)]
#[serde(rename_all = "lowercase")]
pub enum BarNorm {
    #[serde(rename = "")]
    Empty,
    Fraction,
    Percent,
}

#[derive(Serialize, Debug, Clone)]
#[serde(rename_all = "lowercase")]
pub enum BoxMode {
    Group,
    Overlay,
}

#[derive(Serialize, Debug, Clone)]
#[serde(rename_all = "lowercase")]
pub enum ViolinMode {
    Group,
    Overlay,
}

#[derive(Serialize, Debug, Clone)]
#[serde(rename_all = "lowercase")]
pub enum WaterfallMode {
    Group,
    Overlay,
}

#[derive(Serialize, Debug, Clone)]
#[serde(rename_all = "lowercase")]
pub enum TraceOrder {
    Reversed,
    Grouped,
    #[serde(rename = "reversed+grouped")]
    ReversedGrouped,
    Normal,
}
=======
use crate::color::Color;
use crate::common::{Calendar, ColorScale, Font, Label, Orientation, Title};
>>>>>>> 34875fad

pub mod themes;
pub mod update_menu;

mod animation;
mod annotation;
mod axis;
mod geo;
mod grid;
mod legend;
mod mapbox;
mod modes;
mod rangebreaks;
mod scene;
mod shape;
mod slider;

// Re-export layout sub-module types
pub use self::animation::{
    Animation, AnimationDirection, AnimationEasing, AnimationMode, AnimationOptions, Frame,
    FrameSettings, TransitionOrdering, TransitionSettings,
};
pub use self::annotation::{Annotation, ArrowSide, ClickToShow};
pub use self::axis::{
    ArrayShow, Axis, AxisConstrain, AxisRange, AxisType, CategoryOrder, ColorAxis,
    ConstrainDirection, RangeMode, RangeSelector, RangeSlider, RangeSliderYAxis, SelectorButton,
    SelectorStep, SliderRangeMode, SpikeMode, SpikeSnap, StepMode, TicksDirection, TicksPosition,
};
pub use self::geo::LayoutGeo;
pub use self::grid::{GridDomain, GridPattern, GridXSide, GridYSide, LayoutGrid, RowOrder};
pub use self::legend::{GroupClick, ItemClick, ItemSizing, Legend, TraceOrder};
pub use self::mapbox::{Center, Mapbox, MapboxStyle};
pub use self::modes::{
    AspectMode, BarMode, BarNorm, BoxMode, ClickMode, UniformTextMode, ViolinMode, WaterfallMode,
};
pub use self::rangebreaks::RangeBreak;
pub use self::scene::{
    AspectRatio, Camera, CameraCenter, DragMode, DragMode3D, Eye, HoverMode, LayoutScene,
    Projection, ProjectionType, Rotation, Up,
};
pub use self::shape::{
    ActiveShape, DrawDirection, FillRule, NewShape, Shape, ShapeLayer, ShapeLine, ShapeSizeMode,
    ShapeType,
};
pub use self::slider::{
    Slider, SliderCurrentValue, SliderCurrentValueXAnchor, SliderMethod, SliderStep,
    SliderStepBuilder, SliderTransition, SliderTransitionEasing,
};

/// Error type for ControlBuilder operations
#[derive(Debug)]
pub enum ControlBuilderError {
    RestyleSerializationError(String),
    RelayoutSerializationError(String),
    ValueSerializationError(String),
    InvalidRestyleObject(String),
    InvalidRelayoutObject(String),
    AnimationSerializationError(String),
}

impl std::fmt::Display for ControlBuilderError {
    fn fmt(&self, f: &mut std::fmt::Formatter<'_>) -> std::fmt::Result {
        match self {
            ControlBuilderError::RestyleSerializationError(e) => {
                write!(f, "Failed to serialize restyle: {e}")
            }
            ControlBuilderError::RelayoutSerializationError(e) => {
                write!(f, "Failed to serialize relayout: {e}")
            }
            ControlBuilderError::ValueSerializationError(e) => {
                write!(f, "Failed to serialize value: {e}")
            }
            ControlBuilderError::InvalidRestyleObject(s) => {
                write!(f, "Invalid restyle object: expected object but got {s}")
            }
            ControlBuilderError::InvalidRelayoutObject(s) => {
                write!(f, "Invalid relayout object: expected object but got {s}")
            }
            ControlBuilderError::AnimationSerializationError(e) => {
                write!(f, "Failed to serialize animation: {e}")
            }
        }
    }
}

impl std::error::Error for ControlBuilderError {}

#[derive(Serialize, Debug, Clone)]
#[serde(rename_all = "lowercase")]
pub enum VAlign {
    Top,
    Middle,
    Bottom,
}

#[derive(Serialize, Debug, Clone)]
#[serde(rename_all = "lowercase")]
pub enum HAlign {
    Left,
    Center,
    Right,
}

#[serde_with::skip_serializing_none]
#[derive(Serialize, Debug, Clone, FieldSetter)]
pub struct Margin {
    #[serde(rename = "l")]
    left: Option<usize>,
    #[serde(rename = "r")]
    right: Option<usize>,
    #[serde(rename = "t")]
    top: Option<usize>,
    #[serde(rename = "b")]
    bottom: Option<usize>,
    pad: Option<usize>,
    #[serde(rename = "autoexpand")]
    auto_expand: Option<bool>,
}

impl Margin {
    pub fn new() -> Self {
        Default::default()
    }
}

#[serde_with::skip_serializing_none]
#[derive(Serialize, Debug, Clone, FieldSetter)]
pub struct LayoutColorScale {
    sequential: Option<ColorScale>,
    #[serde(rename = "sequentialminus")]
    sequential_minus: Option<ColorScale>,
    diverging: Option<ColorScale>,
}

impl LayoutColorScale {
    pub fn new() -> Self {
        Default::default()
    }
}

#[serde_with::skip_serializing_none]
#[derive(Serialize, Debug, Clone, FieldSetter)]
pub struct UniformText {
    mode: Option<UniformTextMode>,
    #[serde(rename = "minsize")]
    min_size: Option<usize>,
}

impl UniformText {
    pub fn new() -> Self {
        Default::default()
    }
}

#[serde_with::skip_serializing_none]
#[derive(Serialize, Debug, Clone, FieldSetter)]
pub struct ModeBar {
    orientation: Option<Orientation>,
    #[serde(rename = "bgcolor")]
    background_color: Option<Box<dyn Color>>,
    color: Option<Box<dyn Color>>,
    #[serde(rename = "activecolor")]
    active_color: Option<Box<dyn Color>>,
}

impl ModeBar {
    pub fn new() -> Self {
        Default::default()
    }
}

#[derive(Serialize, Debug, Clone)]
#[serde(rename_all = "lowercase")]
pub enum SelectDirection {
    #[serde(rename = "h")]
    Horizontal,
    #[serde(rename = "v")]
    Vertical,
    #[serde(rename = "d")]
    Diagonal,
    Any,
}

#[serde_with::skip_serializing_none]
#[derive(Serialize, Debug, Clone, FieldSetter)]
pub struct Template {
    layout: Option<LayoutTemplate>,
}

impl Template {
    pub fn new() -> Self {
        Default::default()
    }
}

#[allow(clippy::from_over_into)]
impl Into<Cow<'static, Template>> for Template {
    fn into(self) -> Cow<'static, Template> {
        Cow::Owned(self)
    }
}

#[allow(clippy::from_over_into)]
impl Into<Cow<'static, Template>> for &'static Template {
    fn into(self) -> Cow<'static, Template> {
        Cow::Borrowed(self)
    }
}

<<<<<<< HEAD
// LayoutTemplate matches Layout except it lacks a field for template
#[serde_with::skip_serializing_none]
#[derive(Serialize, Debug, Clone, FieldSetter)]
pub struct LayoutTemplate {
    title: Option<Title>,
    #[serde(rename = "showlegend")]
    show_legend: Option<bool>,
    legend: Option<Legend>,
    margin: Option<Margin>,
    #[serde(rename = "autosize")]
    auto_size: Option<bool>,
    width: Option<usize>,
    height: Option<usize>,
    font: Option<Font>,
    #[serde(rename = "uniformtext")]
    uniform_text: Option<UniformText>,
    separators: Option<String>,
    #[serde(rename = "paper_bgcolor")]
    paper_background_color: Option<Box<dyn Color>>,
    #[serde(rename = "plot_bgcolor")]
    plot_background_color: Option<Box<dyn Color>>,
    #[serde(rename = "colorscale")]
    color_scale: Option<LayoutColorScale>,
    colorway: Option<Vec<Box<dyn Color>>>,
    #[serde(rename = "coloraxis")]
    color_axis: Option<ColorAxis>,
    #[serde(rename = "modebar")]
    mode_bar: Option<ModeBar>,
    /// Determines the mode of hover interactions. If "closest", a single
    /// hoverlabel will appear for the "closest" point within the
    /// `hoverdistance`. If "x" (or "y"), multiple hoverlabels will appear for
    /// multiple points at the "closest" x- (or y-) coordinate within the
    /// `hoverdistance`, with the caveat that no more than one hoverlabel
    /// will appear per trace. If "x unified" (or "y unified"), a single
    /// hoverlabel will appear multiple points at the closest x- (or y-)
    /// coordinate within the `hoverdistance` with the caveat that no more than
    /// one hoverlabel will appear per trace. In this mode, spikelines are
    /// enabled by default perpendicular to the specified axis.
    /// If false, hover interactions are disabled. If `clickmode` includes the
    /// "select" flag, `hovermode` defaults to "closest". If `clickmode`
    /// lacks the "select" flag, it defaults to "x" or "y" (depending on the
    /// trace's `orientation` value) for plots based on cartesian coordinates.
    /// For anything else the default value is "closest".
    #[serde(rename = "hovermode")]
    hover_mode: Option<HoverMode>,
    #[serde(rename = "clickmode")]
    click_mode: Option<ClickMode>,
    #[serde(rename = "dragmode")]
    drag_mode: Option<DragMode>,
    #[serde(rename = "selectdirection")]
    select_direction: Option<SelectDirection>,
    #[serde(rename = "hoverdistance")]
    hover_distance: Option<i32>,
    #[serde(rename = "spikedistance")]
    spike_distance: Option<i32>,
    #[serde(rename = "hoverlabel")]
    hover_label: Option<Label>,

    grid: Option<LayoutGrid>,
    calendar: Option<Calendar>,

    #[serde(flatten, serialize_with="serialize_x_axes")]
    x_axis: Option<Vec<Option<Box<Axis>>>>,
    #[serde(flatten, serialize_with="serialize_y_axes")]
    y_axis: Option<Vec<Option<Box<Axis>>>>,

    // ternary: Option<LayoutTernary>,
    scene: Option<LayoutScene>,
    // polar: Option<LayoutPolar>,
    annotations: Option<Vec<Annotation>>,
    shapes: Option<Vec<Shape>>,
    #[serde(rename = "newshape")]
    new_shape: Option<NewShape>,
    #[serde(rename = "activeshape")]
    active_shape: Option<ActiveShape>,

    #[serde(rename = "boxmode")]
    box_mode: Option<BoxMode>,
    #[serde(rename = "boxgap")]
    box_gap: Option<f64>,
    #[serde(rename = "boxgroupgap")]
    box_group_gap: Option<f64>,

    #[serde(rename = "barmode")]
    bar_mode: Option<BarMode>,
    #[serde(rename = "barnorm")]
    bar_norm: Option<BarNorm>,
    #[serde(rename = "bargap")]
    bar_gap: Option<f64>,
    #[serde(rename = "bargroupgap")]
    bar_group_gap: Option<f64>,

    #[serde(rename = "violinmode")]
    violin_mode: Option<ViolinMode>,
    #[serde(rename = "violingap")]
    violin_gap: Option<f64>,
    #[serde(rename = "violingroupgap")]
    violin_group_gap: Option<f64>,

    #[serde(rename = "waterfallmode")]
    waterfall_mode: Option<WaterfallMode>,
    #[serde(rename = "waterfallgap")]
    waterfall_gap: Option<f64>,
    #[serde(rename = "waterfallgroupgap")]
    waterfall_group_gap: Option<f64>,

    #[serde(rename = "piecolorway")]
    pie_colorway: Option<Vec<Box<dyn Color>>>,
    #[serde(rename = "extendpiecolors")]
    extend_pie_colors: Option<bool>,

    #[serde(rename = "sunburstcolorway")]
    sunburst_colorway: Option<Vec<Box<dyn Color>>>,
    #[serde(rename = "extendsunburstcolors")]
    extend_sunburst_colors: Option<bool>,
}

impl LayoutTemplate {
    pub fn new() -> Self {
        Default::default()
    }

    pub fn add_annotation(&mut self, annotation: Annotation) {
        if self.annotations.is_none() {
            self.annotations = Some(Vec::new());
        }
        self.annotations.as_mut().unwrap().push(annotation);
    }

    pub fn add_shape(&mut self, shape: Shape) {
        if self.shapes.is_none() {
            self.shapes = Some(Vec::new());
        }
        self.shapes.as_mut().unwrap().push(shape);
    }
}

#[serde_with::skip_serializing_none]
#[derive(Serialize, Debug, Clone, FieldSetter)]
#[field_setter(kind = "layout")]
pub struct Layout {
=======
/// Generates Layout and LayoutTemplate
/// LayoutTemplate matches Layout except it lacks a field for template
/// See layout/layout.rs for the full field list and doc comments.
/// Layout is identical to LayoutTemplate except it has a `template` field and
/// #[field_setter(kind = "layout")] See layout/layout.rs for the full field
/// list and doc comments.
#[layout_structs]
pub struct LayoutFields {
>>>>>>> 34875fad
    title: Option<Title>,
    #[serde(rename = "showlegend")]
    show_legend: Option<bool>,
    legend: Option<Legend>,
    margin: Option<Margin>,
    #[serde(rename = "autosize")]
    auto_size: Option<bool>,
    width: Option<usize>,
    height: Option<usize>,
    font: Option<Font>,
    #[serde(rename = "uniformtext")]
    uniform_text: Option<UniformText>,
    separators: Option<String>,
    #[serde(rename = "paper_bgcolor")]
    paper_background_color: Option<Box<dyn Color>>,
    #[serde(rename = "plot_bgcolor")]
    plot_background_color: Option<Box<dyn Color>>,
    #[serde(rename = "colorscale")]
    color_scale: Option<LayoutColorScale>,
    colorway: Option<Vec<Box<dyn Color>>>,
    #[serde(rename = "coloraxis")]
    color_axis: Option<ColorAxis>,
    #[serde(rename = "modebar")]
    mode_bar: Option<ModeBar>,
    /// Determines the mode of hover interactions. If "closest", a single
    /// hoverlabel will appear for the "closest" point within the
    /// `hoverdistance`. If "x" (or "y"), multiple hoverlabels will appear for
    /// multiple points at the "closest" x- (or y-) coordinate within the
    /// `hoverdistance`, with the caveat that no more than one hoverlabel
    /// will appear per trace. If "x unified" (or "y unified"), a single
    /// hoverlabel will appear multiple points at the closest x- (or y-)
    /// coordinate within the `hoverdistance` with the caveat that no more than
    /// one hoverlabel will appear per trace. In this mode, spikelines are
    /// enabled by default perpendicular to the specified axis.
    /// If false, hover interactions are disabled. If `clickmode` includes the
    /// "select" flag, `hovermode` defaults to "closest". If `clickmode`
    /// lacks the "select" flag, it defaults to "x" or "y" (depending on the
    /// trace's `orientation` value) for plots based on cartesian coordinates.
    /// For anything else the default value is "closest".
    #[serde(rename = "hovermode")]
    hover_mode: Option<HoverMode>,
    #[serde(rename = "clickmode")]
    click_mode: Option<ClickMode>,
    #[serde(rename = "dragmode")]
    drag_mode: Option<DragMode>,
    #[serde(rename = "selectdirection")]
    select_direction: Option<SelectDirection>,
    #[serde(rename = "hoverdistance")]
    hover_distance: Option<i32>,
    #[serde(rename = "spikedistance")]
    spike_distance: Option<i32>,
    #[serde(rename = "hoverlabel")]
    hover_label: Option<Label>,
    grid: Option<LayoutGrid>,
    calendar: Option<Calendar>,
<<<<<<< HEAD

    #[serde(flatten, serialize_with="serialize_x_axes")]
    x_axis: Option<Vec<Option<Box<Axis>>>>,
    #[serde(flatten, serialize_with="serialize_y_axes")]
    y_axis: Option<Vec<Option<Box<Axis>>>>,
    #[serde(flatten, serialize_with="serialize_z_axes")]
    z_axis: Option<Vec<Option<Box<Axis>>>>,

=======
    #[serde(rename = "xaxis")]
    x_axis: Option<Box<Axis>>,
    #[serde(rename = "yaxis")]
    y_axis: Option<Box<Axis>>,
    #[serde(rename = "zaxis")]
    z_axis: Option<Box<Axis>>,
    #[serde(rename = "xaxis2")]
    x_axis2: Option<Box<Axis>>,
    #[serde(rename = "yaxis2")]
    y_axis2: Option<Box<Axis>>,
    #[serde(rename = "zaxis2")]
    z_axis2: Option<Box<Axis>>,
    #[serde(rename = "xaxis3")]
    x_axis3: Option<Box<Axis>>,
    #[serde(rename = "yaxis3")]
    y_axis3: Option<Box<Axis>>,
    #[serde(rename = "zaxis3")]
    z_axis3: Option<Box<Axis>>,
    #[serde(rename = "xaxis4")]
    x_axis4: Option<Box<Axis>>,
    #[serde(rename = "yaxis4")]
    y_axis4: Option<Box<Axis>>,
    #[serde(rename = "zaxis4")]
    z_axis4: Option<Box<Axis>>,
    #[serde(rename = "xaxis5")]
    x_axis5: Option<Box<Axis>>,
    #[serde(rename = "yaxis5")]
    y_axis5: Option<Box<Axis>>,
    #[serde(rename = "zaxis5")]
    z_axis5: Option<Box<Axis>>,
    #[serde(rename = "xaxis6")]
    x_axis6: Option<Box<Axis>>,
    #[serde(rename = "yaxis6")]
    y_axis6: Option<Box<Axis>>,
    #[serde(rename = "zaxis6")]
    z_axis6: Option<Box<Axis>>,
    #[serde(rename = "xaxis7")]
    x_axis7: Option<Box<Axis>>,
    #[serde(rename = "yaxis7")]
    y_axis7: Option<Box<Axis>>,
    #[serde(rename = "zaxis7")]
    z_axis7: Option<Box<Axis>>,
    #[serde(rename = "xaxis8")]
    x_axis8: Option<Box<Axis>>,
    #[serde(rename = "yaxis8")]
    y_axis8: Option<Box<Axis>>,
    #[serde(rename = "zaxis8")]
    z_axis8: Option<Box<Axis>>,
>>>>>>> 34875fad
    // ternary: Option<LayoutTernary>,
    scene: Option<LayoutScene>,
    geo: Option<LayoutGeo>,
    // polar: Option<LayoutPolar>,
    annotations: Option<Vec<Annotation>>,
    shapes: Option<Vec<Shape>>,
    #[serde(rename = "newshape")]
    new_shape: Option<NewShape>,
    #[serde(rename = "activeshape")]
    active_shape: Option<ActiveShape>,
    #[serde(rename = "boxmode")]
    box_mode: Option<BoxMode>,
    #[serde(rename = "boxgap")]
    box_gap: Option<f64>,
    #[serde(rename = "boxgroupgap")]
    box_group_gap: Option<f64>,
    #[serde(rename = "barmode")]
    bar_mode: Option<BarMode>,
    #[serde(rename = "barnorm")]
    bar_norm: Option<BarNorm>,
    #[serde(rename = "bargap")]
    bar_gap: Option<f64>,
    #[serde(rename = "bargroupgap")]
    bar_group_gap: Option<f64>,
    #[serde(rename = "violinmode")]
    violin_mode: Option<ViolinMode>,
    #[serde(rename = "violingap")]
    violin_gap: Option<f64>,
    #[serde(rename = "violingroupgap")]
    violin_group_gap: Option<f64>,
    #[serde(rename = "waterfallmode")]
    waterfall_mode: Option<WaterfallMode>,
    #[serde(rename = "waterfallgap")]
    waterfall_gap: Option<f64>,
    #[serde(rename = "waterfallgroupgap")]
    waterfall_group_gap: Option<f64>,
    #[serde(rename = "piecolorway")]
    pie_colorway: Option<Vec<Box<dyn Color>>>,
    #[serde(rename = "extendpiecolors")]
    extend_pie_colors: Option<bool>,
    #[serde(rename = "sunburstcolorway")]
    sunburst_colorway: Option<Vec<Box<dyn Color>>>,
    #[serde(rename = "extendsunburstcolors")]
    extend_sunburst_colors: Option<bool>,
    mapbox: Option<Mapbox>,
    #[serde(rename = "updatemenus")]
    update_menus: Option<Vec<UpdateMenu>>,
    sliders: Option<Vec<Slider>>,
}

#[cfg(test)]
mod tests {
    use serde_json::{json, to_value};

    use super::*;
    use crate::common::ColorScalePalette;

    #[test]
    fn serialize_valign() {
        assert_eq!(to_value(VAlign::Top).unwrap(), json!("top"));
        assert_eq!(to_value(VAlign::Middle).unwrap(), json!("middle"));
        assert_eq!(to_value(VAlign::Bottom).unwrap(), json!("bottom"));
    }

    #[test]
    fn serialize_halign() {
        assert_eq!(to_value(HAlign::Left).unwrap(), json!("left"));
        assert_eq!(to_value(HAlign::Center).unwrap(), json!("center"));
        assert_eq!(to_value(HAlign::Right).unwrap(), json!("right"));
    }
    #[test]
    fn serialize_margin() {
        let margin = Margin::new()
            .left(1)
            .right(2)
            .top(3)
            .bottom(4)
            .pad(5)
            .auto_expand(true);
        let expected = json!({
            "l": 1,
            "r": 2,
            "t": 3,
            "b": 4,
            "pad": 5,
            "autoexpand": true,
        });

        assert_eq!(to_value(margin).unwrap(), expected);
    }

    #[test]
    fn serialize_layout_color_scale() {
        let layout_color_scale = LayoutColorScale::new()
            .sequential(ColorScale::Palette(ColorScalePalette::Greys))
            .sequential_minus(ColorScale::Palette(ColorScalePalette::Blues))
            .diverging(ColorScale::Palette(ColorScalePalette::Hot));
        let expected = json!({
            "sequential": "Greys",
            "sequentialminus": "Blues",
            "diverging": "Hot"
        });

        assert_eq!(to_value(layout_color_scale).unwrap(), expected);
    }

    #[test]
    fn serialize_mode_bar() {
        let mode_bar = ModeBar::new()
            .orientation(Orientation::Horizontal)
            .background_color("#FFF000")
            .color("#000FFF")
            .active_color("#AAABBB");
        let expected = json!({
            "orientation": "h",
            "bgcolor": "#FFF000",
            "color": "#000FFF",
            "activecolor": "#AAABBB",
        });

        assert_eq!(to_value(mode_bar).unwrap(), expected);
    }

    #[test]
    fn serialize_arrow_side() {
        assert_eq!(to_value(ArrowSide::End).unwrap(), json!("end"));
        assert_eq!(to_value(ArrowSide::Start).unwrap(), json!("start"));
        assert_eq!(to_value(ArrowSide::StartEnd).unwrap(), json!("end+start"));
        assert_eq!(to_value(ArrowSide::None).unwrap(), json!("none"));
    }

    #[test]
    fn serialize_select_direction() {
        assert_eq!(to_value(SelectDirection::Horizontal).unwrap(), json!("h"));
        assert_eq!(to_value(SelectDirection::Vertical).unwrap(), json!("v"));
        assert_eq!(to_value(SelectDirection::Diagonal).unwrap(), json!("d"));
        assert_eq!(to_value(SelectDirection::Any).unwrap(), json!("any"));
    }

    #[test]
<<<<<<< HEAD
    fn test_serialize_layout_template() {

        let mut xaxis:Vec<Option<Box<Axis>>> = Vec::new();
        let mut yaxis:Vec<Option<Box<Axis>>> = Vec::new();
        for _ in 0..8{
            xaxis.push(Some(Box::new(Axis::new())));
            yaxis.push(Some(Box::new(Axis::new())));
        }

=======
    fn serialize_layout_template() {
>>>>>>> 34875fad
        let layout_template = LayoutTemplate::new()
            .title("Title")
            .show_legend(false)
            .legend(Legend::new())
            .margin(Margin::new())
            .auto_size(true)
            .width(10)
            .height(20)
            .font(Font::new())
            .uniform_text(UniformText::new())
            .separators("_")
            .paper_background_color("#FFFFFF")
            .plot_background_color("#151515")
            .color_scale(LayoutColorScale::new())
            .colorway(vec!["#123123"])
            .color_axis(ColorAxis::new())
            .mode_bar(ModeBar::new())
            .hover_mode(HoverMode::Closest)
            .click_mode(ClickMode::EventAndSelect)
            .drag_mode(DragMode::Turntable)
            .select_direction(SelectDirection::Diagonal)
            .hover_distance(321)
            .spike_distance(12)
            .hover_label(Label::new())
            .grid(LayoutGrid::new())
            .calendar(Calendar::Jalali)
<<<<<<< HEAD
            .x_axis(xaxis)
            .y_axis(yaxis)
=======
            .x_axis(Axis::new())
            .x_axis2(Axis::new())
            .x_axis3(Axis::new())
            .x_axis4(Axis::new())
            .x_axis5(Axis::new())
            .x_axis6(Axis::new())
            .x_axis7(Axis::new())
            .x_axis8(Axis::new())
            .y_axis(Axis::new())
            .y_axis2(Axis::new())
            .y_axis3(Axis::new())
            .y_axis4(Axis::new())
            .y_axis5(Axis::new())
            .y_axis6(Axis::new())
            .y_axis7(Axis::new())
            .y_axis8(Axis::new())
            .z_axis(Axis::new())
            .z_axis2(Axis::new())
            .z_axis3(Axis::new())
            .z_axis4(Axis::new())
            .z_axis5(Axis::new())
            .z_axis6(Axis::new())
            .z_axis7(Axis::new())
            .z_axis8(Axis::new())
>>>>>>> 34875fad
            .annotations(vec![Annotation::new()])
            .shapes(vec![Shape::new()])
            .new_shape(NewShape::new())
            .active_shape(ActiveShape::new())
            .box_mode(BoxMode::Group)
            .box_gap(1.)
            .box_group_gap(2.)
            .bar_mode(BarMode::Overlay)
            .bar_norm(BarNorm::Empty)
            .bar_gap(3.)
            .bar_group_gap(4.)
            .violin_mode(ViolinMode::Overlay)
            .violin_gap(5.)
            .violin_group_gap(6.)
            .waterfall_mode(WaterfallMode::Group)
            .waterfall_gap(7.)
            .waterfall_group_gap(8.)
            .pie_colorway(vec!["#789789"])
            .extend_pie_colors(true)
            .sunburst_colorway(vec!["#654654"])
            .extend_sunburst_colors(false)
            .mapbox(Mapbox::new())
            .update_menus(vec![UpdateMenu::new()])
            .sliders(vec![Slider::new()]);

        let expected = json!({
            "title": {"text": "Title"},
            "showlegend": false,
            "legend": {},
            "margin": {},
            "autosize": true,
            "width": 10,
            "height": 20,
            "font": {},
            "uniformtext": {},
            "separators": "_",
            "paper_bgcolor": "#FFFFFF",
            "plot_bgcolor": "#151515",
            "colorscale": {},
            "colorway": ["#123123"],
            "coloraxis": {},
            "modebar": {},
            "hovermode": "closest",
            "clickmode": "event+select",
            "dragmode": "turntable",
            "selectdirection": "d",
            "hoverdistance": 321,
            "spikedistance": 12,
            "hoverlabel": {},
            "grid": {},
            "calendar": "jalali",
            "xaxis": {},
            "xaxis2": {},
            "xaxis3": {},
            "xaxis4": {},
            "xaxis5": {},
            "xaxis6": {},
            "xaxis7": {},
            "xaxis8": {},
            "yaxis": {},
            "yaxis2": {},
            "yaxis3": {},
            "yaxis4": {},
            "yaxis5": {},
            "yaxis6": {},
            "yaxis7": {},
            "yaxis8": {},
            "zaxis": {},
            "zaxis2": {},
            "zaxis3": {},
            "zaxis4": {},
            "zaxis5": {},
            "zaxis6": {},
            "zaxis7": {},
            "zaxis8": {},
            "annotations": [{}],
            "shapes": [{}],
            "newshape": {},
            "activeshape": {},
            "boxmode": "group",
            "boxgap": 1.0,
            "boxgroupgap": 2.0,
            "barmode": "overlay",
            "barnorm": "",
            "bargap": 3.0,
            "bargroupgap": 4.0,
            "violinmode": "overlay",
            "violingap": 5.0,
            "violingroupgap": 6.0,
            "waterfallmode": "group",
            "waterfallgap": 7.0,
            "waterfallgroupgap": 8.0,
            "piecolorway": ["#789789"],
            "extendpiecolors": true,
            "sunburstcolorway": ["#654654"],
            "extendsunburstcolors": false,
            "mapbox": {},
            "updatemenus": [{}],
            "sliders": [{}],
        });

        assert_eq!(to_value(layout_template).unwrap(), expected);
    }

    #[test]
    fn serialize_template() {
        let template = Template::new().layout(LayoutTemplate::new());
        let expected = json!({"layout": {}});

        assert_eq!(to_value(template).unwrap(), expected);
    }

    #[test]
<<<<<<< HEAD
    fn test_serialize_layout() {

        let mut xaxis:Vec<Option<Box<Axis>>> = Vec::new();
        let mut yaxis:Vec<Option<Box<Axis>>> = Vec::new();
        for _ in 0..8{
            xaxis.push(Some(Box::new(Axis::new())));
            yaxis.push(Some(Box::new(Axis::new())));
        }

=======
    fn serialize_layout() {
>>>>>>> 34875fad
        let layout = Layout::new()
            .title("Title")
            .title(String::from("Title"))
            .title(Title::with_text("Title"))
            .show_legend(false)
            .legend(Legend::new())
            .margin(Margin::new())
            .auto_size(true)
            .width(10)
            .height(20)
            .font(Font::new())
            .uniform_text(UniformText::new())
            .separators("_")
            .paper_background_color("#FFFFFF")
            .plot_background_color("#151515")
            .color_scale(LayoutColorScale::new())
            .colorway(vec!["#123123"])
            .color_axis(ColorAxis::new())
            .mode_bar(ModeBar::new())
            .hover_mode(HoverMode::Closest)
            .click_mode(ClickMode::EventAndSelect)
            .drag_mode(DragMode::Turntable)
            .select_direction(SelectDirection::Diagonal)
            .hover_distance(321)
            .spike_distance(12)
            .hover_label(Label::new())
            .template(Template::new())
            .grid(LayoutGrid::new())
            .calendar(Calendar::Jalali)
            .x_axis(xaxis)
            .y_axis(yaxis)
            .annotations(vec![Annotation::new()])
            .shapes(vec![Shape::new()])
            .new_shape(NewShape::new())
            .active_shape(ActiveShape::new())
            .box_mode(BoxMode::Group)
            .box_gap(1.)
            .box_group_gap(2.)
            .bar_mode(BarMode::Overlay)
            .bar_norm(BarNorm::Empty)
            .bar_gap(3.)
            .bar_group_gap(4.)
            .violin_mode(ViolinMode::Overlay)
            .violin_gap(5.)
            .violin_group_gap(6.)
            .waterfall_mode(WaterfallMode::Group)
            .waterfall_gap(7.)
            .waterfall_group_gap(8.)
            .pie_colorway(vec!["#789789"])
            .extend_pie_colors(true)
            .sunburst_colorway(vec!["#654654"])
            .extend_sunburst_colors(false)
            .z_axis(Vec::from([Some(Box::new(Axis::new()))]))
            .scene(LayoutScene::new());

        let expected = json!({
            "title": {"text": "Title"},
            "showlegend": false,
            "legend": {},
            "margin": {},
            "autosize": true,
            "width": 10,
            "height": 20,
            "font": {},
            "uniformtext": {},
            "separators": "_",
            "paper_bgcolor": "#FFFFFF",
            "plot_bgcolor": "#151515",
            "colorscale": {},
            "colorway": ["#123123"],
            "coloraxis": {},
            "modebar": {},
            "hovermode": "closest",
            "clickmode": "event+select",
            "dragmode": "turntable",
            "selectdirection": "d",
            "hoverdistance": 321,
            "spikedistance": 12,
            "hoverlabel": {},
            "template": {},
            "grid": {},
            "calendar": "jalali",
            "xaxis": {},
            "xaxis2": {},
            "xaxis3": {},
            "xaxis4": {},
            "xaxis5": {},
            "xaxis6": {},
            "xaxis7": {},
            "xaxis8": {},
            "yaxis": {},
            "yaxis2": {},
            "yaxis3": {},
            "yaxis4": {},
            "yaxis5": {},
            "yaxis6": {},
            "yaxis7": {},
            "yaxis8": {},
            "annotations": [{}],
            "shapes": [{}],
            "newshape": {},
            "activeshape": {},
            "boxmode": "group",
            "boxgap": 1.0,
            "boxgroupgap": 2.0,
            "barmode": "overlay",
            "barnorm": "",
            "bargap": 3.0,
            "bargroupgap": 4.0,
            "violinmode": "overlay",
            "violingap": 5.0,
            "violingroupgap": 6.0,
            "waterfallmode": "group",
            "waterfallgap": 7.0,
            "waterfallgroupgap": 8.0,
            "piecolorway": ["#789789"],
            "extendpiecolors": true,
            "sunburstcolorway": ["#654654"],
            "extendsunburstcolors": false,
            "zaxis": {},
            "scene": {}
        });

        assert_eq!(to_value(layout).unwrap(), expected);
    }
}<|MERGE_RESOLUTION|>--- conflicted
+++ resolved
@@ -1,175 +1,12 @@
 use std::borrow::Cow;
-<<<<<<< HEAD
-use std::collections::HashMap;
-=======
 
 use plotly_derive::layout_structs;
->>>>>>> 34875fad
 use plotly_derive::FieldSetter;
 use serde::Serialize;
 use update_menu::UpdateMenu;
 
-<<<<<<< HEAD
-use crate::common::Domain;
-use crate::{
-    color::Color,
-    common::{
-        Anchor, AxisSide, Calendar, ColorBar, ColorScale, DashType, ExponentFormat, Font, Label,
-        Orientation, TickFormatStop, TickMode, Title,
-    },
-    private::{NumOrString, NumOrStringCollection},
-};
-
-
-fn serialize_axes<S>(axes: &Option<Vec<Option<Box<Axis>>>>, serializer: S, axis_prefix: &str) -> Result<S::Ok, S::Error>
-where
-    S: Serializer,
-{
-    let mut map = HashMap::new();
-    let axes = axes.as_ref().unwrap();
-
-    for (i, axis) in axes.iter().enumerate() {
-        let axe = axis.as_ref().unwrap();
-        let key = if i == 0 {
-            axis_prefix.to_string()
-        } else {
-            format!("{}{}", axis_prefix, i + 1)
-        };
-        map.insert(key, axe);
-    }
-
-    map.serialize(serializer)
-}
-
-fn serialize_x_axes<S>(axes: &Option<Vec<Option<Box<Axis>>>>, serializer:S)-> Result<S::Ok,S::Error>
-where S:Serializer{
-    serialize_axes(axes, serializer, "xaxis")
-}
-
-fn serialize_y_axes<S>(axes: &Option<Vec<Option<Box<Axis>>>>, serializer:S)-> Result<S::Ok,S::Error>
-where S:Serializer{
-    serialize_axes(axes, serializer, "yaxis")
-}
-
-
-fn serialize_z_axes<S>(axes: &Option<Vec<Option<Box<Axis>>>>, serializer:S)-> Result<S::Ok,S::Error>
-where S:Serializer{
-    serialize_axes(axes, serializer, "zaxis")
-}
-
-#[derive(Serialize, Debug, Clone)]
-#[serde(rename_all = "lowercase")]
-pub enum AxisType {
-    #[serde(rename = "-")]
-    Default,
-    Linear,
-    Log,
-    Date,
-    Category,
-    MultiCategory,
-}
-
-#[derive(Serialize, Debug, Clone)]
-#[serde(rename_all = "lowercase")]
-pub enum AxisConstrain {
-    Range,
-    Domain,
-}
-
-#[derive(Serialize, Debug, Clone)]
-#[serde(rename_all = "lowercase")]
-pub enum ConstrainDirection {
-    Left,
-    Center,
-    Right,
-    Top,
-    Middle,
-    Bottom,
-}
-
-#[derive(Serialize, Debug, Clone)]
-#[serde(rename_all = "lowercase")]
-pub enum RangeMode {
-    Normal,
-    ToZero,
-    NonNegative,
-}
-
-#[derive(Serialize, Debug, Clone)]
-#[serde(rename_all = "lowercase")]
-pub enum TicksDirection {
-    Outside,
-    Inside,
-}
-
-#[derive(Serialize, Debug, Clone)]
-#[serde(rename_all = "lowercase")]
-pub enum TicksPosition {
-    Labels,
-    Boundaries,
-}
-
-#[derive(Serialize, Debug, Clone)]
-#[serde(rename_all = "lowercase")]
-pub enum ArrayShow {
-    All,
-    First,
-    Last,
-    None,
-}
-
-#[derive(Serialize, Debug, Clone)]
-#[serde(rename_all = "lowercase")]
-pub enum BarMode {
-    Stack,
-    Group,
-    Overlay,
-    Relative,
-}
-
-#[derive(Serialize, Debug, Clone)]
-#[serde(rename_all = "lowercase")]
-pub enum BarNorm {
-    #[serde(rename = "")]
-    Empty,
-    Fraction,
-    Percent,
-}
-
-#[derive(Serialize, Debug, Clone)]
-#[serde(rename_all = "lowercase")]
-pub enum BoxMode {
-    Group,
-    Overlay,
-}
-
-#[derive(Serialize, Debug, Clone)]
-#[serde(rename_all = "lowercase")]
-pub enum ViolinMode {
-    Group,
-    Overlay,
-}
-
-#[derive(Serialize, Debug, Clone)]
-#[serde(rename_all = "lowercase")]
-pub enum WaterfallMode {
-    Group,
-    Overlay,
-}
-
-#[derive(Serialize, Debug, Clone)]
-#[serde(rename_all = "lowercase")]
-pub enum TraceOrder {
-    Reversed,
-    Grouped,
-    #[serde(rename = "reversed+grouped")]
-    ReversedGrouped,
-    Normal,
-}
-=======
 use crate::color::Color;
 use crate::common::{Calendar, ColorScale, Font, Label, Orientation, Title};
->>>>>>> 34875fad
 
 pub mod themes;
 pub mod update_menu;
@@ -379,149 +216,6 @@
     }
 }
 
-<<<<<<< HEAD
-// LayoutTemplate matches Layout except it lacks a field for template
-#[serde_with::skip_serializing_none]
-#[derive(Serialize, Debug, Clone, FieldSetter)]
-pub struct LayoutTemplate {
-    title: Option<Title>,
-    #[serde(rename = "showlegend")]
-    show_legend: Option<bool>,
-    legend: Option<Legend>,
-    margin: Option<Margin>,
-    #[serde(rename = "autosize")]
-    auto_size: Option<bool>,
-    width: Option<usize>,
-    height: Option<usize>,
-    font: Option<Font>,
-    #[serde(rename = "uniformtext")]
-    uniform_text: Option<UniformText>,
-    separators: Option<String>,
-    #[serde(rename = "paper_bgcolor")]
-    paper_background_color: Option<Box<dyn Color>>,
-    #[serde(rename = "plot_bgcolor")]
-    plot_background_color: Option<Box<dyn Color>>,
-    #[serde(rename = "colorscale")]
-    color_scale: Option<LayoutColorScale>,
-    colorway: Option<Vec<Box<dyn Color>>>,
-    #[serde(rename = "coloraxis")]
-    color_axis: Option<ColorAxis>,
-    #[serde(rename = "modebar")]
-    mode_bar: Option<ModeBar>,
-    /// Determines the mode of hover interactions. If "closest", a single
-    /// hoverlabel will appear for the "closest" point within the
-    /// `hoverdistance`. If "x" (or "y"), multiple hoverlabels will appear for
-    /// multiple points at the "closest" x- (or y-) coordinate within the
-    /// `hoverdistance`, with the caveat that no more than one hoverlabel
-    /// will appear per trace. If "x unified" (or "y unified"), a single
-    /// hoverlabel will appear multiple points at the closest x- (or y-)
-    /// coordinate within the `hoverdistance` with the caveat that no more than
-    /// one hoverlabel will appear per trace. In this mode, spikelines are
-    /// enabled by default perpendicular to the specified axis.
-    /// If false, hover interactions are disabled. If `clickmode` includes the
-    /// "select" flag, `hovermode` defaults to "closest". If `clickmode`
-    /// lacks the "select" flag, it defaults to "x" or "y" (depending on the
-    /// trace's `orientation` value) for plots based on cartesian coordinates.
-    /// For anything else the default value is "closest".
-    #[serde(rename = "hovermode")]
-    hover_mode: Option<HoverMode>,
-    #[serde(rename = "clickmode")]
-    click_mode: Option<ClickMode>,
-    #[serde(rename = "dragmode")]
-    drag_mode: Option<DragMode>,
-    #[serde(rename = "selectdirection")]
-    select_direction: Option<SelectDirection>,
-    #[serde(rename = "hoverdistance")]
-    hover_distance: Option<i32>,
-    #[serde(rename = "spikedistance")]
-    spike_distance: Option<i32>,
-    #[serde(rename = "hoverlabel")]
-    hover_label: Option<Label>,
-
-    grid: Option<LayoutGrid>,
-    calendar: Option<Calendar>,
-
-    #[serde(flatten, serialize_with="serialize_x_axes")]
-    x_axis: Option<Vec<Option<Box<Axis>>>>,
-    #[serde(flatten, serialize_with="serialize_y_axes")]
-    y_axis: Option<Vec<Option<Box<Axis>>>>,
-
-    // ternary: Option<LayoutTernary>,
-    scene: Option<LayoutScene>,
-    // polar: Option<LayoutPolar>,
-    annotations: Option<Vec<Annotation>>,
-    shapes: Option<Vec<Shape>>,
-    #[serde(rename = "newshape")]
-    new_shape: Option<NewShape>,
-    #[serde(rename = "activeshape")]
-    active_shape: Option<ActiveShape>,
-
-    #[serde(rename = "boxmode")]
-    box_mode: Option<BoxMode>,
-    #[serde(rename = "boxgap")]
-    box_gap: Option<f64>,
-    #[serde(rename = "boxgroupgap")]
-    box_group_gap: Option<f64>,
-
-    #[serde(rename = "barmode")]
-    bar_mode: Option<BarMode>,
-    #[serde(rename = "barnorm")]
-    bar_norm: Option<BarNorm>,
-    #[serde(rename = "bargap")]
-    bar_gap: Option<f64>,
-    #[serde(rename = "bargroupgap")]
-    bar_group_gap: Option<f64>,
-
-    #[serde(rename = "violinmode")]
-    violin_mode: Option<ViolinMode>,
-    #[serde(rename = "violingap")]
-    violin_gap: Option<f64>,
-    #[serde(rename = "violingroupgap")]
-    violin_group_gap: Option<f64>,
-
-    #[serde(rename = "waterfallmode")]
-    waterfall_mode: Option<WaterfallMode>,
-    #[serde(rename = "waterfallgap")]
-    waterfall_gap: Option<f64>,
-    #[serde(rename = "waterfallgroupgap")]
-    waterfall_group_gap: Option<f64>,
-
-    #[serde(rename = "piecolorway")]
-    pie_colorway: Option<Vec<Box<dyn Color>>>,
-    #[serde(rename = "extendpiecolors")]
-    extend_pie_colors: Option<bool>,
-
-    #[serde(rename = "sunburstcolorway")]
-    sunburst_colorway: Option<Vec<Box<dyn Color>>>,
-    #[serde(rename = "extendsunburstcolors")]
-    extend_sunburst_colors: Option<bool>,
-}
-
-impl LayoutTemplate {
-    pub fn new() -> Self {
-        Default::default()
-    }
-
-    pub fn add_annotation(&mut self, annotation: Annotation) {
-        if self.annotations.is_none() {
-            self.annotations = Some(Vec::new());
-        }
-        self.annotations.as_mut().unwrap().push(annotation);
-    }
-
-    pub fn add_shape(&mut self, shape: Shape) {
-        if self.shapes.is_none() {
-            self.shapes = Some(Vec::new());
-        }
-        self.shapes.as_mut().unwrap().push(shape);
-    }
-}
-
-#[serde_with::skip_serializing_none]
-#[derive(Serialize, Debug, Clone, FieldSetter)]
-#[field_setter(kind = "layout")]
-pub struct Layout {
-=======
 /// Generates Layout and LayoutTemplate
 /// LayoutTemplate matches Layout except it lacks a field for template
 /// See layout/layout.rs for the full field list and doc comments.
@@ -530,7 +224,6 @@
 /// list and doc comments.
 #[layout_structs]
 pub struct LayoutFields {
->>>>>>> 34875fad
     title: Option<Title>,
     #[serde(rename = "showlegend")]
     show_legend: Option<bool>,
@@ -586,16 +279,6 @@
     hover_label: Option<Label>,
     grid: Option<LayoutGrid>,
     calendar: Option<Calendar>,
-<<<<<<< HEAD
-
-    #[serde(flatten, serialize_with="serialize_x_axes")]
-    x_axis: Option<Vec<Option<Box<Axis>>>>,
-    #[serde(flatten, serialize_with="serialize_y_axes")]
-    y_axis: Option<Vec<Option<Box<Axis>>>>,
-    #[serde(flatten, serialize_with="serialize_z_axes")]
-    z_axis: Option<Vec<Option<Box<Axis>>>>,
-
-=======
     #[serde(rename = "xaxis")]
     x_axis: Option<Box<Axis>>,
     #[serde(rename = "yaxis")]
@@ -644,7 +327,6 @@
     y_axis8: Option<Box<Axis>>,
     #[serde(rename = "zaxis8")]
     z_axis8: Option<Box<Axis>>,
->>>>>>> 34875fad
     // ternary: Option<LayoutTernary>,
     scene: Option<LayoutScene>,
     geo: Option<LayoutGeo>,
@@ -785,19 +467,7 @@
     }
 
     #[test]
-<<<<<<< HEAD
-    fn test_serialize_layout_template() {
-
-        let mut xaxis:Vec<Option<Box<Axis>>> = Vec::new();
-        let mut yaxis:Vec<Option<Box<Axis>>> = Vec::new();
-        for _ in 0..8{
-            xaxis.push(Some(Box::new(Axis::new())));
-            yaxis.push(Some(Box::new(Axis::new())));
-        }
-
-=======
     fn serialize_layout_template() {
->>>>>>> 34875fad
         let layout_template = LayoutTemplate::new()
             .title("Title")
             .show_legend(false)
@@ -824,10 +494,6 @@
             .hover_label(Label::new())
             .grid(LayoutGrid::new())
             .calendar(Calendar::Jalali)
-<<<<<<< HEAD
-            .x_axis(xaxis)
-            .y_axis(yaxis)
-=======
             .x_axis(Axis::new())
             .x_axis2(Axis::new())
             .x_axis3(Axis::new())
@@ -852,7 +518,6 @@
             .z_axis6(Axis::new())
             .z_axis7(Axis::new())
             .z_axis8(Axis::new())
->>>>>>> 34875fad
             .annotations(vec![Annotation::new()])
             .shapes(vec![Shape::new()])
             .new_shape(NewShape::new())
@@ -966,19 +631,7 @@
     }
 
     #[test]
-<<<<<<< HEAD
-    fn test_serialize_layout() {
-
-        let mut xaxis:Vec<Option<Box<Axis>>> = Vec::new();
-        let mut yaxis:Vec<Option<Box<Axis>>> = Vec::new();
-        for _ in 0..8{
-            xaxis.push(Some(Box::new(Axis::new())));
-            yaxis.push(Some(Box::new(Axis::new())));
-        }
-
-=======
     fn serialize_layout() {
->>>>>>> 34875fad
         let layout = Layout::new()
             .title("Title")
             .title(String::from("Title"))
@@ -1008,8 +661,22 @@
             .template(Template::new())
             .grid(LayoutGrid::new())
             .calendar(Calendar::Jalali)
-            .x_axis(xaxis)
-            .y_axis(yaxis)
+            .x_axis(Axis::new())
+            .x_axis2(Axis::new())
+            .x_axis3(Axis::new())
+            .x_axis4(Axis::new())
+            .x_axis5(Axis::new())
+            .x_axis6(Axis::new())
+            .x_axis7(Axis::new())
+            .x_axis8(Axis::new())
+            .y_axis(Axis::new())
+            .y_axis2(Axis::new())
+            .y_axis3(Axis::new())
+            .y_axis4(Axis::new())
+            .y_axis5(Axis::new())
+            .y_axis6(Axis::new())
+            .y_axis7(Axis::new())
+            .y_axis8(Axis::new())
             .annotations(vec![Annotation::new()])
             .shapes(vec![Shape::new()])
             .new_shape(NewShape::new())
@@ -1031,7 +698,7 @@
             .extend_pie_colors(true)
             .sunburst_colorway(vec!["#654654"])
             .extend_sunburst_colors(false)
-            .z_axis(Vec::from([Some(Box::new(Axis::new()))]))
+            .z_axis(Axis::new())
             .scene(LayoutScene::new());
 
         let expected = json!({
