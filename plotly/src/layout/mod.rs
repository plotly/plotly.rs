use std::borrow::Cow;
<<<<<<< HEAD
use std::collections::HashMap;
=======

use plotly_derive::layout_structs;
>>>>>>> eb04201b
use plotly_derive::FieldSetter;
use serde::Serialize;
use update_menu::UpdateMenu;

<<<<<<< HEAD
use crate::common::Domain;
use crate::{
    color::Color,
    common::{
        Anchor, AxisSide, Calendar, ColorBar, ColorScale, DashType, ExponentFormat, Font, Label,
        Orientation, TickFormatStop, TickMode, Title,
    },
    private::{NumOrString, NumOrStringCollection},
};


fn serialize_axes<S>(axes: &Option<Vec<Option<Box<Axis>>>>, serializer: S, axis_prefix: &str) -> Result<S::Ok, S::Error>
where
    S: Serializer,
{
    let mut map = HashMap::new();
    let axes = axes.as_ref().unwrap();

    for (i, axis) in axes.iter().enumerate() {
        let axe = axis.as_ref().unwrap();
        let key = if i == 0 {
            axis_prefix.to_string()
        } else {
            format!("{}{}", axis_prefix, i + 1)
        };
        map.insert(key, axe);
    }

    map.serialize(serializer)
}

fn serialize_x_axes<S>(axes: &Option<Vec<Option<Box<Axis>>>>, serializer: S) -> Result<S::Ok, S::Error>
where
    S: Serializer,
{
    serialize_axes(axes, serializer, "xaxis")
}

fn serialize_y_axes<S>(axes: &Option<Vec<Option<Box<Axis>>>>, serializer: S) -> Result<S::Ok, S::Error>
where
    S: Serializer,
{
    serialize_axes(axes, serializer, "yaxis")
}


fn serialize_z_axes<S>(axes: &Option<Vec<Option<Box<Axis>>>>, serializer: S) -> Result<S::Ok, S::Error>
where
    S: Serializer,
{
    serialize_axes(axes, serializer, "zaxis")
}

#[derive(Serialize, Debug, Clone)]
#[serde(rename_all = "lowercase")]
pub enum AxisType {
    #[serde(rename = "-")]
    Default,
    Linear,
    Log,
    Date,
    Category,
    MultiCategory,
}

#[derive(Serialize, Debug, Clone)]
#[serde(rename_all = "lowercase")]
pub enum AxisConstrain {
    Range,
    Domain,
}

#[derive(Serialize, Debug, Clone)]
#[serde(rename_all = "lowercase")]
pub enum ConstrainDirection {
    Left,
    Center,
    Right,
    Top,
    Middle,
    Bottom,
}

#[derive(Serialize, Debug, Clone)]
#[serde(rename_all = "lowercase")]
pub enum RangeMode {
    Normal,
    ToZero,
    NonNegative,
}

#[derive(Serialize, Debug, Clone)]
#[serde(rename_all = "lowercase")]
pub enum TicksDirection {
    Outside,
    Inside,
}

#[derive(Serialize, Debug, Clone)]
#[serde(rename_all = "lowercase")]
pub enum TicksPosition {
    Labels,
    Boundaries,
}

#[derive(Serialize, Debug, Clone)]
#[serde(rename_all = "lowercase")]
pub enum ArrayShow {
    All,
    First,
    Last,
    None,
}

#[derive(Serialize, Debug, Clone)]
#[serde(rename_all = "lowercase")]
pub enum BarMode {
    Stack,
    Group,
    Overlay,
    Relative,
}

#[derive(Serialize, Debug, Clone)]
#[serde(rename_all = "lowercase")]
pub enum BarNorm {
    #[serde(rename = "")]
    Empty,
    Fraction,
    Percent,
}

#[derive(Serialize, Debug, Clone)]
#[serde(rename_all = "lowercase")]
pub enum BoxMode {
    Group,
    Overlay,
}

#[derive(Serialize, Debug, Clone)]
#[serde(rename_all = "lowercase")]
pub enum ViolinMode {
    Group,
    Overlay,
}

#[derive(Serialize, Debug, Clone)]
#[serde(rename_all = "lowercase")]
pub enum WaterfallMode {
    Group,
    Overlay,
}

#[derive(Serialize, Debug, Clone)]
#[serde(rename_all = "lowercase")]
pub enum TraceOrder {
    Reversed,
    Grouped,
    #[serde(rename = "reversed+grouped")]
    ReversedGrouped,
    Normal,
}
=======
use crate::color::Color;
use crate::common::{Calendar, ColorScale, Font, Label, Orientation, Title};
>>>>>>> eb04201b

pub mod themes;
pub mod update_menu;

mod animation;
mod annotation;
mod axis;
mod geo;
mod grid;
mod legend;
mod mapbox;
mod modes;
mod rangebreaks;
mod scene;
mod shape;
mod slider;

// Re-export layout sub-module types
pub use self::animation::{
    Animation, AnimationDirection, AnimationEasing, AnimationMode, AnimationOptions, Frame,
    FrameSettings, TransitionOrdering, TransitionSettings,
};
pub use self::annotation::{Annotation, ArrowSide, ClickToShow};
pub use self::axis::{
    ArrayShow, Axis, AxisConstrain, AxisRange, AxisType, CategoryOrder, ColorAxis,
    ConstrainDirection, RangeMode, RangeSelector, RangeSlider, RangeSliderYAxis, SelectorButton,
    SelectorStep, SliderRangeMode, SpikeMode, SpikeSnap, StepMode, TicksDirection, TicksPosition,
};
pub use self::geo::LayoutGeo;
pub use self::grid::{GridDomain, GridPattern, GridXSide, GridYSide, LayoutGrid, RowOrder};
pub use self::legend::{GroupClick, ItemClick, ItemSizing, Legend, TraceOrder};
pub use self::mapbox::{Center, Mapbox, MapboxStyle};
pub use self::modes::{
    AspectMode, BarMode, BarNorm, BoxMode, ClickMode, UniformTextMode, ViolinMode, WaterfallMode,
};
pub use self::rangebreaks::RangeBreak;
pub use self::scene::{
    AspectRatio, Camera, CameraCenter, DragMode, DragMode3D, Eye, HoverMode, LayoutScene,
    Projection, ProjectionType, Rotation, Up,
};
pub use self::shape::{
    ActiveShape, DrawDirection, FillRule, NewShape, Shape, ShapeLayer, ShapeLine, ShapeSizeMode,
    ShapeType,
};
pub use self::slider::{
    Slider, SliderCurrentValue, SliderCurrentValueXAnchor, SliderMethod, SliderStep,
    SliderStepBuilder, SliderTransition, SliderTransitionEasing,
};

/// Error type for ControlBuilder operations
#[derive(Debug)]
pub enum ControlBuilderError {
    RestyleSerializationError(String),
    RelayoutSerializationError(String),
    ValueSerializationError(String),
    InvalidRestyleObject(String),
    InvalidRelayoutObject(String),
    AnimationSerializationError(String),
}

impl std::fmt::Display for ControlBuilderError {
    fn fmt(&self, f: &mut std::fmt::Formatter<'_>) -> std::fmt::Result {
        match self {
            ControlBuilderError::RestyleSerializationError(e) => {
                write!(f, "Failed to serialize restyle: {e}")
            }
            ControlBuilderError::RelayoutSerializationError(e) => {
                write!(f, "Failed to serialize relayout: {e}")
            }
            ControlBuilderError::ValueSerializationError(e) => {
                write!(f, "Failed to serialize value: {e}")
            }
            ControlBuilderError::InvalidRestyleObject(s) => {
                write!(f, "Invalid restyle object: expected object but got {s}")
            }
            ControlBuilderError::InvalidRelayoutObject(s) => {
                write!(f, "Invalid relayout object: expected object but got {s}")
            }
            ControlBuilderError::AnimationSerializationError(e) => {
                write!(f, "Failed to serialize animation: {e}")
            }
        }
    }
}

impl std::error::Error for ControlBuilderError {}

#[derive(Serialize, Debug, Clone)]
#[serde(rename_all = "lowercase")]
pub enum VAlign {
    Top,
    Middle,
    Bottom,
}

#[derive(Serialize, Debug, Clone)]
#[serde(rename_all = "lowercase")]
pub enum HAlign {
    Left,
    Center,
    Right,
}

#[serde_with::skip_serializing_none]
#[derive(Serialize, Debug, Clone, FieldSetter)]
pub struct Margin {
    #[serde(rename = "l")]
    left: Option<usize>,
    #[serde(rename = "r")]
    right: Option<usize>,
    #[serde(rename = "t")]
    top: Option<usize>,
    #[serde(rename = "b")]
    bottom: Option<usize>,
    pad: Option<usize>,
    #[serde(rename = "autoexpand")]
    auto_expand: Option<bool>,
}

impl Margin {
    pub fn new() -> Self {
        Default::default()
    }
}

#[serde_with::skip_serializing_none]
#[derive(Serialize, Debug, Clone, FieldSetter)]
pub struct LayoutColorScale {
    sequential: Option<ColorScale>,
    #[serde(rename = "sequentialminus")]
    sequential_minus: Option<ColorScale>,
    diverging: Option<ColorScale>,
}

impl LayoutColorScale {
    pub fn new() -> Self {
        Default::default()
    }
}

#[serde_with::skip_serializing_none]
#[derive(Serialize, Debug, Clone, FieldSetter)]
pub struct UniformText {
    mode: Option<UniformTextMode>,
    #[serde(rename = "minsize")]
    min_size: Option<usize>,
}

impl UniformText {
    pub fn new() -> Self {
        Default::default()
    }
}

#[serde_with::skip_serializing_none]
#[derive(Serialize, Debug, Clone, FieldSetter)]
pub struct ModeBar {
    orientation: Option<Orientation>,
    #[serde(rename = "bgcolor")]
    background_color: Option<Box<dyn Color>>,
    color: Option<Box<dyn Color>>,
    #[serde(rename = "activecolor")]
    active_color: Option<Box<dyn Color>>,
}

impl ModeBar {
    pub fn new() -> Self {
        Default::default()
    }
}

#[derive(Serialize, Debug, Clone)]
#[serde(rename_all = "lowercase")]
<<<<<<< HEAD
pub enum ShapeType {
    Circle,
    Rect,
    Path,
    Line,
}

#[derive(Serialize, Debug, Clone)]
#[serde(rename_all = "lowercase")]
pub enum ShapeLayer {
    Below,
    Above,
}

#[derive(Serialize, Debug, Clone)]
#[serde(rename_all = "lowercase")]
pub enum ShapeSizeMode {
    Scaled,
    Pixel,
}

#[derive(Serialize, Debug, Clone)]
#[serde(rename_all = "lowercase")]
pub enum FillRule {
    EvenOdd,
    NonZero,
}

#[serde_with::skip_serializing_none]
#[derive(Serialize, Debug, Clone, FieldSetter)]
pub struct ShapeLine {
    /// Sets the line color.
    color: Option<Box<dyn Color>>,
    /// Sets the line width (in px).
    width: Option<f64>,
    /// Sets the dash style of lines. Set to a dash type string ("solid", "dot",
    /// "dash", "longdash", "dashdot", or "longdashdot") or a dash length
    /// list in px (eg "5px,10px,2px,2px").
    dash: Option<DashType>,
}

impl ShapeLine {
    pub fn new() -> Self {
        Default::default()
    }
}

#[serde_with::skip_serializing_none]
#[derive(Serialize, Debug, Clone, FieldSetter)]
pub struct Shape {
    /// Determines whether or not this shape is visible.
    visible: Option<bool>,
    #[field_setter(skip)]
    r#type: Option<ShapeType>,
    /// Specifies whether shapes are drawn below or above traces.
    layer: Option<ShapeLayer>,
    /// Sets the shape's x coordinate axis. If set to an x axis id (e.g. "x" or
    /// "x2"), the `x` position refers to an x coordinate. If set to
    /// "paper", the `x` position refers to the distance from the left side
    /// of the plotting area in normalized coordinates where "0" ("1")
    /// corresponds to the left (right) side. If the axis `type` is "log", then
    /// you must take the log of your desired range. If the axis `type` is
    /// "date", then you must convert the date to unix time in milliseconds.
    #[serde(rename = "xref")]
    x_ref: Option<String>,
    /// Sets the shapes's sizing mode along the x axis. If set to "scaled",
    /// `x0`, `x1` and x coordinates within `path` refer to data values on
    /// the x axis or a fraction of the plot area's width (`xref` set to
    /// "paper"). If set to "pixel", `xanchor` specifies the x position
    /// in terms of data or plot fraction but `x0`, `x1` and x coordinates
    /// within `path` are pixels relative to `xanchor`. This way, the shape
    /// can have a fixed width while maintaining a position relative to data
    /// or plot fraction.
    #[serde(rename = "xsizemode")]
    x_size_mode: Option<ShapeSizeMode>,
    /// Only relevant in conjunction with `xsizemode` set to "pixel". Specifies
    /// the anchor point on the x axis to which `x0`, `x1` and x coordinates
    /// within `path` are relative to. E.g. useful to attach a pixel sized
    /// shape to a certain data value. No effect when `xsizemode` not set to
    /// "pixel".
    #[serde(rename = "xanchor")]
    x_anchor: Option<NumOrString>,
    /// Sets the shape's starting x position. See `type` and `xsizemode` for
    /// more info.
    x0: Option<NumOrString>,
    /// Sets the shape's end x position. See `type` and `xsizemode` for more
    /// info.
    x1: Option<NumOrString>,
    /// Sets the annotation's y coordinate axis. If set to an y axis id (e.g.
    /// "y" or "y2"), the `y` position refers to an y coordinate If set to
    /// "paper", the `y` position refers to the distance from the bottom of
    /// the plotting area in normalized coordinates where "0" ("1")
    /// corresponds to the bottom (top).
    #[serde(rename = "yref")]
    y_ref: Option<String>,
    /// Sets the shapes's sizing mode along the y axis. If set to "scaled",
    /// `y0`, `y1` and y coordinates within `path` refer to data values on
    /// the y axis or a fraction of the plot area's height (`yref` set to
    /// "paper"). If set to "pixel", `yanchor` specifies the y position
    /// in terms of data or plot fraction but `y0`, `y1` and y coordinates
    /// within `path` are pixels relative to `yanchor`. This way, the shape
    /// can have a fixed height while maintaining a position relative to
    /// data or plot fraction.
    #[serde(rename = "ysizemode")]
    y_size_mode: Option<ShapeSizeMode>,
    /// Only relevant in conjunction with `ysizemode` set to "pixel". Specifies
    /// the anchor point on the y axis to which `y0`, `y1` and y coordinates
    /// within `path` are relative to. E.g. useful to attach a pixel sized
    /// shape to a certain data value. No effect when `ysizemode` not set to
    /// "pixel".
    #[serde(rename = "yanchor")]
    y_anchor: Option<NumOrString>,
    /// Sets the shape's starting y position. See `type` and `ysizemode` for
    /// more info.
    y0: Option<NumOrString>,
    /// Sets the shape's end y position. See `type` and `ysizemode` for more
    /// info.
    y1: Option<NumOrString>,
    /// For `type` "path" - a valid SVG path with the pixel values replaced by
    /// data values in `xsizemode`/`ysizemode` being "scaled" and taken
    /// unmodified as pixels relative to `xanchor` and `yanchor` in case of
    /// "pixel" size mode. There are a few restrictions / quirks
    /// only absolute instructions, not relative. So the allowed segments
    /// are: M, L, H, V, Q, C, T, S, and Z arcs (A) are not allowed because
    /// radius rx and ry are relative. In the future we could consider
    /// supporting relative commands, but we would have to decide on how to
    /// handle date and log axes. Note that even as is, Q and C Bezier paths
    /// that are smooth on linear axes may not be smooth on log, and vice versa.
    /// no chained "polybezier" commands - specify the segment type for each
    /// one. On category axes, values are numbers scaled to the serial
    /// numbers of categories because using the categories themselves
    /// there would be no way to describe fractional positions On data axes:
    /// because space and T are both normal components of path strings, we
    /// can't use either to separate date from time parts. Therefore we'll
    /// use underscore for this purpose: 2015-02-21_13:45:56.789
    path: Option<String>,
    /// Sets the opacity of the shape. Number between or equal to 0 and 1.
    opacity: Option<f64>,
    /// Sets the shape line properties (`color`, `width`, `dash`).
    line: Option<ShapeLine>,
    /// Sets the color filling the shape's interior. Only applies to closed
    /// shapes.
    #[serde(rename = "fillcolor")]
    fill_color: Option<Box<dyn Color>>,
    /// Determines which regions of complex paths constitute the interior. For
    /// more info please visit https://developer.mozilla.org/en-US/docs/Web/SVG/Attribute/fill-rule
    #[serde(rename = "fillrule")]
    fill_rule: Option<FillRule>,
    /// Determines whether the shape could be activated for edit or not. Has no
    /// effect when the older editable shapes mode is enabled via
    /// `config.editable` or `config.edits.shapePosition`.
    editable: Option<bool>,
    /// When used in a template, named items are created in the output figure in
    /// addition to any items the figure already has in this array. You can
    /// modify these items in the output figure by making your own item with
    /// `templateitemname` matching this `name` alongside your modifications
    /// (including `visible: false` or `enabled: false` to hide it). Has no
    /// effect outside of a template.
    name: Option<String>,
    /// Used to refer to a named item in this array in the template. Named items
    /// from the template will be created even without a matching item in
    /// the input figure, but you can modify one by making an item with
    /// `templateitemname` matching its `name`, alongside your modifications
    /// (including `visible: false` or `enabled: false` to hide it). If there is
    /// no template or no matching item, this item will be hidden unless you
    /// explicitly show it with `visible: true`.
    #[serde(rename = "templateitemname")]
    template_item_name: Option<String>,
}

impl Shape {
    pub fn new() -> Self {
        Default::default()
    }

    /// Specifies the shape type to be drawn. If "line", a line is drawn from
    /// (`x0`,`y0`) to (`x1`,`y1`) with respect to the axes' sizing mode. If
    /// "circle", a circle is drawn from ((`x0`+`x1`)/2, (`y0`+`y1`)/2))
    /// with radius (|(`x0`+`x1`)/2 - `x0`|, |(`y0`+`y1`)/2 -`y0`)|)
    /// with respect to the axes' sizing mode. If "rect", a rectangle is drawn
    /// linking (`x0`,`y0`), (`x1`,`y0`), (`x1`,`y1`), (`x0`,`y1`),
    /// (`x0`,`y0`) with respect to the axes' sizing mode. If "path", draw a
    /// custom SVG path using `path`. with respect to the axes' sizing mode.
    pub fn shape_type(mut self, shape_type: ShapeType) -> Self {
        self.r#type = Some(shape_type);
        self
    }
}

#[derive(Serialize, Debug, Clone)]
#[serde(rename_all = "lowercase")]
pub enum DrawDirection {
    Ortho,
    Horizontal,
    Vertical,
    Diagonal,
}

#[serde_with::skip_serializing_none]
#[derive(Serialize, Debug, Clone, FieldSetter)]
pub struct NewShape {
    /// Sets the shape line properties (`color`, `width`, `dash`).
    line: Option<ShapeLine>,
    /// Sets the color filling new shapes' interior. Please note that if using a
    /// fillcolor with alpha greater than half, drag inside the active shape
    /// starts moving the shape underneath, otherwise a new shape could be
    /// started over.
    #[serde(rename = "fillcolor")]
    fill_color: Option<Box<dyn Color>>,
    /// Determines the path's interior. For more info please
    /// visit https://developer.mozilla.org/en-US/docs/Web/SVG/Attribute/fill-rule
    #[serde(rename = "fillrule")]
    fill_rule: Option<FillRule>,
    /// Sets the opacity of new shapes. Number between or equal to 0 and 1.
    opacity: Option<f64>,
    /// Specifies whether new shapes are drawn below or above traces.
    layer: Option<ShapeLayer>,
    /// When `dragmode` is set to "drawrect", "drawline" or "drawcircle" this
    /// limits the drag to be horizontal, vertical or diagonal. Using
    /// "diagonal" there is no limit e.g. in drawing lines in any direction.
    /// "ortho" limits the draw to be either horizontal or vertical.
    /// "horizontal" allows horizontal extend. "vertical" allows vertical
    /// extend.
    #[serde(rename = "drawdirection")]
    draw_direction: Option<DrawDirection>,
}

impl NewShape {
    pub fn new() -> Self {
        Default::default()
    }
}

#[serde_with::skip_serializing_none]
#[derive(Serialize, Debug, Clone, FieldSetter)]
pub struct ActiveShape {
    /// Sets the color filling the active shape' interior.
    #[serde(rename = "fillcolor")]
    fill_color: Option<Box<dyn Color>>,
    /// Sets the opacity of the active shape. Number between or equal to 0 and
    /// 1.
    opacity: Option<f64>,
}

impl ActiveShape {
    pub fn new() -> Self {
        Default::default()
    }
}

#[derive(Serialize, Debug, Clone)]
#[serde(rename_all = "lowercase")]
pub enum ArrowSide {
    End,
    Start,
    #[serde(rename = "end+start")]
    StartEnd,
    None,
}

#[derive(Debug, Clone)]
pub enum ClickToShow {
    False,
    OnOff,
    OnOut,
}

impl Serialize for ClickToShow {
    fn serialize<S>(&self, serializer: S) -> Result<S::Ok, S::Error>
    where
        S: Serializer,
    {
        match *self {
            Self::False => serializer.serialize_bool(false),
            Self::OnOff => serializer.serialize_str("onoff"),
            Self::OnOut => serializer.serialize_str("onout"),
        }
    }
}

#[serde_with::skip_serializing_none]
#[derive(Serialize, Debug, Clone, FieldSetter)]
pub struct Annotation {
    /// Determines whether or not this annotation is visible.
    visible: Option<bool>,
    /// Sets the text associated with this annotation. Plotly uses a subset of
    /// HTML tags to do things like newline (<br>), bold (<b></b>), italics
    /// (<i></i>), hyperlinks (<a href='...'></a>). Tags <em>, <sup>, <sub>
    /// <span> are also supported.
    text: Option<String>,
    /// Sets the angle at which the `text` is drawn with respect to the
    /// horizontal.
    #[serde(rename = "textangle")]
    text_angle: Option<f64>,
    /// Sets the annotation text font.
    font: Option<Font>,
    /// Sets an explicit width for the text box. null (default) lets the text
    /// set the box width. Wider text will be clipped. There is no automatic
    /// wrapping; use <br> to start a new line.
    width: Option<f64>,
    /// Sets an explicit height for the text box. null (default) lets the text
    /// set the box height. Taller text will be clipped.
    height: Option<f64>,
    /// Sets the opacity of the annotation (text + arrow).
    opacity: Option<f64>,
    /// Sets the horizontal alignment of the `text` within the box. Has an
    /// effect only if `text` spans two or more lines (i.e. `text` contains
    /// one or more <br> HTML tags) or if an explicit width is set to
    /// override the text width.
    align: Option<HAlign>,
    /// Sets the vertical alignment of the `text` within the box. Has an effect
    /// only if an explicit height is set to override the text height.
    valign: Option<VAlign>,
    /// Sets the background color of the annotation.
    #[serde(rename = "bgcolor")]
    background_color: Option<Box<dyn Color>>,
    /// Sets the color of the border enclosing the annotation `text`.
    #[serde(rename = "bordercolor")]
    border_color: Option<Box<dyn Color>>,
    /// Sets the padding (in px) between the `text` and the enclosing border.
    #[serde(rename = "borderpad")]
    border_pad: Option<f64>,
    /// Sets the width (in px) of the border enclosing the annotation `text`.
    #[serde(rename = "borderwidth")]
    border_width: Option<f64>,
    /// Determines whether or not the annotation is drawn with an arrow. If
    /// "True", `text` is placed near the arrow's tail. If "False", `text`
    /// lines up with the `x` and `y` provided.
    #[serde(rename = "showarrow")]
    show_arrow: Option<bool>,
    /// Sets the color of the annotation arrow.
    #[serde(rename = "arrowcolor")]
    arrow_color: Option<Box<dyn Color>>,
    /// Sets the end annotation arrow head style. Integer between or equal to 0
    /// and 8.
    #[serde(rename = "arrowhead")]
    arrow_head: Option<u8>,
    /// Sets the start annotation arrow head style. Integer between or equal to
    /// 0 and 8.
    #[serde(rename = "startarrowhead")]
    start_arrow_head: Option<u8>,
    /// Sets the annotation arrow head position.
    #[serde(rename = "arrowside")]
    arrow_side: Option<ArrowSide>,
    /// Sets the size of the end annotation arrow head, relative to
    /// `arrowwidth`. A value of 1 (default) gives a head about 3x as wide
    /// as the line.
    #[serde(rename = "arrowsize")]
    arrow_size: Option<f64>,
    /// Sets the size of the start annotation arrow head, relative to
    /// `arrowwidth`. A value of 1 (default) gives a head about 3x as wide
    /// as the line.
    #[serde(rename = "startarrowsize")]
    start_arrow_size: Option<f64>,
    /// Sets the width (in px) of annotation arrow line.
    #[serde(rename = "arrowwidth")]
    arrow_width: Option<f64>,
    /// Sets a distance, in pixels, to move the end arrowhead away from the
    /// position it is pointing at, for example to point at the edge of a
    /// marker independent of zoom. Note that this shortens the arrow from
    /// the `ax` / `ay` vector, in contrast to `xshift` / `yshift` which
    /// moves everything by this amount.
    #[serde(rename = "standoff")]
    stand_off: Option<f64>,
    /// Sets a distance, in pixels, to move the start arrowhead away from the
    /// position it is pointing at, for example to point at the edge of a
    /// marker independent of zoom. Note that this shortens the arrow from
    /// the `ax` / `ay` vector, in contrast to `xshift` / `yshift`
    /// which moves everything by this amount.
    #[serde(rename = "startstandoff")]
    start_stand_off: Option<f64>,
    /// Sets the x component of the arrow tail about the arrow head. If `axref`
    /// is `pixel`, a positive (negative) component corresponds to an arrow
    /// pointing from right to left (left to right). If `axref` is an axis,
    /// this is an absolute value on that axis, like `x`, NOT a
    /// relative value.
    ax: Option<NumOrString>,
    /// Sets the y component of the arrow tail about the arrow head. If `ayref`
    /// is `pixel`, a positive (negative) component corresponds to an arrow
    /// pointing from bottom to top (top to bottom). If `ayref` is an axis,
    /// this is an absolute value on that axis, like `y`, NOT a
    /// relative value.
    ay: Option<NumOrString>,
    /// Indicates in what terms the tail of the annotation (ax,ay) is specified.
    /// If `pixel`, `ax` is a relative offset in pixels from `x`. If set to
    /// an x axis id (e.g. "x" or "x2"), `ax` is specified in the same terms
    /// as that axis. This is useful for trendline annotations which
    /// should continue to indicate the correct trend when zoomed.
    #[serde(rename = "axref")]
    ax_ref: Option<String>,
    /// Indicates in what terms the tail of the annotation (ax,ay) is specified.
    /// If `pixel`, `ay` is a relative offset in pixels from `y`. If set to
    /// a y axis id (e.g. "y" or "y2"), `ay` is specified in the same terms
    /// as that axis. This is useful for trendline annotations which
    /// should continue to indicate the correct trend when zoomed.
    #[serde(rename = "ayref")]
    ay_ref: Option<String>,
    /// Sets the annotation's x coordinate axis. If set to an x axis id (e.g.
    /// "x" or "x2"), the `x` position refers to an x coordinate If set to
    /// "paper", the `x` position refers to the distance from the left side
    /// of the plotting area in normalized coordinates where 0 (1)
    /// corresponds to the left (right) side.
    #[serde(rename = "xref")]
    x_ref: Option<String>,
    /// Sets the annotation's x position. If the axis `type` is "log", then you
    /// must take the log of your desired range. If the axis `type` is
    /// "date", it should be date strings, like date data, though Date
    /// objects and unix milliseconds will be accepted and converted to strings.
    /// If the axis `type` is "category", it should be numbers, using the scale
    /// where each category is assigned a serial number from zero in the
    /// order it appears.
    x: Option<NumOrString>,
    /// Sets the text box's horizontal position anchor This anchor binds the `x`
    /// position to the "left", "center" or "right" of the annotation. For
    /// example, if `x` is set to 1, `xref` to "paper" and `xanchor` to
    /// "right" then the right-most portion of the annotation lines up with
    /// the right-most edge of the plotting area. If "auto", the anchor is
    /// equivalent to "center" for data-referenced annotations or if there
    /// is an arrow, whereas for paper-referenced with no arrow, the anchor
    /// picked corresponds to the closest side.
    #[serde(rename = "xanchor")]
    x_anchor: Option<Anchor>,
    /// Shifts the position of the whole annotation and arrow to the right
    /// (positive) or left (negative) by this many pixels.
    #[serde(rename = "xshift")]
    x_shift: Option<f64>,
    /// Sets the annotation's y coordinate axis. If set to an y axis id (e.g.
    /// "y" or "y2"), the `y` position refers to an y coordinate If set to
    /// "paper", the `y` position refers to the distance from the bottom of
    /// the plotting area in normalized coordinates where 0 (1) corresponds
    /// to the bottom (top).
    #[serde(rename = "yref")]
    y_ref: Option<String>,
    /// Sets the annotation's y position. If the axis `type` is "log", then you
    /// must take the log of your desired range. If the axis `type` is
    /// "date", it should be date strings, like date data, though Date
    /// objects and unix milliseconds will be accepted and converted to strings.
    /// If the axis `type` is "category", it should be numbers, using the
    /// scale where each category is assigned a serial number from zero in
    /// the order it appears.
    y: Option<NumOrString>,
    /// Sets the text box's vertical position anchor This anchor binds the `y`
    /// position to the "top", "middle" or "bottom" of the annotation. For
    /// example, if `y` is set to 1, `yref` to "paper" and `yanchor` to
    /// "top" then the top-most portion of the annotation lines up with the
    /// top-most edge of the plotting area. If "auto", the anchor is equivalent
    /// to "middle" for data-referenced annotations or if there is an arrow,
    /// whereas for paper-referenced with no arrow, the anchor picked
    /// corresponds to the closest side.
    #[serde(rename = "yanchor")]
    y_anchor: Option<Anchor>,
    /// Shifts the position of the whole annotation and arrow up (positive) or
    /// down (negative) by this many pixels.
    #[serde(rename = "yshift")]
    y_shift: Option<f64>,
    /// Makes this annotation respond to clicks on the plot. If you click a data
    /// point that exactly matches the `x` and `y` values of this
    /// annotation, and it is hidden (visible: false), it will appear. In
    /// "onoff" mode, you must click the same point again to make it disappear,
    /// so if you click multiple points, you can show multiple annotations.
    /// In "onout" mode, a click anywhere else in the plot (on another data
    /// point or not) will hide this annotation. If you need to show/hide
    /// this annotation in response to different `x` or `y` values, you can set
    /// `xclick` and/or `yclick`. This is useful for example to label the side
    /// of a bar. To label markers though, `standoff` is preferred over
    /// `xclick` and `yclick`.
    #[serde(rename = "clicktoshow")]
    click_to_show: Option<ClickToShow>,
    /// Toggle this annotation when clicking a data point whose `x` value is
    /// `xclick` rather than the annotation's `x` value.
    #[serde(rename = "xclick")]
    x_click: Option<NumOrString>,
    /// Toggle this annotation when clicking a data point whose `y` value is
    /// `yclick` rather than the annotation's `y` value.
    #[serde(rename = "yclick")]
    y_click: Option<NumOrString>,
    /// Sets text to appear when hovering over this annotation. If omitted or
    /// blank, no hover label will appear.
    #[serde(rename = "hovertext")]
    hover_text: Option<String>,
    /// Label displayed on mouse hover.
    #[serde(rename = "hoverlabel")]
    hover_label: Option<Label>,
    /// Determines whether the annotation text box captures mouse move and click
    /// events, or allows those events to pass through to data points in the
    /// plot that may be behind the annotation. By default `captureevents`
    /// is "false" unless `hovertext` is provided. If you use the event
    /// `plotly_clickannotation` without `hovertext` you must explicitly enable
    /// `captureevents`.
    #[serde(rename = "captureevents")]
    capture_events: Option<bool>,
    /// When used in a template, named items are created in the output figure in
    /// addition to any items the figure already has in this array. You can
    /// modify these items in the output figure by making your own item with
    /// `templateitemname` matching this `name` alongside your modifications
    /// (including `visible: false` or `enabled: false` to hide it). Has no
    /// effect outside of a template.
    name: Option<String>,
    /// Used to refer to a named item in this array in the template. Named items
    /// from the template will be created even without a matching item in
    /// the input figure, but you can modify one by making an item with
    /// `templateitemname` matching its `name`, alongside your modifications
    /// (including `visible: false` or `enabled: false` to hide it). If there is
    /// no template or no matching item, this item will be hidden unless you
    /// explicitly show it with `visible: true`.
    #[serde(rename = "templateitemname")]
    template_item_name: Option<String>,
}

impl Annotation {
    pub fn new() -> Self {
        Default::default()
    }
}

#[derive(Serialize, Debug, Clone)]
#[serde(rename_all = "lowercase")]
pub enum ClickMode {
    Event,
    Select,
    #[serde(rename = "event+select")]
    EventAndSelect,
    None,
}

#[derive(Debug, Clone)]
pub enum DragMode {
    Zoom,
    Pan,
    Select,
    Lasso,
    DrawClosedPath,
    DrawOpenPath,
    DrawLine,
    DrawRect,
    DrawCircle,
    Orbit,
    Turntable,
    False,
}

impl Serialize for DragMode {
    fn serialize<S>(&self, serializer: S) -> Result<S::Ok, S::Error>
    where
        S: serde::Serializer,
    {
        match *self {
            Self::Zoom => serializer.serialize_str("zoom"),
            Self::Pan => serializer.serialize_str("pan"),
            Self::Select => serializer.serialize_str("select"),
            Self::Lasso => serializer.serialize_str("lasso"),
            Self::DrawClosedPath => serializer.serialize_str("drawclosedpath"),
            Self::DrawOpenPath => serializer.serialize_str("drawopenpath"),
            Self::DrawLine => serializer.serialize_str("drawline"),
            Self::DrawRect => serializer.serialize_str("drawrect"),
            Self::DrawCircle => serializer.serialize_str("drawcircle"),
            Self::Orbit => serializer.serialize_str("orbit"),
            Self::Turntable => serializer.serialize_str("turntable"),
            Self::False => serializer.serialize_bool(false),
        }
    }
}

#[derive(Debug, Clone)]
/// Determines the mode of drag interactions.
pub enum DragMode3D {
    Zoom,
    Pan,
    Turntable,
    Orbit,
    False,
}

impl Serialize for DragMode3D {
    fn serialize<S>(&self, serializer: S) -> Result<S::Ok, S::Error>
    where
        S: Serializer,
    {
        match *self {
            Self::Zoom => serializer.serialize_str("zoom"),
            Self::Pan => serializer.serialize_str("pan"),
            Self::Turntable => serializer.serialize_str("turntable"),
            Self::Orbit => serializer.serialize_str("orbit"),
            Self::False => serializer.serialize_bool(false),
        }
    }
}

#[derive(Serialize, Debug, Clone)]
#[serde(rename_all = "lowercase")]
=======
>>>>>>> eb04201b
pub enum SelectDirection {
    #[serde(rename = "h")]
    Horizontal,
    #[serde(rename = "v")]
    Vertical,
    #[serde(rename = "d")]
    Diagonal,
    Any,
}

#[serde_with::skip_serializing_none]
#[derive(Serialize, Debug, Clone, FieldSetter)]
pub struct Template {
    layout: Option<LayoutTemplate>,
}

impl Template {
    pub fn new() -> Self {
        Default::default()
    }
}

#[allow(clippy::from_over_into)]
impl Into<Cow<'static, Template>> for Template {
    fn into(self) -> Cow<'static, Template> {
        Cow::Owned(self)
    }
}

#[allow(clippy::from_over_into)]
impl Into<Cow<'static, Template>> for &'static Template {
    fn into(self) -> Cow<'static, Template> {
        Cow::Borrowed(self)
    }
}

<<<<<<< HEAD
// LayoutTemplate matches Layout except it lacks a field for template
#[serde_with::skip_serializing_none]
#[derive(Serialize, Debug, Clone, FieldSetter)]
pub struct LayoutTemplate {
    title: Option<Title>,
    #[serde(rename = "showlegend")]
    show_legend: Option<bool>,
    legend: Option<Legend>,
    margin: Option<Margin>,
    #[serde(rename = "autosize")]
    auto_size: Option<bool>,
    width: Option<usize>,
    height: Option<usize>,
    font: Option<Font>,
    #[serde(rename = "uniformtext")]
    uniform_text: Option<UniformText>,
    separators: Option<String>,
    #[serde(rename = "paper_bgcolor")]
    paper_background_color: Option<Box<dyn Color>>,
    #[serde(rename = "plot_bgcolor")]
    plot_background_color: Option<Box<dyn Color>>,
    #[serde(rename = "colorscale")]
    color_scale: Option<LayoutColorScale>,
    colorway: Option<Vec<Box<dyn Color>>>,
    #[serde(rename = "coloraxis")]
    color_axis: Option<ColorAxis>,
    #[serde(rename = "modebar")]
    mode_bar: Option<ModeBar>,
    /// Determines the mode of hover interactions. If "closest", a single
    /// hoverlabel will appear for the "closest" point within the
    /// `hoverdistance`. If "x" (or "y"), multiple hoverlabels will appear for
    /// multiple points at the "closest" x- (or y-) coordinate within the
    /// `hoverdistance`, with the caveat that no more than one hoverlabel
    /// will appear per trace. If "x unified" (or "y unified"), a single
    /// hoverlabel will appear multiple points at the closest x- (or y-)
    /// coordinate within the `hoverdistance` with the caveat that no more than
    /// one hoverlabel will appear per trace. In this mode, spikelines are
    /// enabled by default perpendicular to the specified axis.
    /// If false, hover interactions are disabled. If `clickmode` includes the
    /// "select" flag, `hovermode` defaults to "closest". If `clickmode`
    /// lacks the "select" flag, it defaults to "x" or "y" (depending on the
    /// trace's `orientation` value) for plots based on cartesian coordinates.
    /// For anything else the default value is "closest".
    #[serde(rename = "hovermode")]
    hover_mode: Option<HoverMode>,
    #[serde(rename = "clickmode")]
    click_mode: Option<ClickMode>,
    #[serde(rename = "dragmode")]
    drag_mode: Option<DragMode>,
    #[serde(rename = "selectdirection")]
    select_direction: Option<SelectDirection>,
    #[serde(rename = "hoverdistance")]
    hover_distance: Option<i32>,
    #[serde(rename = "spikedistance")]
    spike_distance: Option<i32>,
    #[serde(rename = "hoverlabel")]
    hover_label: Option<Label>,

    grid: Option<LayoutGrid>,
    calendar: Option<Calendar>,

    #[serde(flatten, serialize_with = "serialize_x_axes")]
    x_axis: Option<Vec<Option<Box<Axis>>>>,
    #[serde(flatten, serialize_with = "serialize_y_axes")]
    y_axis: Option<Vec<Option<Box<Axis>>>>,

    // ternary: Option<LayoutTernary>,
    scene: Option<LayoutScene>,
    // polar: Option<LayoutPolar>,
    annotations: Option<Vec<Annotation>>,
    shapes: Option<Vec<Shape>>,
    #[serde(rename = "newshape")]
    new_shape: Option<NewShape>,
    #[serde(rename = "activeshape")]
    active_shape: Option<ActiveShape>,

    #[serde(rename = "boxmode")]
    box_mode: Option<BoxMode>,
    #[serde(rename = "boxgap")]
    box_gap: Option<f64>,
    #[serde(rename = "boxgroupgap")]
    box_group_gap: Option<f64>,

    #[serde(rename = "barmode")]
    bar_mode: Option<BarMode>,
    #[serde(rename = "barnorm")]
    bar_norm: Option<BarNorm>,
    #[serde(rename = "bargap")]
    bar_gap: Option<f64>,
    #[serde(rename = "bargroupgap")]
    bar_group_gap: Option<f64>,

    #[serde(rename = "violinmode")]
    violin_mode: Option<ViolinMode>,
    #[serde(rename = "violingap")]
    violin_gap: Option<f64>,
    #[serde(rename = "violingroupgap")]
    violin_group_gap: Option<f64>,

    #[serde(rename = "waterfallmode")]
    waterfall_mode: Option<WaterfallMode>,
    #[serde(rename = "waterfallgap")]
    waterfall_gap: Option<f64>,
    #[serde(rename = "waterfallgroupgap")]
    waterfall_group_gap: Option<f64>,

    #[serde(rename = "piecolorway")]
    pie_colorway: Option<Vec<Box<dyn Color>>>,
    #[serde(rename = "extendpiecolors")]
    extend_pie_colors: Option<bool>,

    #[serde(rename = "sunburstcolorway")]
    sunburst_colorway: Option<Vec<Box<dyn Color>>>,
    #[serde(rename = "extendsunburstcolors")]
    extend_sunburst_colors: Option<bool>,
}

impl LayoutTemplate {
    pub fn new() -> Self {
        Default::default()
    }

    pub fn add_annotation(&mut self, annotation: Annotation) {
        if self.annotations.is_none() {
            self.annotations = Some(Vec::new());
        }
        self.annotations.as_mut().unwrap().push(annotation);
    }

    pub fn add_shape(&mut self, shape: Shape) {
        if self.shapes.is_none() {
            self.shapes = Some(Vec::new());
        }
        self.shapes.as_mut().unwrap().push(shape);
    }
}

#[serde_with::skip_serializing_none]
#[derive(Serialize, Debug, Clone, FieldSetter)]
#[field_setter(kind = "layout")]
pub struct Layout {
=======
/// Generates Layout and LayoutTemplate
/// LayoutTemplate matches Layout except it lacks a field for template
/// See layout/layout.rs for the full field list and doc comments.
/// Layout is identical to LayoutTemplate except it has a `template` field and
/// #[field_setter(kind = "layout")] See layout/layout.rs for the full field
/// list and doc comments.
#[layout_structs]
pub struct LayoutFields {
>>>>>>> eb04201b
    title: Option<Title>,
    #[serde(rename = "showlegend")]
    show_legend: Option<bool>,
    legend: Option<Legend>,
    margin: Option<Margin>,
    #[serde(rename = "autosize")]
    auto_size: Option<bool>,
    width: Option<usize>,
    height: Option<usize>,
    font: Option<Font>,
    #[serde(rename = "uniformtext")]
    uniform_text: Option<UniformText>,
    separators: Option<String>,
    #[serde(rename = "paper_bgcolor")]
    paper_background_color: Option<Box<dyn Color>>,
    #[serde(rename = "plot_bgcolor")]
    plot_background_color: Option<Box<dyn Color>>,
    #[serde(rename = "colorscale")]
    color_scale: Option<LayoutColorScale>,
    colorway: Option<Vec<Box<dyn Color>>>,
    #[serde(rename = "coloraxis")]
    color_axis: Option<ColorAxis>,
    #[serde(rename = "modebar")]
    mode_bar: Option<ModeBar>,
    /// Determines the mode of hover interactions. If "closest", a single
    /// hoverlabel will appear for the "closest" point within the
    /// `hoverdistance`. If "x" (or "y"), multiple hoverlabels will appear for
    /// multiple points at the "closest" x- (or y-) coordinate within the
    /// `hoverdistance`, with the caveat that no more than one hoverlabel
    /// will appear per trace. If "x unified" (or "y unified"), a single
    /// hoverlabel will appear multiple points at the closest x- (or y-)
    /// coordinate within the `hoverdistance` with the caveat that no more than
    /// one hoverlabel will appear per trace. In this mode, spikelines are
    /// enabled by default perpendicular to the specified axis.
    /// If false, hover interactions are disabled. If `clickmode` includes the
    /// "select" flag, `hovermode` defaults to "closest". If `clickmode`
    /// lacks the "select" flag, it defaults to "x" or "y" (depending on the
    /// trace's `orientation` value) for plots based on cartesian coordinates.
    /// For anything else the default value is "closest".
    #[serde(rename = "hovermode")]
    hover_mode: Option<HoverMode>,
    #[serde(rename = "clickmode")]
    click_mode: Option<ClickMode>,
    #[serde(rename = "dragmode")]
    drag_mode: Option<DragMode>,
    #[serde(rename = "selectdirection")]
    select_direction: Option<SelectDirection>,
    #[serde(rename = "hoverdistance")]
    hover_distance: Option<i32>,
    #[serde(rename = "spikedistance")]
    spike_distance: Option<i32>,
    #[serde(rename = "hoverlabel")]
    hover_label: Option<Label>,
    grid: Option<LayoutGrid>,
    calendar: Option<Calendar>,
<<<<<<< HEAD

    #[serde(flatten, serialize_with = "serialize_x_axes")]
    x_axis: Option<Vec<Option<Box<Axis>>>>,
    #[serde(flatten, serialize_with = "serialize_y_axes")]
    y_axis: Option<Vec<Option<Box<Axis>>>>,
    #[serde(flatten, serialize_with = "serialize_z_axes")]
    z_axis: Option<Vec<Option<Box<Axis>>>>,

=======
    #[serde(rename = "xaxis")]
    x_axis: Option<Box<Axis>>,
    #[serde(rename = "yaxis")]
    y_axis: Option<Box<Axis>>,
    #[serde(rename = "zaxis")]
    z_axis: Option<Box<Axis>>,
    #[serde(rename = "xaxis2")]
    x_axis2: Option<Box<Axis>>,
    #[serde(rename = "yaxis2")]
    y_axis2: Option<Box<Axis>>,
    #[serde(rename = "zaxis2")]
    z_axis2: Option<Box<Axis>>,
    #[serde(rename = "xaxis3")]
    x_axis3: Option<Box<Axis>>,
    #[serde(rename = "yaxis3")]
    y_axis3: Option<Box<Axis>>,
    #[serde(rename = "zaxis3")]
    z_axis3: Option<Box<Axis>>,
    #[serde(rename = "xaxis4")]
    x_axis4: Option<Box<Axis>>,
    #[serde(rename = "yaxis4")]
    y_axis4: Option<Box<Axis>>,
    #[serde(rename = "zaxis4")]
    z_axis4: Option<Box<Axis>>,
    #[serde(rename = "xaxis5")]
    x_axis5: Option<Box<Axis>>,
    #[serde(rename = "yaxis5")]
    y_axis5: Option<Box<Axis>>,
    #[serde(rename = "zaxis5")]
    z_axis5: Option<Box<Axis>>,
    #[serde(rename = "xaxis6")]
    x_axis6: Option<Box<Axis>>,
    #[serde(rename = "yaxis6")]
    y_axis6: Option<Box<Axis>>,
    #[serde(rename = "zaxis6")]
    z_axis6: Option<Box<Axis>>,
    #[serde(rename = "xaxis7")]
    x_axis7: Option<Box<Axis>>,
    #[serde(rename = "yaxis7")]
    y_axis7: Option<Box<Axis>>,
    #[serde(rename = "zaxis7")]
    z_axis7: Option<Box<Axis>>,
    #[serde(rename = "xaxis8")]
    x_axis8: Option<Box<Axis>>,
    #[serde(rename = "yaxis8")]
    y_axis8: Option<Box<Axis>>,
    #[serde(rename = "zaxis8")]
    z_axis8: Option<Box<Axis>>,
>>>>>>> eb04201b
    // ternary: Option<LayoutTernary>,
    scene: Option<LayoutScene>,
    geo: Option<LayoutGeo>,
    // polar: Option<LayoutPolar>,
    annotations: Option<Vec<Annotation>>,
    shapes: Option<Vec<Shape>>,
    #[serde(rename = "newshape")]
    new_shape: Option<NewShape>,
    #[serde(rename = "activeshape")]
    active_shape: Option<ActiveShape>,
    #[serde(rename = "boxmode")]
    box_mode: Option<BoxMode>,
    #[serde(rename = "boxgap")]
    box_gap: Option<f64>,
    #[serde(rename = "boxgroupgap")]
    box_group_gap: Option<f64>,
    #[serde(rename = "barmode")]
    bar_mode: Option<BarMode>,
    #[serde(rename = "barnorm")]
    bar_norm: Option<BarNorm>,
    #[serde(rename = "bargap")]
    bar_gap: Option<f64>,
    #[serde(rename = "bargroupgap")]
    bar_group_gap: Option<f64>,
    #[serde(rename = "violinmode")]
    violin_mode: Option<ViolinMode>,
    #[serde(rename = "violingap")]
    violin_gap: Option<f64>,
    #[serde(rename = "violingroupgap")]
    violin_group_gap: Option<f64>,
    #[serde(rename = "waterfallmode")]
    waterfall_mode: Option<WaterfallMode>,
    #[serde(rename = "waterfallgap")]
    waterfall_gap: Option<f64>,
    #[serde(rename = "waterfallgroupgap")]
    waterfall_group_gap: Option<f64>,
    #[serde(rename = "piecolorway")]
    pie_colorway: Option<Vec<Box<dyn Color>>>,
    #[serde(rename = "extendpiecolors")]
    extend_pie_colors: Option<bool>,
    #[serde(rename = "sunburstcolorway")]
    sunburst_colorway: Option<Vec<Box<dyn Color>>>,
    #[serde(rename = "extendsunburstcolors")]
    extend_sunburst_colors: Option<bool>,
    mapbox: Option<Mapbox>,
    #[serde(rename = "updatemenus")]
    update_menus: Option<Vec<UpdateMenu>>,
    sliders: Option<Vec<Slider>>,
}

#[cfg(test)]
mod tests {
    use serde_json::{json, to_value};

    use super::*;
    use crate::common::ColorScalePalette;

    #[test]
    fn serialize_valign() {
        assert_eq!(to_value(VAlign::Top).unwrap(), json!("top"));
        assert_eq!(to_value(VAlign::Middle).unwrap(), json!("middle"));
        assert_eq!(to_value(VAlign::Bottom).unwrap(), json!("bottom"));
    }

    #[test]
    fn serialize_halign() {
        assert_eq!(to_value(HAlign::Left).unwrap(), json!("left"));
        assert_eq!(to_value(HAlign::Center).unwrap(), json!("center"));
        assert_eq!(to_value(HAlign::Right).unwrap(), json!("right"));
    }
    #[test]
    fn serialize_margin() {
        let margin = Margin::new()
            .left(1)
            .right(2)
            .top(3)
            .bottom(4)
            .pad(5)
            .auto_expand(true);
        let expected = json!({
            "l": 1,
            "r": 2,
            "t": 3,
            "b": 4,
            "pad": 5,
            "autoexpand": true,
        });

        assert_eq!(to_value(margin).unwrap(), expected);
    }

    #[test]
    fn serialize_layout_color_scale() {
        let layout_color_scale = LayoutColorScale::new()
            .sequential(ColorScale::Palette(ColorScalePalette::Greys))
            .sequential_minus(ColorScale::Palette(ColorScalePalette::Blues))
            .diverging(ColorScale::Palette(ColorScalePalette::Hot));
        let expected = json!({
            "sequential": "Greys",
            "sequentialminus": "Blues",
            "diverging": "Hot"
        });

        assert_eq!(to_value(layout_color_scale).unwrap(), expected);
    }

    #[test]
    fn serialize_mode_bar() {
        let mode_bar = ModeBar::new()
            .orientation(Orientation::Horizontal)
            .background_color("#FFF000")
            .color("#000FFF")
            .active_color("#AAABBB");
        let expected = json!({
            "orientation": "h",
            "bgcolor": "#FFF000",
            "color": "#000FFF",
            "activecolor": "#AAABBB",
        });

        assert_eq!(to_value(mode_bar).unwrap(), expected);
    }

    #[test]
    fn serialize_arrow_side() {
        assert_eq!(to_value(ArrowSide::End).unwrap(), json!("end"));
        assert_eq!(to_value(ArrowSide::Start).unwrap(), json!("start"));
        assert_eq!(to_value(ArrowSide::StartEnd).unwrap(), json!("end+start"));
        assert_eq!(to_value(ArrowSide::None).unwrap(), json!("none"));
    }

    #[test]
    fn serialize_select_direction() {
        assert_eq!(to_value(SelectDirection::Horizontal).unwrap(), json!("h"));
        assert_eq!(to_value(SelectDirection::Vertical).unwrap(), json!("v"));
        assert_eq!(to_value(SelectDirection::Diagonal).unwrap(), json!("d"));
        assert_eq!(to_value(SelectDirection::Any).unwrap(), json!("any"));
    }

    #[test]
<<<<<<< HEAD
    fn test_serialize_layout_template() {
        let mut xaxis: Vec<Option<Box<Axis>>> = Vec::new();
        let mut yaxis: Vec<Option<Box<Axis>>> = Vec::new();
        for _ in 0..8 {
            xaxis.push(Some(Box::new(Axis::new())));
            yaxis.push(Some(Box::new(Axis::new())));
        }

=======
    fn serialize_layout_template() {
>>>>>>> eb04201b
        let layout_template = LayoutTemplate::new()
            .title("Title")
            .show_legend(false)
            .legend(Legend::new())
            .margin(Margin::new())
            .auto_size(true)
            .width(10)
            .height(20)
            .font(Font::new())
            .uniform_text(UniformText::new())
            .separators("_")
            .paper_background_color("#FFFFFF")
            .plot_background_color("#151515")
            .color_scale(LayoutColorScale::new())
            .colorway(vec!["#123123"])
            .color_axis(ColorAxis::new())
            .mode_bar(ModeBar::new())
            .hover_mode(HoverMode::Closest)
            .click_mode(ClickMode::EventAndSelect)
            .drag_mode(DragMode::Turntable)
            .select_direction(SelectDirection::Diagonal)
            .hover_distance(321)
            .spike_distance(12)
            .hover_label(Label::new())
            .grid(LayoutGrid::new())
            .calendar(Calendar::Jalali)
<<<<<<< HEAD
            .x_axis(xaxis)
            .y_axis(yaxis)
=======
            .x_axis(Axis::new())
            .x_axis2(Axis::new())
            .x_axis3(Axis::new())
            .x_axis4(Axis::new())
            .x_axis5(Axis::new())
            .x_axis6(Axis::new())
            .x_axis7(Axis::new())
            .x_axis8(Axis::new())
            .y_axis(Axis::new())
            .y_axis2(Axis::new())
            .y_axis3(Axis::new())
            .y_axis4(Axis::new())
            .y_axis5(Axis::new())
            .y_axis6(Axis::new())
            .y_axis7(Axis::new())
            .y_axis8(Axis::new())
            .z_axis(Axis::new())
            .z_axis2(Axis::new())
            .z_axis3(Axis::new())
            .z_axis4(Axis::new())
            .z_axis5(Axis::new())
            .z_axis6(Axis::new())
            .z_axis7(Axis::new())
            .z_axis8(Axis::new())
>>>>>>> eb04201b
            .annotations(vec![Annotation::new()])
            .shapes(vec![Shape::new()])
            .new_shape(NewShape::new())
            .active_shape(ActiveShape::new())
            .box_mode(BoxMode::Group)
            .box_gap(1.)
            .box_group_gap(2.)
            .bar_mode(BarMode::Overlay)
            .bar_norm(BarNorm::Empty)
            .bar_gap(3.)
            .bar_group_gap(4.)
            .violin_mode(ViolinMode::Overlay)
            .violin_gap(5.)
            .violin_group_gap(6.)
            .waterfall_mode(WaterfallMode::Group)
            .waterfall_gap(7.)
            .waterfall_group_gap(8.)
            .pie_colorway(vec!["#789789"])
            .extend_pie_colors(true)
            .sunburst_colorway(vec!["#654654"])
            .extend_sunburst_colors(false)
            .mapbox(Mapbox::new())
            .update_menus(vec![UpdateMenu::new()])
            .sliders(vec![Slider::new()]);

        let expected = json!({
            "title": {"text": "Title"},
            "showlegend": false,
            "legend": {},
            "margin": {},
            "autosize": true,
            "width": 10,
            "height": 20,
            "font": {},
            "uniformtext": {},
            "separators": "_",
            "paper_bgcolor": "#FFFFFF",
            "plot_bgcolor": "#151515",
            "colorscale": {},
            "colorway": ["#123123"],
            "coloraxis": {},
            "modebar": {},
            "hovermode": "closest",
            "clickmode": "event+select",
            "dragmode": "turntable",
            "selectdirection": "d",
            "hoverdistance": 321,
            "spikedistance": 12,
            "hoverlabel": {},
            "grid": {},
            "calendar": "jalali",
            "xaxis": {},
            "xaxis2": {},
            "xaxis3": {},
            "xaxis4": {},
            "xaxis5": {},
            "xaxis6": {},
            "xaxis7": {},
            "xaxis8": {},
            "yaxis": {},
            "yaxis2": {},
            "yaxis3": {},
            "yaxis4": {},
            "yaxis5": {},
            "yaxis6": {},
            "yaxis7": {},
            "yaxis8": {},
            "zaxis": {},
            "zaxis2": {},
            "zaxis3": {},
            "zaxis4": {},
            "zaxis5": {},
            "zaxis6": {},
            "zaxis7": {},
            "zaxis8": {},
            "annotations": [{}],
            "shapes": [{}],
            "newshape": {},
            "activeshape": {},
            "boxmode": "group",
            "boxgap": 1.0,
            "boxgroupgap": 2.0,
            "barmode": "overlay",
            "barnorm": "",
            "bargap": 3.0,
            "bargroupgap": 4.0,
            "violinmode": "overlay",
            "violingap": 5.0,
            "violingroupgap": 6.0,
            "waterfallmode": "group",
            "waterfallgap": 7.0,
            "waterfallgroupgap": 8.0,
            "piecolorway": ["#789789"],
            "extendpiecolors": true,
            "sunburstcolorway": ["#654654"],
            "extendsunburstcolors": false,
            "mapbox": {},
            "updatemenus": [{}],
            "sliders": [{}],
        });

        assert_eq!(to_value(layout_template).unwrap(), expected);
    }

    #[test]
    fn serialize_template() {
        let template = Template::new().layout(LayoutTemplate::new());
        let expected = json!({"layout": {}});

        assert_eq!(to_value(template).unwrap(), expected);
    }

    #[test]
<<<<<<< HEAD
    fn test_serialize_layout() {
        let mut xaxis: Vec<Option<Box<Axis>>> = Vec::new();
        let mut yaxis: Vec<Option<Box<Axis>>> = Vec::new();
        for _ in 0..8 {
            xaxis.push(Some(Box::new(Axis::new())));
            yaxis.push(Some(Box::new(Axis::new())));
        }

=======
    fn serialize_layout() {
>>>>>>> eb04201b
        let layout = Layout::new()
            .title("Title")
            .title(String::from("Title"))
            .title(Title::with_text("Title"))
            .show_legend(false)
            .legend(Legend::new())
            .margin(Margin::new())
            .auto_size(true)
            .width(10)
            .height(20)
            .font(Font::new())
            .uniform_text(UniformText::new())
            .separators("_")
            .paper_background_color("#FFFFFF")
            .plot_background_color("#151515")
            .color_scale(LayoutColorScale::new())
            .colorway(vec!["#123123"])
            .color_axis(ColorAxis::new())
            .mode_bar(ModeBar::new())
            .hover_mode(HoverMode::Closest)
            .click_mode(ClickMode::EventAndSelect)
            .drag_mode(DragMode::Turntable)
            .select_direction(SelectDirection::Diagonal)
            .hover_distance(321)
            .spike_distance(12)
            .hover_label(Label::new())
            .template(Template::new())
            .grid(LayoutGrid::new())
            .calendar(Calendar::Jalali)
            .x_axis(xaxis)
            .y_axis(yaxis)
            .annotations(vec![Annotation::new()])
            .shapes(vec![Shape::new()])
            .new_shape(NewShape::new())
            .active_shape(ActiveShape::new())
            .box_mode(BoxMode::Group)
            .box_gap(1.)
            .box_group_gap(2.)
            .bar_mode(BarMode::Overlay)
            .bar_norm(BarNorm::Empty)
            .bar_gap(3.)
            .bar_group_gap(4.)
            .violin_mode(ViolinMode::Overlay)
            .violin_gap(5.)
            .violin_group_gap(6.)
            .waterfall_mode(WaterfallMode::Group)
            .waterfall_gap(7.)
            .waterfall_group_gap(8.)
            .pie_colorway(vec!["#789789"])
            .extend_pie_colors(true)
            .sunburst_colorway(vec!["#654654"])
            .extend_sunburst_colors(false)
            .z_axis(Vec::from([Some(Box::new(Axis::new()))]))
            .scene(LayoutScene::new());

        let expected = json!({
            "title": {"text": "Title"},
            "showlegend": false,
            "legend": {},
            "margin": {},
            "autosize": true,
            "width": 10,
            "height": 20,
            "font": {},
            "uniformtext": {},
            "separators": "_",
            "paper_bgcolor": "#FFFFFF",
            "plot_bgcolor": "#151515",
            "colorscale": {},
            "colorway": ["#123123"],
            "coloraxis": {},
            "modebar": {},
            "hovermode": "closest",
            "clickmode": "event+select",
            "dragmode": "turntable",
            "selectdirection": "d",
            "hoverdistance": 321,
            "spikedistance": 12,
            "hoverlabel": {},
            "template": {},
            "grid": {},
            "calendar": "jalali",
            "xaxis": {},
            "xaxis2": {},
            "xaxis3": {},
            "xaxis4": {},
            "xaxis5": {},
            "xaxis6": {},
            "xaxis7": {},
            "xaxis8": {},
            "yaxis": {},
            "yaxis2": {},
            "yaxis3": {},
            "yaxis4": {},
            "yaxis5": {},
            "yaxis6": {},
            "yaxis7": {},
            "yaxis8": {},
            "annotations": [{}],
            "shapes": [{}],
            "newshape": {},
            "activeshape": {},
            "boxmode": "group",
            "boxgap": 1.0,
            "boxgroupgap": 2.0,
            "barmode": "overlay",
            "barnorm": "",
            "bargap": 3.0,
            "bargroupgap": 4.0,
            "violinmode": "overlay",
            "violingap": 5.0,
            "violingroupgap": 6.0,
            "waterfallmode": "group",
            "waterfallgap": 7.0,
            "waterfallgroupgap": 8.0,
            "piecolorway": ["#789789"],
            "extendpiecolors": true,
            "sunburstcolorway": ["#654654"],
            "extendsunburstcolors": false,
            "zaxis": {},
            "scene": {}
        });

        assert_eq!(to_value(layout).unwrap(), expected);
    }
}<|MERGE_RESOLUTION|>--- conflicted
+++ resolved
@@ -1,15 +1,9 @@
+use plotly_derive::FieldSetter;
+use serde::{Serialize, Serializer};
 use std::borrow::Cow;
-<<<<<<< HEAD
 use std::collections::HashMap;
-=======
-
-use plotly_derive::layout_structs;
->>>>>>> eb04201b
-use plotly_derive::FieldSetter;
-use serde::Serialize;
 use update_menu::UpdateMenu;
 
-<<<<<<< HEAD
 use crate::common::Domain;
 use crate::{
     color::Color,
@@ -19,163 +13,6 @@
     },
     private::{NumOrString, NumOrStringCollection},
 };
-
-
-fn serialize_axes<S>(axes: &Option<Vec<Option<Box<Axis>>>>, serializer: S, axis_prefix: &str) -> Result<S::Ok, S::Error>
-where
-    S: Serializer,
-{
-    let mut map = HashMap::new();
-    let axes = axes.as_ref().unwrap();
-
-    for (i, axis) in axes.iter().enumerate() {
-        let axe = axis.as_ref().unwrap();
-        let key = if i == 0 {
-            axis_prefix.to_string()
-        } else {
-            format!("{}{}", axis_prefix, i + 1)
-        };
-        map.insert(key, axe);
-    }
-
-    map.serialize(serializer)
-}
-
-fn serialize_x_axes<S>(axes: &Option<Vec<Option<Box<Axis>>>>, serializer: S) -> Result<S::Ok, S::Error>
-where
-    S: Serializer,
-{
-    serialize_axes(axes, serializer, "xaxis")
-}
-
-fn serialize_y_axes<S>(axes: &Option<Vec<Option<Box<Axis>>>>, serializer: S) -> Result<S::Ok, S::Error>
-where
-    S: Serializer,
-{
-    serialize_axes(axes, serializer, "yaxis")
-}
-
-
-fn serialize_z_axes<S>(axes: &Option<Vec<Option<Box<Axis>>>>, serializer: S) -> Result<S::Ok, S::Error>
-where
-    S: Serializer,
-{
-    serialize_axes(axes, serializer, "zaxis")
-}
-
-#[derive(Serialize, Debug, Clone)]
-#[serde(rename_all = "lowercase")]
-pub enum AxisType {
-    #[serde(rename = "-")]
-    Default,
-    Linear,
-    Log,
-    Date,
-    Category,
-    MultiCategory,
-}
-
-#[derive(Serialize, Debug, Clone)]
-#[serde(rename_all = "lowercase")]
-pub enum AxisConstrain {
-    Range,
-    Domain,
-}
-
-#[derive(Serialize, Debug, Clone)]
-#[serde(rename_all = "lowercase")]
-pub enum ConstrainDirection {
-    Left,
-    Center,
-    Right,
-    Top,
-    Middle,
-    Bottom,
-}
-
-#[derive(Serialize, Debug, Clone)]
-#[serde(rename_all = "lowercase")]
-pub enum RangeMode {
-    Normal,
-    ToZero,
-    NonNegative,
-}
-
-#[derive(Serialize, Debug, Clone)]
-#[serde(rename_all = "lowercase")]
-pub enum TicksDirection {
-    Outside,
-    Inside,
-}
-
-#[derive(Serialize, Debug, Clone)]
-#[serde(rename_all = "lowercase")]
-pub enum TicksPosition {
-    Labels,
-    Boundaries,
-}
-
-#[derive(Serialize, Debug, Clone)]
-#[serde(rename_all = "lowercase")]
-pub enum ArrayShow {
-    All,
-    First,
-    Last,
-    None,
-}
-
-#[derive(Serialize, Debug, Clone)]
-#[serde(rename_all = "lowercase")]
-pub enum BarMode {
-    Stack,
-    Group,
-    Overlay,
-    Relative,
-}
-
-#[derive(Serialize, Debug, Clone)]
-#[serde(rename_all = "lowercase")]
-pub enum BarNorm {
-    #[serde(rename = "")]
-    Empty,
-    Fraction,
-    Percent,
-}
-
-#[derive(Serialize, Debug, Clone)]
-#[serde(rename_all = "lowercase")]
-pub enum BoxMode {
-    Group,
-    Overlay,
-}
-
-#[derive(Serialize, Debug, Clone)]
-#[serde(rename_all = "lowercase")]
-pub enum ViolinMode {
-    Group,
-    Overlay,
-}
-
-#[derive(Serialize, Debug, Clone)]
-#[serde(rename_all = "lowercase")]
-pub enum WaterfallMode {
-    Group,
-    Overlay,
-}
-
-#[derive(Serialize, Debug, Clone)]
-#[serde(rename_all = "lowercase")]
-pub enum TraceOrder {
-    Reversed,
-    Grouped,
-    #[serde(rename = "reversed+grouped")]
-    ReversedGrouped,
-    Normal,
-}
-=======
-use crate::color::Color;
-use crate::common::{Calendar, ColorScale, Font, Label, Orientation, Title};
->>>>>>> eb04201b
 
 pub mod themes;
 pub mod update_menu;
@@ -192,6 +29,48 @@
 mod scene;
 mod shape;
 mod slider;
+
+fn serialize_axes<S>(axes: &Option<Vec<Option<Box<Axis>>>>, serializer: S, axis_prefix: &str) -> Result<S::Ok, S::Error>
+where
+    S: Serializer,
+{
+    let mut map = HashMap::new();
+    let axes = axes.as_ref().unwrap();
+
+    for (i, axis) in axes.iter().enumerate() {
+        let axe = axis.as_ref().unwrap();
+        let key = if i == 0 {
+            axis_prefix.to_string()
+        } else {
+            format!("{}{}", axis_prefix, i + 1)
+        };
+        map.insert(key, axe);
+    }
+
+    map.serialize(serializer)
+}
+
+fn serialize_x_axes<S>(axes: &Option<Vec<Option<Box<Axis>>>>, serializer: S) -> Result<S::Ok, S::Error>
+where
+    S: Serializer,
+{
+    serialize_axes(axes, serializer, "xaxis")
+}
+
+fn serialize_y_axes<S>(axes: &Option<Vec<Option<Box<Axis>>>>, serializer: S) -> Result<S::Ok, S::Error>
+where
+    S: Serializer,
+{
+    serialize_axes(axes, serializer, "yaxis")
+}
+
+
+fn serialize_z_axes<S>(axes: &Option<Vec<Option<Box<Axis>>>>, serializer: S) -> Result<S::Ok, S::Error>
+where
+    S: Serializer,
+{
+    serialize_axes(axes, serializer, "zaxis")
+}
 
 // Re-export layout sub-module types
 pub use self::animation::{
@@ -349,599 +228,6 @@
 
 #[derive(Serialize, Debug, Clone)]
 #[serde(rename_all = "lowercase")]
-<<<<<<< HEAD
-pub enum ShapeType {
-    Circle,
-    Rect,
-    Path,
-    Line,
-}
-
-#[derive(Serialize, Debug, Clone)]
-#[serde(rename_all = "lowercase")]
-pub enum ShapeLayer {
-    Below,
-    Above,
-}
-
-#[derive(Serialize, Debug, Clone)]
-#[serde(rename_all = "lowercase")]
-pub enum ShapeSizeMode {
-    Scaled,
-    Pixel,
-}
-
-#[derive(Serialize, Debug, Clone)]
-#[serde(rename_all = "lowercase")]
-pub enum FillRule {
-    EvenOdd,
-    NonZero,
-}
-
-#[serde_with::skip_serializing_none]
-#[derive(Serialize, Debug, Clone, FieldSetter)]
-pub struct ShapeLine {
-    /// Sets the line color.
-    color: Option<Box<dyn Color>>,
-    /// Sets the line width (in px).
-    width: Option<f64>,
-    /// Sets the dash style of lines. Set to a dash type string ("solid", "dot",
-    /// "dash", "longdash", "dashdot", or "longdashdot") or a dash length
-    /// list in px (eg "5px,10px,2px,2px").
-    dash: Option<DashType>,
-}
-
-impl ShapeLine {
-    pub fn new() -> Self {
-        Default::default()
-    }
-}
-
-#[serde_with::skip_serializing_none]
-#[derive(Serialize, Debug, Clone, FieldSetter)]
-pub struct Shape {
-    /// Determines whether or not this shape is visible.
-    visible: Option<bool>,
-    #[field_setter(skip)]
-    r#type: Option<ShapeType>,
-    /// Specifies whether shapes are drawn below or above traces.
-    layer: Option<ShapeLayer>,
-    /// Sets the shape's x coordinate axis. If set to an x axis id (e.g. "x" or
-    /// "x2"), the `x` position refers to an x coordinate. If set to
-    /// "paper", the `x` position refers to the distance from the left side
-    /// of the plotting area in normalized coordinates where "0" ("1")
-    /// corresponds to the left (right) side. If the axis `type` is "log", then
-    /// you must take the log of your desired range. If the axis `type` is
-    /// "date", then you must convert the date to unix time in milliseconds.
-    #[serde(rename = "xref")]
-    x_ref: Option<String>,
-    /// Sets the shapes's sizing mode along the x axis. If set to "scaled",
-    /// `x0`, `x1` and x coordinates within `path` refer to data values on
-    /// the x axis or a fraction of the plot area's width (`xref` set to
-    /// "paper"). If set to "pixel", `xanchor` specifies the x position
-    /// in terms of data or plot fraction but `x0`, `x1` and x coordinates
-    /// within `path` are pixels relative to `xanchor`. This way, the shape
-    /// can have a fixed width while maintaining a position relative to data
-    /// or plot fraction.
-    #[serde(rename = "xsizemode")]
-    x_size_mode: Option<ShapeSizeMode>,
-    /// Only relevant in conjunction with `xsizemode` set to "pixel". Specifies
-    /// the anchor point on the x axis to which `x0`, `x1` and x coordinates
-    /// within `path` are relative to. E.g. useful to attach a pixel sized
-    /// shape to a certain data value. No effect when `xsizemode` not set to
-    /// "pixel".
-    #[serde(rename = "xanchor")]
-    x_anchor: Option<NumOrString>,
-    /// Sets the shape's starting x position. See `type` and `xsizemode` for
-    /// more info.
-    x0: Option<NumOrString>,
-    /// Sets the shape's end x position. See `type` and `xsizemode` for more
-    /// info.
-    x1: Option<NumOrString>,
-    /// Sets the annotation's y coordinate axis. If set to an y axis id (e.g.
-    /// "y" or "y2"), the `y` position refers to an y coordinate If set to
-    /// "paper", the `y` position refers to the distance from the bottom of
-    /// the plotting area in normalized coordinates where "0" ("1")
-    /// corresponds to the bottom (top).
-    #[serde(rename = "yref")]
-    y_ref: Option<String>,
-    /// Sets the shapes's sizing mode along the y axis. If set to "scaled",
-    /// `y0`, `y1` and y coordinates within `path` refer to data values on
-    /// the y axis or a fraction of the plot area's height (`yref` set to
-    /// "paper"). If set to "pixel", `yanchor` specifies the y position
-    /// in terms of data or plot fraction but `y0`, `y1` and y coordinates
-    /// within `path` are pixels relative to `yanchor`. This way, the shape
-    /// can have a fixed height while maintaining a position relative to
-    /// data or plot fraction.
-    #[serde(rename = "ysizemode")]
-    y_size_mode: Option<ShapeSizeMode>,
-    /// Only relevant in conjunction with `ysizemode` set to "pixel". Specifies
-    /// the anchor point on the y axis to which `y0`, `y1` and y coordinates
-    /// within `path` are relative to. E.g. useful to attach a pixel sized
-    /// shape to a certain data value. No effect when `ysizemode` not set to
-    /// "pixel".
-    #[serde(rename = "yanchor")]
-    y_anchor: Option<NumOrString>,
-    /// Sets the shape's starting y position. See `type` and `ysizemode` for
-    /// more info.
-    y0: Option<NumOrString>,
-    /// Sets the shape's end y position. See `type` and `ysizemode` for more
-    /// info.
-    y1: Option<NumOrString>,
-    /// For `type` "path" - a valid SVG path with the pixel values replaced by
-    /// data values in `xsizemode`/`ysizemode` being "scaled" and taken
-    /// unmodified as pixels relative to `xanchor` and `yanchor` in case of
-    /// "pixel" size mode. There are a few restrictions / quirks
-    /// only absolute instructions, not relative. So the allowed segments
-    /// are: M, L, H, V, Q, C, T, S, and Z arcs (A) are not allowed because
-    /// radius rx and ry are relative. In the future we could consider
-    /// supporting relative commands, but we would have to decide on how to
-    /// handle date and log axes. Note that even as is, Q and C Bezier paths
-    /// that are smooth on linear axes may not be smooth on log, and vice versa.
-    /// no chained "polybezier" commands - specify the segment type for each
-    /// one. On category axes, values are numbers scaled to the serial
-    /// numbers of categories because using the categories themselves
-    /// there would be no way to describe fractional positions On data axes:
-    /// because space and T are both normal components of path strings, we
-    /// can't use either to separate date from time parts. Therefore we'll
-    /// use underscore for this purpose: 2015-02-21_13:45:56.789
-    path: Option<String>,
-    /// Sets the opacity of the shape. Number between or equal to 0 and 1.
-    opacity: Option<f64>,
-    /// Sets the shape line properties (`color`, `width`, `dash`).
-    line: Option<ShapeLine>,
-    /// Sets the color filling the shape's interior. Only applies to closed
-    /// shapes.
-    #[serde(rename = "fillcolor")]
-    fill_color: Option<Box<dyn Color>>,
-    /// Determines which regions of complex paths constitute the interior. For
-    /// more info please visit https://developer.mozilla.org/en-US/docs/Web/SVG/Attribute/fill-rule
-    #[serde(rename = "fillrule")]
-    fill_rule: Option<FillRule>,
-    /// Determines whether the shape could be activated for edit or not. Has no
-    /// effect when the older editable shapes mode is enabled via
-    /// `config.editable` or `config.edits.shapePosition`.
-    editable: Option<bool>,
-    /// When used in a template, named items are created in the output figure in
-    /// addition to any items the figure already has in this array. You can
-    /// modify these items in the output figure by making your own item with
-    /// `templateitemname` matching this `name` alongside your modifications
-    /// (including `visible: false` or `enabled: false` to hide it). Has no
-    /// effect outside of a template.
-    name: Option<String>,
-    /// Used to refer to a named item in this array in the template. Named items
-    /// from the template will be created even without a matching item in
-    /// the input figure, but you can modify one by making an item with
-    /// `templateitemname` matching its `name`, alongside your modifications
-    /// (including `visible: false` or `enabled: false` to hide it). If there is
-    /// no template or no matching item, this item will be hidden unless you
-    /// explicitly show it with `visible: true`.
-    #[serde(rename = "templateitemname")]
-    template_item_name: Option<String>,
-}
-
-impl Shape {
-    pub fn new() -> Self {
-        Default::default()
-    }
-
-    /// Specifies the shape type to be drawn. If "line", a line is drawn from
-    /// (`x0`,`y0`) to (`x1`,`y1`) with respect to the axes' sizing mode. If
-    /// "circle", a circle is drawn from ((`x0`+`x1`)/2, (`y0`+`y1`)/2))
-    /// with radius (|(`x0`+`x1`)/2 - `x0`|, |(`y0`+`y1`)/2 -`y0`)|)
-    /// with respect to the axes' sizing mode. If "rect", a rectangle is drawn
-    /// linking (`x0`,`y0`), (`x1`,`y0`), (`x1`,`y1`), (`x0`,`y1`),
-    /// (`x0`,`y0`) with respect to the axes' sizing mode. If "path", draw a
-    /// custom SVG path using `path`. with respect to the axes' sizing mode.
-    pub fn shape_type(mut self, shape_type: ShapeType) -> Self {
-        self.r#type = Some(shape_type);
-        self
-    }
-}
-
-#[derive(Serialize, Debug, Clone)]
-#[serde(rename_all = "lowercase")]
-pub enum DrawDirection {
-    Ortho,
-    Horizontal,
-    Vertical,
-    Diagonal,
-}
-
-#[serde_with::skip_serializing_none]
-#[derive(Serialize, Debug, Clone, FieldSetter)]
-pub struct NewShape {
-    /// Sets the shape line properties (`color`, `width`, `dash`).
-    line: Option<ShapeLine>,
-    /// Sets the color filling new shapes' interior. Please note that if using a
-    /// fillcolor with alpha greater than half, drag inside the active shape
-    /// starts moving the shape underneath, otherwise a new shape could be
-    /// started over.
-    #[serde(rename = "fillcolor")]
-    fill_color: Option<Box<dyn Color>>,
-    /// Determines the path's interior. For more info please
-    /// visit https://developer.mozilla.org/en-US/docs/Web/SVG/Attribute/fill-rule
-    #[serde(rename = "fillrule")]
-    fill_rule: Option<FillRule>,
-    /// Sets the opacity of new shapes. Number between or equal to 0 and 1.
-    opacity: Option<f64>,
-    /// Specifies whether new shapes are drawn below or above traces.
-    layer: Option<ShapeLayer>,
-    /// When `dragmode` is set to "drawrect", "drawline" or "drawcircle" this
-    /// limits the drag to be horizontal, vertical or diagonal. Using
-    /// "diagonal" there is no limit e.g. in drawing lines in any direction.
-    /// "ortho" limits the draw to be either horizontal or vertical.
-    /// "horizontal" allows horizontal extend. "vertical" allows vertical
-    /// extend.
-    #[serde(rename = "drawdirection")]
-    draw_direction: Option<DrawDirection>,
-}
-
-impl NewShape {
-    pub fn new() -> Self {
-        Default::default()
-    }
-}
-
-#[serde_with::skip_serializing_none]
-#[derive(Serialize, Debug, Clone, FieldSetter)]
-pub struct ActiveShape {
-    /// Sets the color filling the active shape' interior.
-    #[serde(rename = "fillcolor")]
-    fill_color: Option<Box<dyn Color>>,
-    /// Sets the opacity of the active shape. Number between or equal to 0 and
-    /// 1.
-    opacity: Option<f64>,
-}
-
-impl ActiveShape {
-    pub fn new() -> Self {
-        Default::default()
-    }
-}
-
-#[derive(Serialize, Debug, Clone)]
-#[serde(rename_all = "lowercase")]
-pub enum ArrowSide {
-    End,
-    Start,
-    #[serde(rename = "end+start")]
-    StartEnd,
-    None,
-}
-
-#[derive(Debug, Clone)]
-pub enum ClickToShow {
-    False,
-    OnOff,
-    OnOut,
-}
-
-impl Serialize for ClickToShow {
-    fn serialize<S>(&self, serializer: S) -> Result<S::Ok, S::Error>
-    where
-        S: Serializer,
-    {
-        match *self {
-            Self::False => serializer.serialize_bool(false),
-            Self::OnOff => serializer.serialize_str("onoff"),
-            Self::OnOut => serializer.serialize_str("onout"),
-        }
-    }
-}
-
-#[serde_with::skip_serializing_none]
-#[derive(Serialize, Debug, Clone, FieldSetter)]
-pub struct Annotation {
-    /// Determines whether or not this annotation is visible.
-    visible: Option<bool>,
-    /// Sets the text associated with this annotation. Plotly uses a subset of
-    /// HTML tags to do things like newline (<br>), bold (<b></b>), italics
-    /// (<i></i>), hyperlinks (<a href='...'></a>). Tags <em>, <sup>, <sub>
-    /// <span> are also supported.
-    text: Option<String>,
-    /// Sets the angle at which the `text` is drawn with respect to the
-    /// horizontal.
-    #[serde(rename = "textangle")]
-    text_angle: Option<f64>,
-    /// Sets the annotation text font.
-    font: Option<Font>,
-    /// Sets an explicit width for the text box. null (default) lets the text
-    /// set the box width. Wider text will be clipped. There is no automatic
-    /// wrapping; use <br> to start a new line.
-    width: Option<f64>,
-    /// Sets an explicit height for the text box. null (default) lets the text
-    /// set the box height. Taller text will be clipped.
-    height: Option<f64>,
-    /// Sets the opacity of the annotation (text + arrow).
-    opacity: Option<f64>,
-    /// Sets the horizontal alignment of the `text` within the box. Has an
-    /// effect only if `text` spans two or more lines (i.e. `text` contains
-    /// one or more <br> HTML tags) or if an explicit width is set to
-    /// override the text width.
-    align: Option<HAlign>,
-    /// Sets the vertical alignment of the `text` within the box. Has an effect
-    /// only if an explicit height is set to override the text height.
-    valign: Option<VAlign>,
-    /// Sets the background color of the annotation.
-    #[serde(rename = "bgcolor")]
-    background_color: Option<Box<dyn Color>>,
-    /// Sets the color of the border enclosing the annotation `text`.
-    #[serde(rename = "bordercolor")]
-    border_color: Option<Box<dyn Color>>,
-    /// Sets the padding (in px) between the `text` and the enclosing border.
-    #[serde(rename = "borderpad")]
-    border_pad: Option<f64>,
-    /// Sets the width (in px) of the border enclosing the annotation `text`.
-    #[serde(rename = "borderwidth")]
-    border_width: Option<f64>,
-    /// Determines whether or not the annotation is drawn with an arrow. If
-    /// "True", `text` is placed near the arrow's tail. If "False", `text`
-    /// lines up with the `x` and `y` provided.
-    #[serde(rename = "showarrow")]
-    show_arrow: Option<bool>,
-    /// Sets the color of the annotation arrow.
-    #[serde(rename = "arrowcolor")]
-    arrow_color: Option<Box<dyn Color>>,
-    /// Sets the end annotation arrow head style. Integer between or equal to 0
-    /// and 8.
-    #[serde(rename = "arrowhead")]
-    arrow_head: Option<u8>,
-    /// Sets the start annotation arrow head style. Integer between or equal to
-    /// 0 and 8.
-    #[serde(rename = "startarrowhead")]
-    start_arrow_head: Option<u8>,
-    /// Sets the annotation arrow head position.
-    #[serde(rename = "arrowside")]
-    arrow_side: Option<ArrowSide>,
-    /// Sets the size of the end annotation arrow head, relative to
-    /// `arrowwidth`. A value of 1 (default) gives a head about 3x as wide
-    /// as the line.
-    #[serde(rename = "arrowsize")]
-    arrow_size: Option<f64>,
-    /// Sets the size of the start annotation arrow head, relative to
-    /// `arrowwidth`. A value of 1 (default) gives a head about 3x as wide
-    /// as the line.
-    #[serde(rename = "startarrowsize")]
-    start_arrow_size: Option<f64>,
-    /// Sets the width (in px) of annotation arrow line.
-    #[serde(rename = "arrowwidth")]
-    arrow_width: Option<f64>,
-    /// Sets a distance, in pixels, to move the end arrowhead away from the
-    /// position it is pointing at, for example to point at the edge of a
-    /// marker independent of zoom. Note that this shortens the arrow from
-    /// the `ax` / `ay` vector, in contrast to `xshift` / `yshift` which
-    /// moves everything by this amount.
-    #[serde(rename = "standoff")]
-    stand_off: Option<f64>,
-    /// Sets a distance, in pixels, to move the start arrowhead away from the
-    /// position it is pointing at, for example to point at the edge of a
-    /// marker independent of zoom. Note that this shortens the arrow from
-    /// the `ax` / `ay` vector, in contrast to `xshift` / `yshift`
-    /// which moves everything by this amount.
-    #[serde(rename = "startstandoff")]
-    start_stand_off: Option<f64>,
-    /// Sets the x component of the arrow tail about the arrow head. If `axref`
-    /// is `pixel`, a positive (negative) component corresponds to an arrow
-    /// pointing from right to left (left to right). If `axref` is an axis,
-    /// this is an absolute value on that axis, like `x`, NOT a
-    /// relative value.
-    ax: Option<NumOrString>,
-    /// Sets the y component of the arrow tail about the arrow head. If `ayref`
-    /// is `pixel`, a positive (negative) component corresponds to an arrow
-    /// pointing from bottom to top (top to bottom). If `ayref` is an axis,
-    /// this is an absolute value on that axis, like `y`, NOT a
-    /// relative value.
-    ay: Option<NumOrString>,
-    /// Indicates in what terms the tail of the annotation (ax,ay) is specified.
-    /// If `pixel`, `ax` is a relative offset in pixels from `x`. If set to
-    /// an x axis id (e.g. "x" or "x2"), `ax` is specified in the same terms
-    /// as that axis. This is useful for trendline annotations which
-    /// should continue to indicate the correct trend when zoomed.
-    #[serde(rename = "axref")]
-    ax_ref: Option<String>,
-    /// Indicates in what terms the tail of the annotation (ax,ay) is specified.
-    /// If `pixel`, `ay` is a relative offset in pixels from `y`. If set to
-    /// a y axis id (e.g. "y" or "y2"), `ay` is specified in the same terms
-    /// as that axis. This is useful for trendline annotations which
-    /// should continue to indicate the correct trend when zoomed.
-    #[serde(rename = "ayref")]
-    ay_ref: Option<String>,
-    /// Sets the annotation's x coordinate axis. If set to an x axis id (e.g.
-    /// "x" or "x2"), the `x` position refers to an x coordinate If set to
-    /// "paper", the `x` position refers to the distance from the left side
-    /// of the plotting area in normalized coordinates where 0 (1)
-    /// corresponds to the left (right) side.
-    #[serde(rename = "xref")]
-    x_ref: Option<String>,
-    /// Sets the annotation's x position. If the axis `type` is "log", then you
-    /// must take the log of your desired range. If the axis `type` is
-    /// "date", it should be date strings, like date data, though Date
-    /// objects and unix milliseconds will be accepted and converted to strings.
-    /// If the axis `type` is "category", it should be numbers, using the scale
-    /// where each category is assigned a serial number from zero in the
-    /// order it appears.
-    x: Option<NumOrString>,
-    /// Sets the text box's horizontal position anchor This anchor binds the `x`
-    /// position to the "left", "center" or "right" of the annotation. For
-    /// example, if `x` is set to 1, `xref` to "paper" and `xanchor` to
-    /// "right" then the right-most portion of the annotation lines up with
-    /// the right-most edge of the plotting area. If "auto", the anchor is
-    /// equivalent to "center" for data-referenced annotations or if there
-    /// is an arrow, whereas for paper-referenced with no arrow, the anchor
-    /// picked corresponds to the closest side.
-    #[serde(rename = "xanchor")]
-    x_anchor: Option<Anchor>,
-    /// Shifts the position of the whole annotation and arrow to the right
-    /// (positive) or left (negative) by this many pixels.
-    #[serde(rename = "xshift")]
-    x_shift: Option<f64>,
-    /// Sets the annotation's y coordinate axis. If set to an y axis id (e.g.
-    /// "y" or "y2"), the `y` position refers to an y coordinate If set to
-    /// "paper", the `y` position refers to the distance from the bottom of
-    /// the plotting area in normalized coordinates where 0 (1) corresponds
-    /// to the bottom (top).
-    #[serde(rename = "yref")]
-    y_ref: Option<String>,
-    /// Sets the annotation's y position. If the axis `type` is "log", then you
-    /// must take the log of your desired range. If the axis `type` is
-    /// "date", it should be date strings, like date data, though Date
-    /// objects and unix milliseconds will be accepted and converted to strings.
-    /// If the axis `type` is "category", it should be numbers, using the
-    /// scale where each category is assigned a serial number from zero in
-    /// the order it appears.
-    y: Option<NumOrString>,
-    /// Sets the text box's vertical position anchor This anchor binds the `y`
-    /// position to the "top", "middle" or "bottom" of the annotation. For
-    /// example, if `y` is set to 1, `yref` to "paper" and `yanchor` to
-    /// "top" then the top-most portion of the annotation lines up with the
-    /// top-most edge of the plotting area. If "auto", the anchor is equivalent
-    /// to "middle" for data-referenced annotations or if there is an arrow,
-    /// whereas for paper-referenced with no arrow, the anchor picked
-    /// corresponds to the closest side.
-    #[serde(rename = "yanchor")]
-    y_anchor: Option<Anchor>,
-    /// Shifts the position of the whole annotation and arrow up (positive) or
-    /// down (negative) by this many pixels.
-    #[serde(rename = "yshift")]
-    y_shift: Option<f64>,
-    /// Makes this annotation respond to clicks on the plot. If you click a data
-    /// point that exactly matches the `x` and `y` values of this
-    /// annotation, and it is hidden (visible: false), it will appear. In
-    /// "onoff" mode, you must click the same point again to make it disappear,
-    /// so if you click multiple points, you can show multiple annotations.
-    /// In "onout" mode, a click anywhere else in the plot (on another data
-    /// point or not) will hide this annotation. If you need to show/hide
-    /// this annotation in response to different `x` or `y` values, you can set
-    /// `xclick` and/or `yclick`. This is useful for example to label the side
-    /// of a bar. To label markers though, `standoff` is preferred over
-    /// `xclick` and `yclick`.
-    #[serde(rename = "clicktoshow")]
-    click_to_show: Option<ClickToShow>,
-    /// Toggle this annotation when clicking a data point whose `x` value is
-    /// `xclick` rather than the annotation's `x` value.
-    #[serde(rename = "xclick")]
-    x_click: Option<NumOrString>,
-    /// Toggle this annotation when clicking a data point whose `y` value is
-    /// `yclick` rather than the annotation's `y` value.
-    #[serde(rename = "yclick")]
-    y_click: Option<NumOrString>,
-    /// Sets text to appear when hovering over this annotation. If omitted or
-    /// blank, no hover label will appear.
-    #[serde(rename = "hovertext")]
-    hover_text: Option<String>,
-    /// Label displayed on mouse hover.
-    #[serde(rename = "hoverlabel")]
-    hover_label: Option<Label>,
-    /// Determines whether the annotation text box captures mouse move and click
-    /// events, or allows those events to pass through to data points in the
-    /// plot that may be behind the annotation. By default `captureevents`
-    /// is "false" unless `hovertext` is provided. If you use the event
-    /// `plotly_clickannotation` without `hovertext` you must explicitly enable
-    /// `captureevents`.
-    #[serde(rename = "captureevents")]
-    capture_events: Option<bool>,
-    /// When used in a template, named items are created in the output figure in
-    /// addition to any items the figure already has in this array. You can
-    /// modify these items in the output figure by making your own item with
-    /// `templateitemname` matching this `name` alongside your modifications
-    /// (including `visible: false` or `enabled: false` to hide it). Has no
-    /// effect outside of a template.
-    name: Option<String>,
-    /// Used to refer to a named item in this array in the template. Named items
-    /// from the template will be created even without a matching item in
-    /// the input figure, but you can modify one by making an item with
-    /// `templateitemname` matching its `name`, alongside your modifications
-    /// (including `visible: false` or `enabled: false` to hide it). If there is
-    /// no template or no matching item, this item will be hidden unless you
-    /// explicitly show it with `visible: true`.
-    #[serde(rename = "templateitemname")]
-    template_item_name: Option<String>,
-}
-
-impl Annotation {
-    pub fn new() -> Self {
-        Default::default()
-    }
-}
-
-#[derive(Serialize, Debug, Clone)]
-#[serde(rename_all = "lowercase")]
-pub enum ClickMode {
-    Event,
-    Select,
-    #[serde(rename = "event+select")]
-    EventAndSelect,
-    None,
-}
-
-#[derive(Debug, Clone)]
-pub enum DragMode {
-    Zoom,
-    Pan,
-    Select,
-    Lasso,
-    DrawClosedPath,
-    DrawOpenPath,
-    DrawLine,
-    DrawRect,
-    DrawCircle,
-    Orbit,
-    Turntable,
-    False,
-}
-
-impl Serialize for DragMode {
-    fn serialize<S>(&self, serializer: S) -> Result<S::Ok, S::Error>
-    where
-        S: serde::Serializer,
-    {
-        match *self {
-            Self::Zoom => serializer.serialize_str("zoom"),
-            Self::Pan => serializer.serialize_str("pan"),
-            Self::Select => serializer.serialize_str("select"),
-            Self::Lasso => serializer.serialize_str("lasso"),
-            Self::DrawClosedPath => serializer.serialize_str("drawclosedpath"),
-            Self::DrawOpenPath => serializer.serialize_str("drawopenpath"),
-            Self::DrawLine => serializer.serialize_str("drawline"),
-            Self::DrawRect => serializer.serialize_str("drawrect"),
-            Self::DrawCircle => serializer.serialize_str("drawcircle"),
-            Self::Orbit => serializer.serialize_str("orbit"),
-            Self::Turntable => serializer.serialize_str("turntable"),
-            Self::False => serializer.serialize_bool(false),
-        }
-    }
-}
-
-#[derive(Debug, Clone)]
-/// Determines the mode of drag interactions.
-pub enum DragMode3D {
-    Zoom,
-    Pan,
-    Turntable,
-    Orbit,
-    False,
-}
-
-impl Serialize for DragMode3D {
-    fn serialize<S>(&self, serializer: S) -> Result<S::Ok, S::Error>
-    where
-        S: Serializer,
-    {
-        match *self {
-            Self::Zoom => serializer.serialize_str("zoom"),
-            Self::Pan => serializer.serialize_str("pan"),
-            Self::Turntable => serializer.serialize_str("turntable"),
-            Self::Orbit => serializer.serialize_str("orbit"),
-            Self::False => serializer.serialize_bool(false),
-        }
-    }
-}
-
-#[derive(Serialize, Debug, Clone)]
-#[serde(rename_all = "lowercase")]
-=======
->>>>>>> eb04201b
 pub enum SelectDirection {
     #[serde(rename = "h")]
     Horizontal,
@@ -978,149 +264,6 @@
     }
 }
 
-<<<<<<< HEAD
-// LayoutTemplate matches Layout except it lacks a field for template
-#[serde_with::skip_serializing_none]
-#[derive(Serialize, Debug, Clone, FieldSetter)]
-pub struct LayoutTemplate {
-    title: Option<Title>,
-    #[serde(rename = "showlegend")]
-    show_legend: Option<bool>,
-    legend: Option<Legend>,
-    margin: Option<Margin>,
-    #[serde(rename = "autosize")]
-    auto_size: Option<bool>,
-    width: Option<usize>,
-    height: Option<usize>,
-    font: Option<Font>,
-    #[serde(rename = "uniformtext")]
-    uniform_text: Option<UniformText>,
-    separators: Option<String>,
-    #[serde(rename = "paper_bgcolor")]
-    paper_background_color: Option<Box<dyn Color>>,
-    #[serde(rename = "plot_bgcolor")]
-    plot_background_color: Option<Box<dyn Color>>,
-    #[serde(rename = "colorscale")]
-    color_scale: Option<LayoutColorScale>,
-    colorway: Option<Vec<Box<dyn Color>>>,
-    #[serde(rename = "coloraxis")]
-    color_axis: Option<ColorAxis>,
-    #[serde(rename = "modebar")]
-    mode_bar: Option<ModeBar>,
-    /// Determines the mode of hover interactions. If "closest", a single
-    /// hoverlabel will appear for the "closest" point within the
-    /// `hoverdistance`. If "x" (or "y"), multiple hoverlabels will appear for
-    /// multiple points at the "closest" x- (or y-) coordinate within the
-    /// `hoverdistance`, with the caveat that no more than one hoverlabel
-    /// will appear per trace. If "x unified" (or "y unified"), a single
-    /// hoverlabel will appear multiple points at the closest x- (or y-)
-    /// coordinate within the `hoverdistance` with the caveat that no more than
-    /// one hoverlabel will appear per trace. In this mode, spikelines are
-    /// enabled by default perpendicular to the specified axis.
-    /// If false, hover interactions are disabled. If `clickmode` includes the
-    /// "select" flag, `hovermode` defaults to "closest". If `clickmode`
-    /// lacks the "select" flag, it defaults to "x" or "y" (depending on the
-    /// trace's `orientation` value) for plots based on cartesian coordinates.
-    /// For anything else the default value is "closest".
-    #[serde(rename = "hovermode")]
-    hover_mode: Option<HoverMode>,
-    #[serde(rename = "clickmode")]
-    click_mode: Option<ClickMode>,
-    #[serde(rename = "dragmode")]
-    drag_mode: Option<DragMode>,
-    #[serde(rename = "selectdirection")]
-    select_direction: Option<SelectDirection>,
-    #[serde(rename = "hoverdistance")]
-    hover_distance: Option<i32>,
-    #[serde(rename = "spikedistance")]
-    spike_distance: Option<i32>,
-    #[serde(rename = "hoverlabel")]
-    hover_label: Option<Label>,
-
-    grid: Option<LayoutGrid>,
-    calendar: Option<Calendar>,
-
-    #[serde(flatten, serialize_with = "serialize_x_axes")]
-    x_axis: Option<Vec<Option<Box<Axis>>>>,
-    #[serde(flatten, serialize_with = "serialize_y_axes")]
-    y_axis: Option<Vec<Option<Box<Axis>>>>,
-
-    // ternary: Option<LayoutTernary>,
-    scene: Option<LayoutScene>,
-    // polar: Option<LayoutPolar>,
-    annotations: Option<Vec<Annotation>>,
-    shapes: Option<Vec<Shape>>,
-    #[serde(rename = "newshape")]
-    new_shape: Option<NewShape>,
-    #[serde(rename = "activeshape")]
-    active_shape: Option<ActiveShape>,
-
-    #[serde(rename = "boxmode")]
-    box_mode: Option<BoxMode>,
-    #[serde(rename = "boxgap")]
-    box_gap: Option<f64>,
-    #[serde(rename = "boxgroupgap")]
-    box_group_gap: Option<f64>,
-
-    #[serde(rename = "barmode")]
-    bar_mode: Option<BarMode>,
-    #[serde(rename = "barnorm")]
-    bar_norm: Option<BarNorm>,
-    #[serde(rename = "bargap")]
-    bar_gap: Option<f64>,
-    #[serde(rename = "bargroupgap")]
-    bar_group_gap: Option<f64>,
-
-    #[serde(rename = "violinmode")]
-    violin_mode: Option<ViolinMode>,
-    #[serde(rename = "violingap")]
-    violin_gap: Option<f64>,
-    #[serde(rename = "violingroupgap")]
-    violin_group_gap: Option<f64>,
-
-    #[serde(rename = "waterfallmode")]
-    waterfall_mode: Option<WaterfallMode>,
-    #[serde(rename = "waterfallgap")]
-    waterfall_gap: Option<f64>,
-    #[serde(rename = "waterfallgroupgap")]
-    waterfall_group_gap: Option<f64>,
-
-    #[serde(rename = "piecolorway")]
-    pie_colorway: Option<Vec<Box<dyn Color>>>,
-    #[serde(rename = "extendpiecolors")]
-    extend_pie_colors: Option<bool>,
-
-    #[serde(rename = "sunburstcolorway")]
-    sunburst_colorway: Option<Vec<Box<dyn Color>>>,
-    #[serde(rename = "extendsunburstcolors")]
-    extend_sunburst_colors: Option<bool>,
-}
-
-impl LayoutTemplate {
-    pub fn new() -> Self {
-        Default::default()
-    }
-
-    pub fn add_annotation(&mut self, annotation: Annotation) {
-        if self.annotations.is_none() {
-            self.annotations = Some(Vec::new());
-        }
-        self.annotations.as_mut().unwrap().push(annotation);
-    }
-
-    pub fn add_shape(&mut self, shape: Shape) {
-        if self.shapes.is_none() {
-            self.shapes = Some(Vec::new());
-        }
-        self.shapes.as_mut().unwrap().push(shape);
-    }
-}
-
-#[serde_with::skip_serializing_none]
-#[derive(Serialize, Debug, Clone, FieldSetter)]
-#[field_setter(kind = "layout")]
-pub struct Layout {
-=======
 /// Generates Layout and LayoutTemplate
 /// LayoutTemplate matches Layout except it lacks a field for template
 /// See layout/layout.rs for the full field list and doc comments.
@@ -1129,7 +272,6 @@
 /// list and doc comments.
 #[layout_structs]
 pub struct LayoutFields {
->>>>>>> eb04201b
     title: Option<Title>,
     #[serde(rename = "showlegend")]
     show_legend: Option<bool>,
@@ -1185,7 +327,6 @@
     hover_label: Option<Label>,
     grid: Option<LayoutGrid>,
     calendar: Option<Calendar>,
-<<<<<<< HEAD
 
     #[serde(flatten, serialize_with = "serialize_x_axes")]
     x_axis: Option<Vec<Option<Box<Axis>>>>,
@@ -1194,56 +335,6 @@
     #[serde(flatten, serialize_with = "serialize_z_axes")]
     z_axis: Option<Vec<Option<Box<Axis>>>>,
 
-=======
-    #[serde(rename = "xaxis")]
-    x_axis: Option<Box<Axis>>,
-    #[serde(rename = "yaxis")]
-    y_axis: Option<Box<Axis>>,
-    #[serde(rename = "zaxis")]
-    z_axis: Option<Box<Axis>>,
-    #[serde(rename = "xaxis2")]
-    x_axis2: Option<Box<Axis>>,
-    #[serde(rename = "yaxis2")]
-    y_axis2: Option<Box<Axis>>,
-    #[serde(rename = "zaxis2")]
-    z_axis2: Option<Box<Axis>>,
-    #[serde(rename = "xaxis3")]
-    x_axis3: Option<Box<Axis>>,
-    #[serde(rename = "yaxis3")]
-    y_axis3: Option<Box<Axis>>,
-    #[serde(rename = "zaxis3")]
-    z_axis3: Option<Box<Axis>>,
-    #[serde(rename = "xaxis4")]
-    x_axis4: Option<Box<Axis>>,
-    #[serde(rename = "yaxis4")]
-    y_axis4: Option<Box<Axis>>,
-    #[serde(rename = "zaxis4")]
-    z_axis4: Option<Box<Axis>>,
-    #[serde(rename = "xaxis5")]
-    x_axis5: Option<Box<Axis>>,
-    #[serde(rename = "yaxis5")]
-    y_axis5: Option<Box<Axis>>,
-    #[serde(rename = "zaxis5")]
-    z_axis5: Option<Box<Axis>>,
-    #[serde(rename = "xaxis6")]
-    x_axis6: Option<Box<Axis>>,
-    #[serde(rename = "yaxis6")]
-    y_axis6: Option<Box<Axis>>,
-    #[serde(rename = "zaxis6")]
-    z_axis6: Option<Box<Axis>>,
-    #[serde(rename = "xaxis7")]
-    x_axis7: Option<Box<Axis>>,
-    #[serde(rename = "yaxis7")]
-    y_axis7: Option<Box<Axis>>,
-    #[serde(rename = "zaxis7")]
-    z_axis7: Option<Box<Axis>>,
-    #[serde(rename = "xaxis8")]
-    x_axis8: Option<Box<Axis>>,
-    #[serde(rename = "yaxis8")]
-    y_axis8: Option<Box<Axis>>,
-    #[serde(rename = "zaxis8")]
-    z_axis8: Option<Box<Axis>>,
->>>>>>> eb04201b
     // ternary: Option<LayoutTernary>,
     scene: Option<LayoutScene>,
     geo: Option<LayoutGeo>,
@@ -1384,18 +475,7 @@
     }
 
     #[test]
-<<<<<<< HEAD
-    fn test_serialize_layout_template() {
-        let mut xaxis: Vec<Option<Box<Axis>>> = Vec::new();
-        let mut yaxis: Vec<Option<Box<Axis>>> = Vec::new();
-        for _ in 0..8 {
-            xaxis.push(Some(Box::new(Axis::new())));
-            yaxis.push(Some(Box::new(Axis::new())));
-        }
-
-=======
     fn serialize_layout_template() {
->>>>>>> eb04201b
         let layout_template = LayoutTemplate::new()
             .title("Title")
             .show_legend(false)
@@ -1422,35 +502,8 @@
             .hover_label(Label::new())
             .grid(LayoutGrid::new())
             .calendar(Calendar::Jalali)
-<<<<<<< HEAD
             .x_axis(xaxis)
             .y_axis(yaxis)
-=======
-            .x_axis(Axis::new())
-            .x_axis2(Axis::new())
-            .x_axis3(Axis::new())
-            .x_axis4(Axis::new())
-            .x_axis5(Axis::new())
-            .x_axis6(Axis::new())
-            .x_axis7(Axis::new())
-            .x_axis8(Axis::new())
-            .y_axis(Axis::new())
-            .y_axis2(Axis::new())
-            .y_axis3(Axis::new())
-            .y_axis4(Axis::new())
-            .y_axis5(Axis::new())
-            .y_axis6(Axis::new())
-            .y_axis7(Axis::new())
-            .y_axis8(Axis::new())
-            .z_axis(Axis::new())
-            .z_axis2(Axis::new())
-            .z_axis3(Axis::new())
-            .z_axis4(Axis::new())
-            .z_axis5(Axis::new())
-            .z_axis6(Axis::new())
-            .z_axis7(Axis::new())
-            .z_axis8(Axis::new())
->>>>>>> eb04201b
             .annotations(vec![Annotation::new()])
             .shapes(vec![Shape::new()])
             .new_shape(NewShape::new())
@@ -1564,18 +617,7 @@
     }
 
     #[test]
-<<<<<<< HEAD
-    fn test_serialize_layout() {
-        let mut xaxis: Vec<Option<Box<Axis>>> = Vec::new();
-        let mut yaxis: Vec<Option<Box<Axis>>> = Vec::new();
-        for _ in 0..8 {
-            xaxis.push(Some(Box::new(Axis::new())));
-            yaxis.push(Some(Box::new(Axis::new())));
-        }
-
-=======
     fn serialize_layout() {
->>>>>>> eb04201b
         let layout = Layout::new()
             .title("Title")
             .title(String::from("Title"))
