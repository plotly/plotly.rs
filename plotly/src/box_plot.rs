//! Box plot

use crate::common::color::{Color, ColorWrapper};
use crate::common::{
    Calendar, Dim, HoverInfo, Label, Line, Marker, Orientation, PlotType, Visible,
};
use crate::private;
use crate::Trace;
use serde::{Serialize, Serializer};

<<<<<<< HEAD
#[derive(Serialize, Debug, Clone)]
=======
#[derive(Debug)]
>>>>>>> 307c0480
pub enum BoxMean {
    True,
    False,
    StandardDeviation,
}

<<<<<<< HEAD
#[derive(Serialize, Debug, Clone)]
=======
impl Serialize for BoxMean {
    fn serialize<S>(&self, serializer: S) -> Result<S::Ok, S::Error>
    where
        S: Serializer,
    {
        match *self {
            Self::True => serializer.serialize_bool(true),
            Self::False => serializer.serialize_bool(false),
            Self::StandardDeviation => serializer.serialize_str("sd"),
        }
    }
}

#[derive(Debug)]
>>>>>>> 307c0480
pub enum BoxPoints {
    All,
    Outliers,
    SuspectedOutliers,
    False,
}

<<<<<<< HEAD
#[derive(Serialize, Debug, Clone)]
=======
impl Serialize for BoxPoints {
    fn serialize<S>(&self, serializer: S) -> Result<S::Ok, S::Error>
    where
        S: Serializer,
    {
        match *self {
            Self::All => serializer.serialize_str("all"),
            Self::Outliers => serializer.serialize_str("outliers"),
            Self::SuspectedOutliers => serializer.serialize_str("suspectedoutliers"),
            Self::False => serializer.serialize_bool(false),
        }
    }
}

#[derive(Serialize, Debug)]
>>>>>>> 307c0480
pub enum QuartileMethod {
    #[serde(rename = "linear")]
    Linear,
    #[serde(rename = "exclusive")]
    Exclusive,
    #[serde(rename = "inclusive")]
    Inclusive,
}

#[derive(Serialize, Debug, Default, Clone)]
pub struct BoxPlot<Y, X>
where
    Y: Serialize + Default + Clone,
    X: Serialize + Default + Clone,
{
    r#type: PlotType,
    #[serde(skip_serializing_if = "Option::is_none")]
    x: Option<Vec<X>>,
    #[serde(skip_serializing_if = "Option::is_none")]
    y: Option<Vec<Y>>,
    #[serde(skip_serializing_if = "Option::is_none")]
    name: Option<String>,
    #[serde(skip_serializing_if = "Option::is_none")]
    visible: Option<Visible>,
    #[serde(skip_serializing_if = "Option::is_none", rename = "showlegend")]
    show_legend: Option<bool>,
    #[serde(skip_serializing_if = "Option::is_none", rename = "legendgroup")]
    legend_group: Option<String>,
    #[serde(skip_serializing_if = "Option::is_none")]
    opacity: Option<f64>,
    #[serde(skip_serializing_if = "Option::is_none")]
    ids: Option<Vec<String>>,
    #[serde(skip_serializing_if = "Option::is_none")]
    width: Option<usize>,
    #[serde(skip_serializing_if = "Option::is_none")]
    text: Option<Dim<String>>,
    #[serde(skip_serializing_if = "Option::is_none", rename = "hovertext")]
    hover_text: Option<Dim<String>>,
    #[serde(skip_serializing_if = "Option::is_none", rename = "hoverinfo")]
    hover_info: Option<HoverInfo>,
    #[serde(skip_serializing_if = "Option::is_none", rename = "hovertemplate")]
    hover_template: Option<Dim<String>>,
    #[serde(skip_serializing_if = "Option::is_none", rename = "xaxis")]
    x_axis: Option<String>,
    #[serde(skip_serializing_if = "Option::is_none", rename = "yaxis")]
    y_axis: Option<String>,
    #[serde(skip_serializing_if = "Option::is_none")]
    orientation: Option<Orientation>,
    #[serde(skip_serializing_if = "Option::is_none", rename = "alignmentgroup")]
    alignment_group: Option<String>,
    #[serde(skip_serializing_if = "Option::is_none", rename = "offsetgroup")]
    offset_group: Option<String>,
    #[serde(skip_serializing_if = "Option::is_none")]
    marker: Option<Marker>,
    #[serde(skip_serializing_if = "Option::is_none")]
    line: Option<Line>,
    #[serde(skip_serializing_if = "Option::is_none", rename = "boxmean")]
    box_mean: Option<BoxMean>,
    #[serde(skip_serializing_if = "Option::is_none", rename = "boxpoints")]
    box_points: Option<BoxPoints>,
    #[serde(skip_serializing_if = "Option::is_none")]
    notched: Option<bool>,
    #[serde(skip_serializing_if = "Option::is_none", rename = "notchwidth")]
    notch_width: Option<f64>,
    #[serde(skip_serializing_if = "Option::is_none", rename = "whiskerwidth")]
    whisker_width: Option<f64>,
    #[serde(skip_serializing_if = "Option::is_none")]
    q1: Option<Vec<f64>>,
    #[serde(skip_serializing_if = "Option::is_none")]
    median: Option<Vec<f64>>,
    #[serde(skip_serializing_if = "Option::is_none")]
    q3: Option<Vec<f64>>,
    #[serde(skip_serializing_if = "Option::is_none", rename = "lowerfence")]
    lower_fence: Option<Vec<f64>>,
    #[serde(skip_serializing_if = "Option::is_none", rename = "notchspan")]
    notch_span: Option<Vec<f64>>,
    #[serde(skip_serializing_if = "Option::is_none")]
    mean: Option<Vec<f64>>,
    #[serde(skip_serializing_if = "Option::is_none", rename = "sd")]
    standard_deviation: Option<Vec<f64>>,
    #[serde(skip_serializing_if = "Option::is_none", rename = "quartilemethod")]
    quartile_method: Option<QuartileMethod>,
    #[serde(skip_serializing_if = "Option::is_none", rename = "fillcolor")]
    fill_color: Option<ColorWrapper>,
    #[serde(skip_serializing_if = "Option::is_none", rename = "hoverlabel")]
    hover_label: Option<Label>,
    #[serde(skip_serializing_if = "Option::is_none", rename = "hoveron")]
    hover_on: Option<String>,
    #[serde(skip_serializing_if = "Option::is_none", rename = "pointpos")]
    point_pos: Option<f64>,
    #[serde(skip_serializing_if = "Option::is_none")]
    jitter: Option<f64>,
    #[serde(skip_serializing_if = "Option::is_none", rename = "xcalendar")]
    x_calendar: Option<Calendar>,
    #[serde(skip_serializing_if = "Option::is_none", rename = "ycalendar")]
    y_calendar: Option<Calendar>,
}

impl<Y> BoxPlot<Y, f64>
where
    Y: Serialize + Default + Clone,
{
    pub fn new(y: Vec<Y>) -> Box<BoxPlot<Y, f64>> {
        Box::new(BoxPlot {
            r#type: PlotType::Box,
            x: None,
            y: Some(y),
            ..Default::default()
        })
    }
}

impl<Y, X> BoxPlot<Y, X>
where
    Y: Serialize + Default + Clone,
    X: Serialize + Default + Clone,
{
    pub fn new_xy(x: Vec<X>, y: Vec<Y>) -> Box<BoxPlot<Y, X>> {
        Box::new(BoxPlot {
            r#type: PlotType::Box,
            x: Some(x),
            y: Some(y),
            ..Default::default()
        })
    }

    pub fn horizontal(x: Vec<X>) -> Box<BoxPlot<f64, X>> {
        Box::new(BoxPlot {
            r#type: PlotType::Box,
            x: Some(x),
            y: None,
            ..Default::default()
        })
    }

    pub fn name(mut self, name: &str) -> Box<BoxPlot<Y, X>> {
        self.name = Some(name.to_owned());
        Box::new(self)
    }

    pub fn visible(mut self, visible: Visible) -> Box<BoxPlot<Y, X>> {
        self.visible = Some(visible);
        Box::new(self)
    }

    pub fn show_legend(mut self, show_legend: bool) -> Box<BoxPlot<Y, X>> {
        self.show_legend = Some(show_legend);
        Box::new(self)
    }

    pub fn legend_group(mut self, legend_group: &str) -> Box<BoxPlot<Y, X>> {
        self.legend_group = Some(legend_group.to_owned());
        Box::new(self)
    }

    pub fn opacity(mut self, opacity: f64) -> Box<BoxPlot<Y, X>> {
        self.opacity = Some(opacity);
        Box::new(self)
    }

    pub fn ids<S: AsRef<str>>(mut self, ids: Vec<S>) -> Box<BoxPlot<Y, X>> {
        let ids = private::owned_string_vector(ids);
        self.ids = Some(ids);
        Box::new(self)
    }

    pub fn width(mut self, width: usize) -> Box<BoxPlot<Y, X>> {
        self.width = Some(width);
        Box::new(self)
    }

    pub fn text(mut self, text: &str) -> Box<BoxPlot<Y, X>> {
        self.text = Some(Dim::Scalar(text.to_owned()));
        Box::new(self)
    }

    pub fn text_array<S: AsRef<str>>(mut self, text: Vec<S>) -> Box<BoxPlot<Y, X>> {
        let text = private::owned_string_vector(text);
        self.text = Some(Dim::Vector(text));
        Box::new(self)
    }

    pub fn hover_text(mut self, hover_text: &str) -> Box<BoxPlot<Y, X>> {
        self.hover_text = Some(Dim::Scalar(hover_text.to_owned()));
        Box::new(self)
    }

    pub fn hover_text_array<S: AsRef<str>>(mut self, hover_text: Vec<S>) -> Box<BoxPlot<Y, X>> {
        let hover_text = private::owned_string_vector(hover_text);
        self.hover_text = Some(Dim::Vector(hover_text));
        Box::new(self)
    }

    pub fn hover_info(mut self, hover_info: HoverInfo) -> Box<BoxPlot<Y, X>> {
        self.hover_info = Some(hover_info);
        Box::new(self)
    }

    pub fn hover_template(mut self, hover_template: &str) -> Box<BoxPlot<Y, X>> {
        self.hover_template = Some(Dim::Scalar(hover_template.to_owned()));
        Box::new(self)
    }

    pub fn x_axis(mut self, axis: &str) -> Box<BoxPlot<Y, X>> {
        self.x_axis = Some(axis.to_owned());
        Box::new(self)
    }

    pub fn y_axis(mut self, axis: &str) -> Box<BoxPlot<Y, X>> {
        self.y_axis = Some(axis.to_owned());
        Box::new(self)
    }

    pub fn hover_template_array<S: AsRef<str>>(
        mut self,
        hover_template: Vec<S>,
    ) -> Box<BoxPlot<Y, X>> {
        let hover_template = private::owned_string_vector(hover_template);
        self.hover_template = Some(Dim::Vector(hover_template));
        Box::new(self)
    }

    pub fn orientation(mut self, orientation: Orientation) -> Box<BoxPlot<Y, X>> {
        self.orientation = Some(orientation);
        Box::new(self)
    }

    pub fn alignment_group(mut self, alignment_group: &str) -> Box<BoxPlot<Y, X>> {
        self.alignment_group = Some(alignment_group.to_owned());
        Box::new(self)
    }

    pub fn offset_group(mut self, offset_group: &str) -> Box<BoxPlot<Y, X>> {
        self.offset_group = Some(offset_group.to_owned());
        Box::new(self)
    }

    pub fn marker(mut self, marker: Marker) -> Box<BoxPlot<Y, X>> {
        self.marker = Some(marker);
        Box::new(self)
    }

    pub fn line(mut self, line: Line) -> Box<BoxPlot<Y, X>> {
        self.line = Some(line);
        Box::new(self)
    }

    pub fn box_mean(mut self, box_mean: BoxMean) -> Box<BoxPlot<Y, X>> {
        self.box_mean = Some(box_mean);
        Box::new(self)
    }

    pub fn box_points(mut self, box_points: BoxPoints) -> Box<BoxPlot<Y, X>> {
        self.box_points = Some(box_points);
        Box::new(self)
    }

    pub fn notched(mut self, notched: bool) -> Box<BoxPlot<Y, X>> {
        self.notched = Some(notched);
        Box::new(self)
    }

    pub fn notch_width(mut self, notch_width: f64) -> Box<BoxPlot<Y, X>> {
        self.notch_width = Some(notch_width);
        Box::new(self)
    }

    pub fn whisker_width(mut self, whisker_width: f64) -> Box<BoxPlot<Y, X>> {
        self.whisker_width = Some(whisker_width);
        Box::new(self)
    }

    pub fn q1(mut self, q1: Vec<f64>) -> Box<BoxPlot<Y, X>> {
        self.q1 = Some(q1);
        Box::new(self)
    }

    pub fn median(mut self, median: Vec<f64>) -> Box<BoxPlot<Y, X>> {
        self.median = Some(median);
        Box::new(self)
    }

    pub fn q3(mut self, q3: Vec<f64>) -> Box<BoxPlot<Y, X>> {
        self.q3 = Some(q3);
        Box::new(self)
    }

    pub fn lower_fence(mut self, lower_fence: Vec<f64>) -> Box<BoxPlot<Y, X>> {
        self.lower_fence = Some(lower_fence);
        Box::new(self)
    }

    pub fn notch_span(mut self, notch_span: Vec<f64>) -> Box<BoxPlot<Y, X>> {
        self.notch_span = Some(notch_span);
        Box::new(self)
    }

    pub fn mean(mut self, mean: Vec<f64>) -> Box<BoxPlot<Y, X>> {
        self.mean = Some(mean);
        Box::new(self)
    }

    pub fn standard_deviation(mut self, standard_deviation: Vec<f64>) -> Box<BoxPlot<Y, X>> {
        self.standard_deviation = Some(standard_deviation);
        Box::new(self)
    }

    pub fn quartile_method(mut self, quartile_method: QuartileMethod) -> Box<BoxPlot<Y, X>> {
        self.quartile_method = Some(quartile_method);
        Box::new(self)
    }

    pub fn fill_color<C: Color>(mut self, fill_color: C) -> Box<BoxPlot<Y, X>> {
        self.fill_color = Some(fill_color.to_color());
        Box::new(self)
    }

    pub fn hover_label(mut self, hover_label: Label) -> Box<BoxPlot<Y, X>> {
        self.hover_label = Some(hover_label);
        Box::new(self)
    }

    pub fn hover_on(mut self, hover_on: &str) -> Box<BoxPlot<Y, X>> {
        self.hover_on = Some(hover_on.to_owned());
        Box::new(self)
    }

    pub fn point_pos(mut self, point_pos: f64) -> Box<BoxPlot<Y, X>> {
        self.point_pos = Some(point_pos);
        Box::new(self)
    }

    pub fn jitter(mut self, jitter: f64) -> Box<BoxPlot<Y, X>> {
        self.jitter = Some(jitter);
        Box::new(self)
    }

    pub fn x_calendar(mut self, x_calendar: Calendar) -> Box<BoxPlot<Y, X>> {
        self.x_calendar = Some(x_calendar);
        Box::new(self)
    }

    pub fn y_calendar(mut self, y_calendar: Calendar) -> Box<BoxPlot<Y, X>> {
        self.y_calendar = Some(y_calendar);
        Box::new(self)
    }
}

impl<X, Y> Trace for BoxPlot<X, Y>
where
    X: Serialize + Default + Clone,
    Y: Serialize + Default + Clone,
{
    fn serialize(&self) -> String {
        serde_json::to_string(&self).unwrap()
    }
}

#[cfg(test)]
mod tests {
    use serde_json::{json, to_value};

    use super::*;

    #[test]
    fn test_serialize_box_mean() {
        assert_eq!(to_value(BoxMean::True).unwrap(), json!(true));
        assert_eq!(to_value(BoxMean::False).unwrap(), json!(false));
        assert_eq!(to_value(BoxMean::StandardDeviation).unwrap(), json!("sd"));
    }

    #[test]
    #[rustfmt::skip]
    fn test_serialize_box_points() {
        assert_eq!(to_value(BoxPoints::All).unwrap(), json!("all"));
        assert_eq!(to_value(BoxPoints::Outliers).unwrap(), json!("outliers"));
        assert_eq!(to_value(BoxPoints::SuspectedOutliers).unwrap(), json!("suspectedoutliers"));
        assert_eq!(to_value(BoxPoints::False).unwrap(), json!(false));
    }
}<|MERGE_RESOLUTION|>--- conflicted
+++ resolved
@@ -8,20 +8,13 @@
 use crate::Trace;
 use serde::{Serialize, Serializer};
 
-<<<<<<< HEAD
-#[derive(Serialize, Debug, Clone)]
-=======
-#[derive(Debug)]
->>>>>>> 307c0480
+#[derive(Debug, Clone)]
 pub enum BoxMean {
     True,
     False,
     StandardDeviation,
 }
 
-<<<<<<< HEAD
-#[derive(Serialize, Debug, Clone)]
-=======
 impl Serialize for BoxMean {
     fn serialize<S>(&self, serializer: S) -> Result<S::Ok, S::Error>
     where
@@ -35,8 +28,7 @@
     }
 }
 
-#[derive(Debug)]
->>>>>>> 307c0480
+#[derive(Debug, Clone)]
 pub enum BoxPoints {
     All,
     Outliers,
@@ -44,9 +36,6 @@
     False,
 }
 
-<<<<<<< HEAD
-#[derive(Serialize, Debug, Clone)]
-=======
 impl Serialize for BoxPoints {
     fn serialize<S>(&self, serializer: S) -> Result<S::Ok, S::Error>
     where
@@ -61,8 +50,7 @@
     }
 }
 
-#[derive(Serialize, Debug)]
->>>>>>> 307c0480
+#[derive(Serialize, Debug, Clone)]
 pub enum QuartileMethod {
     #[serde(rename = "linear")]
     Linear,
