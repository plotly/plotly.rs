# Changelog
All notable changes to this project will be documented in this file.

The format is based on [Keep a Changelog](http://keepachangelog.com/en/1.0.0/) and this project adheres to [Semantic Versioning](https://semver.org/spec/v2.0.0.html).

## [0.9.0] - 2024-xx-xx
### Added
<<<<<<< HEAD
- [[#153](https://github.com/igiagkiozis/plotly/pull/153)] Added `LayoutScene`
- [[#154](https://github.com/igiagkiozis/plotly/pull/154)] Improve ergonmics of `Title` struct: `new` method now takes no arguments as per other structs, whilst a new `with_text()` constructor is added for convenience. Where other structs contain a `Title`, users can now call the `title()` method with anything that `impl`s `Into<Title>`, viz. `String`, `&String`, `&str` and `Title`.
=======
- [[#207](https://github.com/plotly/plotly,rs/pull/207)] Add `Table` trace.
- [[#181](https://github.com/plotly/plotly,rs/pull/181)] Fix compilation error when mixing the crate with `askama/with-axum` by adding `with-axum` feature.
- [[#180](https://github.com/plotly/plotly.rs/pull/180)] Add setter for `Mapbox::domain`.
- [[#178](https://github.com/plotly/plotly.rs/pull/178)] Fix setter for `Axis::matches` to take string arg.
- [[#166](https://github.com/plotly/plotly.rs/pull/166)] Added subplot example with multiple titles.
- [[#163](https://github.com/plotly/plotly.rs/pull/163)] Added `DensityMapbox`.
- [[#161](https://github.com/plotly/plotly.rs/pull/161)] Added `Axis` `scaleanchor` settter.
- [[#159](https://github.com/plotly/plotly.rs/pull/159)] Make `heat_map` module public to expose `Smoothing enum`.
- [[#153](https://github.com/plotly/plotly.rs/pull/153)] Added `LayoutScene`.
>>>>>>> a6302eac

## [0.8.4] - 2023-07-09
### Added
- [[#143](https://github.com/plotly/plotly.rs/pull/143)] Widen version range of `askama`.

### Fixed
- [[#129](https://github.com/plotly/plotly.rs/pull/129)] Fix issue for plots not showing in browser in Windows. Thanks to [@juanespj](https://github.com/juanespj) and [@M-NK-Y](https://github.com/M-NK-Y) for the PRs.
- [[#147](https://github.com/plotly/plotly.rs/pull/147)] Update documentation for `jupyter notebook` example.

## [0.8.3] - 2022-11-04
### Fixed
- [[#122](https://github.com/plotly/plotly.rs/pull/122)] Compilation error for the `wasm` feature.
- [[#123](https://github.com/plotly/plotly.rs/pull/123)] Compilation error for the `plotly_kaleido` feature.

## [0.8.2] - 2022-11-03
### Added
- [[#110](https://github.com/plotly/plotly.rs/pull/110)] `LegendGroupTitle` to existing traces.
- [[#88](https://github.com/plotly/plotly.rs/pull/88)] `Mesh3D`, `Image`, `ScatterMapbox` traces.

### Changed
- [[#113](https://github.com/plotly/plotly.rs/pull/113)] Refactored the structure of the examples to make them more accessible, whilst adding more examples e.g. for `wasm`.
- [[#115](https://github.com/plotly/plotly.rs/pull/115)] Simplify the function signature of Plot.to_inline_html() so that it just takes `Option<&str>` as an argument.

## [0.8.1] - 2022-09-25
### Added
- Button support (i.e. [updatemenus](https://plotly.com/javascript/reference/layout/updatemenus/)) contibuted by [@sreenathkrishnan](https://github.com/sreenathkrishnan). Details and examples in this well written PR [#99](https://github.com/plotly/plotly.rs/pull/99).
- Internally, there is now a `plotly-derive` crate which defines a `FieldSetter` procedural macro. This massively cuts down the amount of code duplication by generating the setter methods based on the struct fields. Again thanks to @sreenathkrishnan for this effort.

## [0.8.0] - 2022-08-26
Version 0.8.0 represents a significant release which refactors a lot of the codebase and tries to provide a cleaner API: there are several breaking changes listed below. On the whole, if migrating from v0.7.0, start by following any new compiler errors and, if you're still stuck, open an issue on the issue tracker and we can help out.
### Added
- impl `Clone`, `Serialize` and `PartialEq` for `Plot`
- impl `Clone` +/- `Copy` for color types
- Support for [configuration options](https://plotly.com/javascript/configuration-options/)
- Support for layout templates and pre-defined themes
- Support for WASM environments
- A much enhanced test suite
- Support for `Sankey` diagrams
- Support for `Plot3D` - 3D plots for scatter, line and surface data
### Changed
- Improve implementation of `private::NumOrString` to support more primitive types ([Issue #47](https://github.com/plotly/plotly.rs/issues/47))
- Remove `private::TruthyEnum` in favour of a more robust way of serializing to `String` or `bool`
- Refactor `Color` module
- Refactored HTML templates with cleaner Javascript code
- `Plot::save()` is renamed to `Plot::write_image()`
- `Plot::show_{png | jpeg}` is now made generic via the new `Plot::show_image()` across static image formats with the `ImageFormat` enum
- `Plot::write_html()` now takes a filepath and saves the plot to that location
- `Plot::to_html()` now has similar behaviour to `Plot::to_inline_html()` and just returns a `String`
### Fixed
- Typos in `CONTRIBUTING.md`
- Serialization of `plotly_kaleido::PlotData` ([Issue #50](https://github.com/plotly/plotly.rs/issues/50))
### Updated
- `ndarray` to `0.15.4`.
- `serde` to `1.0.132`.
- `serde_json` to `1.0.73`.
- `askama` to `0.11.0`.
- `rand` to `0.8`.
- `rand_distr` to `0.4`.
- `plotly.js` to `2.12.1`

## [0.7.0] - 2022-01-01
### Added
- `ScatterPolar` contributed by @samlich.
-  Add a method to render the plot to anything implementing Write, contributed by @foresterre.

### Changed
- Using plotly version 2.2.1
- Updated Kaleido version in `plotly_kaleido` to 0.2.1.
### Fixed
- Axis ticks text has the wrong parameter name (Issue #45).

## [0.6.0] - 2021-01-31
### Added
- tag matches for struct Axis : allow for synchronisation between subplots on x-axis
- fn matches in impl of Axis

## [0.6.0] - 2020-07-25
### Added
- Shapes support ([documentation](https://plotly.github.io/plotly.rs/content/fundamentals/shapes.html)).
- Annotations support.
- Docstrings to `Scatter`.
- `ndarray` support ([documentation](https://plotly.github.io/plotly.rs/content/fundamentals/ndarray_support.html)).
- Jupyter lab and notebook support ([documentation](https://plotly.github.io/plotly.rs/content/fundamentals/jupyter_support.html)).
### Changed
- Removed `num` dependence.
- Removed `plotly_orca` and the `orca` feature. Use the `kaleido` feature for static image generation.
- Updated Kaleido version in `plotly_kaleido` to 0.0.1.


## [0.5.1] - 2020-07-12
### Added
- From<&str> implementation for `Title`.
### Changed
- Optimised dependencies.
- Clearer deprecation message for `orca` related methods.
- Wider use of `Default`.


## [0.5.0] - 2020-07-12
### Added
- [Plotly.rs Book](https://plotly.github.io/plotly.rs/).
- Using plotly.js from the official CDN is now the default. To use the local version use the `Plot::use_local_plotly` method.
- Plot rasterization to `png`, `jpg`, `eps`, `pdf`, `webp` and `svg` using [plotly/Kaleido](https://github.com/plotly/Kaleido), enabled using the `kaleido` feature.
- Multi-axis support and examples.
- Subplot support and examples.
- Colors can now be floating values within the color-scale range.
- OpenGL support for scatter plots (`Scatter::open_gl_mode`); useful for displaying large data-sets.
### Changed
- `Layout` complete.
- Updated `plotly` version to `1.54.6`.
- `plotly_orca` and the `orca` feature are deprecated; use `kaleido` instead.
- All examples have been grouped to mirror the Plotly.rs book.


## [0.4.1] - 2020-03-26
### Fixed
- Added error message to capture the scenario when there is no default browser (or no browser at all) on a machine.
The message suggests a few alternatives.

## [0.4.0] - 2020-02-27
### Added
- Documentation for `Plot`
- A feature (`orca`) that enables `Plot` conversion to the following output formats: png, jpeg, webp, svg, pdf and eps
    - This **optional** feature is implemented in the `plotly_orca` crate
- Box plot support
- Heat map support
- Contour plot support
- More histogram examples
- Filled lines example

### Changed
- Using specific Plotly.js version: https://cdn.plot.ly/plotly-1.52.2.js
- `Plot::add_layout` changed to `Plot::set_layout` as there is only one layout per `Plot`
- `TraceSerialize` renamed to `Trace`
- `Plot::show_jpg` renamed to `Plot::show_jpeg` for consistency
- Removed HexColor type. Hex color input is still supported using `String`s or string slices
- Refactored project structure:
    - All plots `Trace`s are now accessible from the main namespace `plotly::`.
    - Enums and structs common to more than 1 plot type and/or the `Layout` now live in `plotly::common::`
    - Internal methods and structs that are not considered part of the public API are now in `plotly::private::`

### Fixed
- Color serialization was operating correctly only on Rgb, Rgba and Hex colors ignoring the named colors

## [0.3.0] - 2020-02-23
### Added
- Surface plot
- More examples for scatter and line plots
### Changed
- Completed implementation of the following:
    - Scatter plot
    - Box plot
    - Scatter and Box plot with error bars
    - Candlestick plot
    - OHLC plot
- Extended README.md with a few basic examples
- The API is now based on the builder pattern
- Extended color set
### Fixed
- `Plot::show()` now correctly opens the plot in the default browser as is the case for MacOSX and Linux

## [0.2.1] - 2020-01-26
### Added
- The following plot types are incomplete but fairly functional:
    - Scatter plot
    - Box plot
    - Scatter and Box plot with error bars
    - Candlestick plot
    - OHLC plot
- Basic support for plot Layout
- Default template data for Layout
- Examples (See [example_plots.rs](examples/example_plots.rs))
    - [Line and scatter plot](https://plot.ly/javascript/line-and-scatter/#line-and-scatter-plot)
    - [Data labels hover](https://plot.ly/javascript/line-and-scatter/#data-labels-hover)
    - [Data labels on the plot](https://plot.ly/javascript/line-and-scatter/#data-labels-on-the-plot)
    - Geometric Brownian motion plot (scatter + line plot)
    - [Basic bar chart](https://plot.ly/javascript/bar-charts/#basic-bar-chart)
    - [Grouped bar chart](https://plot.ly/javascript/bar-charts/#grouped-bar-chart)
    - [Stacked bar chart](https://plot.ly/javascript/bar-charts/#stacked-bar-chart)
    - [Basic symmetric error bars](https://plot.ly/javascript/error-bars/#basic-symmetric-error-bars)
    - [Bar chart with error bars](https://plot.ly/javascript/error-bars/#bar-chart-with-error-bars)
    - [Simple candlestick chart](https://plot.ly/javascript/candlestick-charts/#simple-candlestick-chart)
    - Geometric Brownian motion candlestick plot
    - [Simple OHLC chart](https://plot.ly/javascript/ohlc-charts/#simple-ohlc-chart)
    - Geometric Brownian motion OHLC plot

## [0.1.0] - 2020-01-26
### Added
- Placeholder repository.
- Proof of concept implementation of a scatter plot.<|MERGE_RESOLUTION|>--- conflicted
+++ resolved
@@ -5,10 +5,6 @@
 
 ## [0.9.0] - 2024-xx-xx
 ### Added
-<<<<<<< HEAD
-- [[#153](https://github.com/igiagkiozis/plotly/pull/153)] Added `LayoutScene`
-- [[#154](https://github.com/igiagkiozis/plotly/pull/154)] Improve ergonmics of `Title` struct: `new` method now takes no arguments as per other structs, whilst a new `with_text()` constructor is added for convenience. Where other structs contain a `Title`, users can now call the `title()` method with anything that `impl`s `Into<Title>`, viz. `String`, `&String`, `&str` and `Title`.
-=======
 - [[#207](https://github.com/plotly/plotly,rs/pull/207)] Add `Table` trace.
 - [[#181](https://github.com/plotly/plotly,rs/pull/181)] Fix compilation error when mixing the crate with `askama/with-axum` by adding `with-axum` feature.
 - [[#180](https://github.com/plotly/plotly.rs/pull/180)] Add setter for `Mapbox::domain`.
@@ -18,7 +14,7 @@
 - [[#161](https://github.com/plotly/plotly.rs/pull/161)] Added `Axis` `scaleanchor` settter.
 - [[#159](https://github.com/plotly/plotly.rs/pull/159)] Make `heat_map` module public to expose `Smoothing enum`.
 - [[#153](https://github.com/plotly/plotly.rs/pull/153)] Added `LayoutScene`.
->>>>>>> a6302eac
+- [[#154](https://github.com/plotly/plotly.rs/pull/154)] Improve ergonomics of `Title` struct: `new` method now takes no arguments as per other structs, whilst a new `with_text()` constructor is added for convenience. Where other structs contain a `Title`, users can now call the `title()` method with anything that `impl`s `Into<Title>`, viz. `String`, `&String`, `&str` and `Title`.
 
 ## [0.8.4] - 2023-07-09
 ### Added
