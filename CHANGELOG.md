# Changelog
All notable changes to this project will be documented in this file.

The format is based on [Keep a Changelog](http://keepachangelog.com/en/1.0.0/)
and this project adheres to [Semantic Versioning](https://semver.org/spec/v2.0.0.html).

<<<<<<< HEAD
## [0.9.0] - 2022-XX-XX
### Added
- LegendGroupTitle to existing traces.
=======
## [0.8.2] - 2022-11-xx
### Changed
- [[#113](https://github.com/igiagkiozis/plotly/pull/113)] Refactored the structure of the examples to make them more accessible, whilst adding more examples e.g. for `wasm`.
- [[#115](https://github.com/igiagkiozis/plotly/pull/115)] Simplify the function signature of Plot.to_inline_html() so that it just takes `Option<&str>` as an argument.
>>>>>>> 00c097d8

## [0.8.1] - 2022-09-25
### Added
- Button support (i.e. [updatemenus](https://plotly.com/javascript/reference/layout/updatemenus/)) contibuted by [@sreenathkrishnan](https://github.com/sreenathkrishnan). Details and examples in this well written PR [#99](https://github.com/igiagkiozis/plotly/pull/99).
- Internally, there is now a `plotly-derive` crate which defines a `FieldSetter` procedural macro. This massively cuts down the amount of code duplication by generating the setter methods based on the struct fields. Again thanks to @sreenathkrishnan for this effort.

## [0.8.0] - 2022-08-26
Version 0.8.0 represents a significant release which refactors a lot of the codebase and tries to provide a cleaner API: there are several breaking changes listed below. On the whole, if migrating from v0.7.0, start by following any new compiler errors and, if you're still stuck, open an issue on the issue tracker and we can help out.
### Added
- impl `Clone`, `Serialize` and `PartialEq` for `Plot`
- impl `Clone` +/- `Copy` for color types
- Support for [configuration options](https://plotly.com/javascript/configuration-options/)
- Support for layout templates and pre-defined themes
- Support for WASM environments
- A much enhanced test suite
- Support for `Sankey` diagrams
- Support for `Plot3D` - 3D plots for scatter, line and surface data
### Changed
- Improve implementation of `private::NumOrString` to support more primitive types ([Issue 
#47](https://github.com/igiagkiozis/plotly/issues/47))
- Remove `private::TruthyEnum` in favour of a more robust way of serializing to `String` or `bool`
- Refactor `Color` module
- Refactored HTML templates with cleaner Javascript code
- `Plot::save()` is renamed to `Plot::write_image()`
- `Plot::show_{png | jpeg}` is now made generic via the new `Plot::show_image()` across static image formats with the `ImageFormat` enum
- `Plot::write_html()` now takes a filepath and saves the plot to that location
- `Plot::to_html()` now has similar behaviour to `Plot::to_inline_html()` and just returns a `String`
### Fixed
- Typos in `CONTRIBUTING.md`
- Serialization of `plotly_kaleido::PlotData` ([Issue #50](https://github.com/igiagkiozis/plotly/issues/50))
### Updated
- `ndarray` to `0.15.4`.
- `serde` to `1.0.132`.
- `serde_json` to `1.0.73`.
- `askama` to `0.11.0`.
- `rand` to `0.8`.
- `rand_distr` to `0.4`.
- `plotly.js` to `2.12.1`

## [0.7.0] - 2022-01-01
### Added
- `ScatterPolar` contributed by @samlich.
-  Add a method to render the plot to anything implementing Write, contributed by @foresterre.

### Changed
- Using plotly version 2.2.1
- Updated Kaleido version in `plotly_kaleido` to 0.2.1.
### Fixed
- Axis ticks text has the wrong parameter name (Issue #45).

## [0.6.0] - 2021-01-31
### Added
- tag matches for struct Axis : allow for synchronisation between subplots on x-axis
- fn matches in impl of Axis

## [0.6.0] - 2020-07-25
### Added
- Shapes support ([documentation](https://igiagkiozis.github.io/plotly/content/fundamentals/shapes.html)).
- Annotations support.
- Docstrings to `Scatter`.
- `ndarray` support ([documentation](https://igiagkiozis.github.io/plotly/content/fundamentals/ndarray_support.html)).
- Jupyter lab and notebook support ([documentation](https://igiagkiozis.github.io/plotly/content/fundamentals/jupyter_support.html)).
### Changed
- Removed `num` dependence.
- Removed `plotly_orca` and the `orca` feature. Use the `kaleido` feature for static image generation.
- Updated Kaleido version in `plotly_kaleido` to 0.0.1.


## [0.5.1] - 2020-07-12
### Added
- From<&str> implementation for `Title`.
### Changed
- Optimised dependencies.
- Clearer deprecation message for `orca` related methods.
- Wider use of `Default`.


## [0.5.0] - 2020-07-12
### Added
- [Plotly.rs Book](https://igiagkiozis.github.io/plotly/).
- Using plotly.js from the official CDN is now the default. To use the local version use the `Plot::use_local_plotly` method.
- Plot rasterization to `png`, `jpg`, `eps`, `pdf`, `webp` and `svg` using [plotly/Kaleido](https://github.com/plotly/Kaleido), enabled using the `kaleido` feature.
- Multi-axis support and examples.
- Subplot support and examples.
- Colors can now be floating values within the color-scale range.
- OpenGL support for scatter plots (`Scatter::open_gl_mode`); useful for displaying large data-sets.
### Changed
- `Layout` complete.
- Updated `plotly` version to `1.54.6`.
- `plotly_orca` and the `orca` feature are deprecated; use `kaleido` instead.
- All examples have been grouped to mirror the Plotly.rs book.


## [0.4.1] - 2020-03-26
### Fixed
- Added error message to capture the scenario when there is no default browser (or no browser at all) on a machine.
The message suggests a few alternatives.

## [0.4.0] - 2020-02-27
### Added
- Documentation for `Plot`
- A feature (`orca`) that enables `Plot` conversion to the following output formats: png, jpeg, webp, svg, pdf and eps
    - This **optional** feature is implemented in the `plotly_orca` crate
- Box plot support
- Heat map support
- Contour plot support
- More histogram examples
- Filled lines example

### Changed
- Using specific Plotly.js version: https://cdn.plot.ly/plotly-1.52.2.js
- `Plot::add_layout` changed to `Plot::set_layout` as there is only one layout per `Plot`
- `TraceSerialize` renamed to `Trace`
- `Plot::show_jpg` renamed to `Plot::show_jpeg` for consistency
- Removed HexColor type. Hex color input is still supported using `String`s or string slices
- Refactored project structure:
    - All plots `Trace`s are now accessible from the main namespace `plotly::`.
    - Enums and structs common to more than 1 plot type and/or the `Layout` now live in `plotly::common::`
    - Internal methods and structs that are not considered part of the public API are now in `plotly::private::`

### Fixed
- Color serialization was operating correctly only on Rgb, Rgba and Hex colors ignoring the named colors

## [0.3.0] - 2020-02-23
### Added
- Surface plot
- More examples for scatter and line plots
### Changed
- Completed implementation of the following:
    - Scatter plot
    - Box plot
    - Scatter and Box plot with error bars
    - Candlestick plot
    - OHLC plot
- Extended README.md with a few basic examples
- The API is now based on the builder pattern
- Extended color set
### Fixed
- `Plot::show()` now correctly opens the plot in the default browser as is the case for MacOSX and Linux

## [0.2.1] - 2020-01-26
### Added
- The following plot types are incomplete but fairly functional:
    - Scatter plot
    - Box plot
    - Scatter and Box plot with error bars
    - Candlestick plot
    - OHLC plot
- Basic support for plot Layout
- Default template data for Layout
- Examples (See [example_plots.rs](examples/example_plots.rs))
    - [Line and scatter plot](https://plot.ly/javascript/line-and-scatter/#line-and-scatter-plot)
    - [Data labels hover](https://plot.ly/javascript/line-and-scatter/#data-labels-hover)
    - [Data labels on the plot](https://plot.ly/javascript/line-and-scatter/#data-labels-on-the-plot)
    - Geometric Brownian motion plot (scatter + line plot)
    - [Basic bar chart](https://plot.ly/javascript/bar-charts/#basic-bar-chart)
    - [Grouped bar chart](https://plot.ly/javascript/bar-charts/#grouped-bar-chart)
    - [Stacked bar chart](https://plot.ly/javascript/bar-charts/#stacked-bar-chart)
    - [Basic symmetric error bars](https://plot.ly/javascript/error-bars/#basic-symmetric-error-bars)
    - [Bar chart with error bars](https://plot.ly/javascript/error-bars/#bar-chart-with-error-bars)
    - [Simple candlestick chart](https://plot.ly/javascript/candlestick-charts/#simple-candlestick-chart)
    - Geometric Brownian motion candlestick plot
    - [Simple OHLC chart](https://plot.ly/javascript/ohlc-charts/#simple-ohlc-chart)
    - Geometric Brownian motion OHLC plot

## [0.1.0] - 2020-01-26
### Added
- Placeholder repository.
- Proof of concept implementation of a scatter plot.<|MERGE_RESOLUTION|>--- conflicted
+++ resolved
@@ -4,16 +4,10 @@
 The format is based on [Keep a Changelog](http://keepachangelog.com/en/1.0.0/)
 and this project adheres to [Semantic Versioning](https://semver.org/spec/v2.0.0.html).
 
-<<<<<<< HEAD
-## [0.9.0] - 2022-XX-XX
-### Added
-- LegendGroupTitle to existing traces.
-=======
 ## [0.8.2] - 2022-11-xx
 ### Changed
 - [[#113](https://github.com/igiagkiozis/plotly/pull/113)] Refactored the structure of the examples to make them more accessible, whilst adding more examples e.g. for `wasm`.
 - [[#115](https://github.com/igiagkiozis/plotly/pull/115)] Simplify the function signature of Plot.to_inline_html() so that it just takes `Option<&str>` as an argument.
->>>>>>> 00c097d8
 
 ## [0.8.1] - 2022-09-25
 ### Added
