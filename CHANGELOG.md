# Changelog
All notable changes to this project will be documented in this file.

The format is based on [Keep a Changelog](http://keepachangelog.com/en/1.0.0/)
and this project adheres to [Semantic Versioning](https://semver.org/spec/v2.0.0.html).

<<<<<<< HEAD
## [0.8.0] - 2022-04-25
### Added
- `Plot3D` contributed by @mrhrzg. Add 3D plots for scatter, line and surface data.
=======
## [0.8.0] - 2022-xx-xx
### Added
- impl `Clone`, `Serialize` and `PartialEq` for `Plot`
- impl `Clone` +/- `Copy` for color types
- Support for [configuration options](https://plotly.com/javascript/configuration-options/)
- Support for layout templates and pre-defined themes
- Support for WASM environments
- Lots of tests
- Support for `Sankey` diagrams
### Changed
- Improve implementation of `private::NumOrString` to support more primitive types ([Issue 
#47](https://github.com/igiagkiozis/plotly/issues/47))
- Remove `private::TruthyEnum` in favour of a more robust way of serializing to `String` or `bool`
### Fixed
- Typos in `CONTRIBUTING.md`
- Serialization of `plotly_kaleido::PlotData` ([Issue #50](https://github.com/igiagkiozis/plotly/issues/50))
### Updated
- `ndarray` to `0.15.4`.
- `serde` to `1.0.132`.
- `serde_json` to `1.0.73`.
- `askama` to `0.11.0`.
- `rand` to `0.8.4`.
- `rand_distr` to `0.4.2`.
>>>>>>> 93792765

## [0.7.0] - 2022-01-01
### Added
- `ScatterPolar` contributed by @samlich.
-  Add a method to render the plot to anything implementing Write, contributed by @foresterre.

### Changed
- Using plotly version 2.2.1
- Updated Kaleido version in `plotly_kaleido` to 0.2.1.
### Fixed
- Axis ticks text has the wrong parameter name (Issue #45).

## [0.6.0] - 2021-01-31
### Added
- tag matches for struct Axis : allow for synchronisation between subplots on x-axis
- fn matches in impl of Axis

## [0.6.0] - 2020-07-25
### Added
- Shapes support ([documentation](https://igiagkiozis.github.io/plotly/content/fundamentals/shapes.html)).
- Annotations support.
- Docstrings to `Scatter`.
- `ndarray` support ([documentation](https://igiagkiozis.github.io/plotly/content/fundamentals/ndarray_support.html)).
- Jupyter lab and notebook support ([documentation](https://igiagkiozis.github.io/plotly/content/fundamentals/jupyter_support.html)).
### Changed
- Removed `num` dependence.
- Removed `plotly_orca` and the `orca` feature. Use the `kaleido` feature for static image generation.
- Updated Kaleido version in `plotly_kaleido` to 0.0.1.


## [0.5.1] - 2020-07-12
### Added
- From<&str> implementation for `Title`.
### Changed
- Optimised dependencies.
- Clearer deprecation message for `orca` related methods.
- Wider use of `Default`.


## [0.5.0] - 2020-07-12
### Added
- [Plotly.rs Book](https://igiagkiozis.github.io/plotly/).
- Using plotly.js from the official CDN is now the default. To use the local version use the `Plot::use_local_plotly` method.
- Plot rasterization to `png`, `jpg`, `eps`, `pdf`, `webp` and `svg` using [plotly/Kaleido](https://github.com/plotly/Kaleido), enabled using the `kaleido` feature.
- Multi-axis support and examples.
- Subplot support and examples.
- Colors can now be floating values within the color-scale range.
- OpenGL support for scatter plots (`Scatter::open_gl_mode`); useful for displaying large data-sets.
### Changed
- `Layout` complete.
- Updated `plotly` version to `1.54.6`.
- `plotly_orca` and the `orca` feature are deprecated; use `kaleido` instead.
- All examples have been grouped to mirror the Plotly.rs book.


## [0.4.1] - 2020-03-26
### Fixed
- Added error message to capture the scenario when there is no default browser (or no browser at all) on a machine.
The message suggests a few alternatives.

## [0.4.0] - 2020-02-27
### Added
- Documentation for `Plot`
- A feature (`orca`) that enables `Plot` conversion to the following output formats: png, jpeg, webp, svg, pdf and eps
    - This **optional** feature is implemented in the `plotly_orca` crate
- Box plot support
- Heat map support
- Contour plot support
- More histogram examples
- Filled lines example

### Changed
- Using specific Plotly.js version: https://cdn.plot.ly/plotly-1.52.2.js
- `Plot::add_layout` changed to `Plot::set_layout` as there is only one layout per `Plot`
- `TraceSerialize` renamed to `Trace`
- `Plot::show_jpg` renamed to `Plot::show_jpeg` for consistency
- Removed HexColor type. Hex color input is still supported using `String`s or string slices
- Refactored project structure:
    - All plots `Trace`s are now accessible from the main namespace `plotly::`.
    - Enums and structs common to more than 1 plot type and/or the `Layout` now live in `plotly::common::`
    - Internal methods and structs that are not considered part of the public API are now in `plotly::private::`

### Fixed
- Color serialization was operating correctly only on Rgb, Rgba and Hex colors ignoring the named colors

## [0.3.0] - 2020-02-23
### Added
- Surface plot
- More examples for scatter and line plots
### Changed
- Completed implementation of the following:
    - Scatter plot
    - Box plot
    - Scatter and Box plot with error bars
    - Candlestick plot
    - OHLC plot
- Extended README.md with a few basic examples
- The API is now based on the builder pattern
- Extended color set
### Fixed
- `Plot::show()` now correctly opens the plot in the default browser as is the case for MacOSX and Linux

## [0.2.1] - 2020-01-26
### Added
- The following plot types are incomplete but fairly functional:
    - Scatter plot
    - Box plot
    - Scatter and Box plot with error bars
    - Candlestick plot
    - OHLC plot
- Basic support for plot Layout
- Default template data for Layout
- Examples (See [example_plots.rs](examples/example_plots.rs))
    - [Line and scatter plot](https://plot.ly/javascript/line-and-scatter/#line-and-scatter-plot)
    - [Data labels hover](https://plot.ly/javascript/line-and-scatter/#data-labels-hover)
    - [Data labels on the plot](https://plot.ly/javascript/line-and-scatter/#data-labels-on-the-plot)
    - Geometric Brownian motion plot (scatter + line plot)
    - [Basic bar chart](https://plot.ly/javascript/bar-charts/#basic-bar-chart)
    - [Grouped bar chart](https://plot.ly/javascript/bar-charts/#grouped-bar-chart)
    - [Stacked bar chart](https://plot.ly/javascript/bar-charts/#stacked-bar-chart)
    - [Basic symmetric error bars](https://plot.ly/javascript/error-bars/#basic-symmetric-error-bars)
    - [Bar chart with error bars](https://plot.ly/javascript/error-bars/#bar-chart-with-error-bars)
    - [Simple candlestick chart](https://plot.ly/javascript/candlestick-charts/#simple-candlestick-chart)
    - Geometric Brownian motion candlestick plot
    - [Simple OHLC chart](https://plot.ly/javascript/ohlc-charts/#simple-ohlc-chart)
    - Geometric Brownian motion OHLC plot

## [0.1.0] - 2020-01-26
### Added
- Placeholder repository.
- Proof of concept implementation of a scatter plot.<|MERGE_RESOLUTION|>--- conflicted
+++ resolved
@@ -4,11 +4,6 @@
 The format is based on [Keep a Changelog](http://keepachangelog.com/en/1.0.0/)
 and this project adheres to [Semantic Versioning](https://semver.org/spec/v2.0.0.html).
 
-<<<<<<< HEAD
-## [0.8.0] - 2022-04-25
-### Added
-- `Plot3D` contributed by @mrhrzg. Add 3D plots for scatter, line and surface data.
-=======
 ## [0.8.0] - 2022-xx-xx
 ### Added
 - impl `Clone`, `Serialize` and `PartialEq` for `Plot`
@@ -18,6 +13,7 @@
 - Support for WASM environments
 - Lots of tests
 - Support for `Sankey` diagrams
+- `Plot3D`: Add 3D plots for scatter, line and surface data
 ### Changed
 - Improve implementation of `private::NumOrString` to support more primitive types ([Issue 
 #47](https://github.com/igiagkiozis/plotly/issues/47))
@@ -32,7 +28,6 @@
 - `askama` to `0.11.0`.
 - `rand` to `0.8.4`.
 - `rand_distr` to `0.4.2`.
->>>>>>> 93792765
 
 ## [0.7.0] - 2022-01-01
 ### Added
