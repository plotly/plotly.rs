# Changelog
All notable changes to this project will be documented in this file.

The format is based on [Keep a Changelog](http://keepachangelog.com/en/1.0.0/) and this project adheres to [Semantic Versioning](https://semver.org/spec/v2.0.0.html).

## [0.8.5] - 2024-xx-xx
### Added
<<<<<<< HEAD
- [[#181](https://github.com/igiagkiozis/plotly/pull/181)] Fix compilation error when mixing the crate with `askama/with-axum` by adding `with-axum` feature
- [[#153](https://github.com/igiagkiozis/plotly/pull/153)] Added `LayoutScene`
=======
- [[#163](https://github.com/plotly/plotly.rs/pull/163)] Added `DensityMapbox`.
- [[#153](https://github.com/igiagkiozis/plotly/pull/153)] Added `LayoutScene`.
>>>>>>> 852ed2e7

## [0.8.4] - 2023-07-09
### Added
- [[#143](https://github.com/igiagkiozis/plotly/pull/143)] Widen version range of `askama`.

### Fixed
- [[#129](https://github.com/igiagkiozis/plotly/pull/129)] Fix issue for plots not showing in browser in Windows. Thanks to [@juanespj](https://github.com/juanespj) and [@M-NK-Y](https://github.com/M-NK-Y) for the PRs.
- [[#147](https://github.com/igiagkiozis/plotly/pull/147)] Update documentation for `jupyter notebook` example.

## [0.8.3] - 2022-11-04
### Fixed
- [[#122](https://github.com/igiagkiozis/plotly/pull/122)] Compilation error for the `wasm` feature.
- [[#123](https://github.com/igiagkiozis/plotly/pull/123)] Compilation error for the `plotly_kaleido` feature.

## [0.8.2] - 2022-11-03
### Added
- [[#110](https://github.com/igiagkiozis/plotly/pull/110)] `LegendGroupTitle` to existing traces.
- [[#88](https://github.com/igiagkiozis/plotly/pull/88)] `Mesh3D`, `Image`, `ScatterMapbox` traces.

### Changed
- [[#113](https://github.com/igiagkiozis/plotly/pull/113)] Refactored the structure of the examples to make them more accessible, whilst adding more examples e.g. for `wasm`.
- [[#115](https://github.com/igiagkiozis/plotly/pull/115)] Simplify the function signature of Plot.to_inline_html() so that it just takes `Option<&str>` as an argument.

## [0.8.1] - 2022-09-25
### Added
- Button support (i.e. [updatemenus](https://plotly.com/javascript/reference/layout/updatemenus/)) contibuted by [@sreenathkrishnan](https://github.com/sreenathkrishnan). Details and examples in this well written PR [#99](https://github.com/igiagkiozis/plotly/pull/99).
- Internally, there is now a `plotly-derive` crate which defines a `FieldSetter` procedural macro. This massively cuts down the amount of code duplication by generating the setter methods based on the struct fields. Again thanks to @sreenathkrishnan for this effort.

## [0.8.0] - 2022-08-26
Version 0.8.0 represents a significant release which refactors a lot of the codebase and tries to provide a cleaner API: there are several breaking changes listed below. On the whole, if migrating from v0.7.0, start by following any new compiler errors and, if you're still stuck, open an issue on the issue tracker and we can help out.
### Added
- impl `Clone`, `Serialize` and `PartialEq` for `Plot`
- impl `Clone` +/- `Copy` for color types
- Support for [configuration options](https://plotly.com/javascript/configuration-options/)
- Support for layout templates and pre-defined themes
- Support for WASM environments
- A much enhanced test suite
- Support for `Sankey` diagrams
- Support for `Plot3D` - 3D plots for scatter, line and surface data
### Changed
- Improve implementation of `private::NumOrString` to support more primitive types ([Issue
#47](https://github.com/igiagkiozis/plotly/issues/47))
- Remove `private::TruthyEnum` in favour of a more robust way of serializing to `String` or `bool`
- Refactor `Color` module
- Refactored HTML templates with cleaner Javascript code
- `Plot::save()` is renamed to `Plot::write_image()`
- `Plot::show_{png | jpeg}` is now made generic via the new `Plot::show_image()` across static image formats with the `ImageFormat` enum
- `Plot::write_html()` now takes a filepath and saves the plot to that location
- `Plot::to_html()` now has similar behaviour to `Plot::to_inline_html()` and just returns a `String`
### Fixed
- Typos in `CONTRIBUTING.md`
- Serialization of `plotly_kaleido::PlotData` ([Issue #50](https://github.com/igiagkiozis/plotly/issues/50))
### Updated
- `ndarray` to `0.15.4`.
- `serde` to `1.0.132`.
- `serde_json` to `1.0.73`.
- `askama` to `0.11.0`.
- `rand` to `0.8`.
- `rand_distr` to `0.4`.
- `plotly.js` to `2.12.1`

## [0.7.0] - 2022-01-01
### Added
- `ScatterPolar` contributed by @samlich.
-  Add a method to render the plot to anything implementing Write, contributed by @foresterre.

### Changed
- Using plotly version 2.2.1
- Updated Kaleido version in `plotly_kaleido` to 0.2.1.
### Fixed
- Axis ticks text has the wrong parameter name (Issue #45).

## [0.6.0] - 2021-01-31
### Added
- tag matches for struct Axis : allow for synchronisation between subplots on x-axis
- fn matches in impl of Axis

## [0.6.0] - 2020-07-25
### Added
- Shapes support ([documentation](https://igiagkiozis.github.io/plotly/content/fundamentals/shapes.html)).
- Annotations support.
- Docstrings to `Scatter`.
- `ndarray` support ([documentation](https://igiagkiozis.github.io/plotly/content/fundamentals/ndarray_support.html)).
- Jupyter lab and notebook support ([documentation](https://igiagkiozis.github.io/plotly/content/fundamentals/jupyter_support.html)).
### Changed
- Removed `num` dependence.
- Removed `plotly_orca` and the `orca` feature. Use the `kaleido` feature for static image generation.
- Updated Kaleido version in `plotly_kaleido` to 0.0.1.


## [0.5.1] - 2020-07-12
### Added
- From<&str> implementation for `Title`.
### Changed
- Optimised dependencies.
- Clearer deprecation message for `orca` related methods.
- Wider use of `Default`.


## [0.5.0] - 2020-07-12
### Added
- [Plotly.rs Book](https://igiagkiozis.github.io/plotly/).
- Using plotly.js from the official CDN is now the default. To use the local version use the `Plot::use_local_plotly` method.
- Plot rasterization to `png`, `jpg`, `eps`, `pdf`, `webp` and `svg` using [plotly/Kaleido](https://github.com/plotly/Kaleido), enabled using the `kaleido` feature.
- Multi-axis support and examples.
- Subplot support and examples.
- Colors can now be floating values within the color-scale range.
- OpenGL support for scatter plots (`Scatter::open_gl_mode`); useful for displaying large data-sets.
### Changed
- `Layout` complete.
- Updated `plotly` version to `1.54.6`.
- `plotly_orca` and the `orca` feature are deprecated; use `kaleido` instead.
- All examples have been grouped to mirror the Plotly.rs book.


## [0.4.1] - 2020-03-26
### Fixed
- Added error message to capture the scenario when there is no default browser (or no browser at all) on a machine.
The message suggests a few alternatives.

## [0.4.0] - 2020-02-27
### Added
- Documentation for `Plot`
- A feature (`orca`) that enables `Plot` conversion to the following output formats: png, jpeg, webp, svg, pdf and eps
    - This **optional** feature is implemented in the `plotly_orca` crate
- Box plot support
- Heat map support
- Contour plot support
- More histogram examples
- Filled lines example

### Changed
- Using specific Plotly.js version: https://cdn.plot.ly/plotly-1.52.2.js
- `Plot::add_layout` changed to `Plot::set_layout` as there is only one layout per `Plot`
- `TraceSerialize` renamed to `Trace`
- `Plot::show_jpg` renamed to `Plot::show_jpeg` for consistency
- Removed HexColor type. Hex color input is still supported using `String`s or string slices
- Refactored project structure:
    - All plots `Trace`s are now accessible from the main namespace `plotly::`.
    - Enums and structs common to more than 1 plot type and/or the `Layout` now live in `plotly::common::`
    - Internal methods and structs that are not considered part of the public API are now in `plotly::private::`

### Fixed
- Color serialization was operating correctly only on Rgb, Rgba and Hex colors ignoring the named colors

## [0.3.0] - 2020-02-23
### Added
- Surface plot
- More examples for scatter and line plots
### Changed
- Completed implementation of the following:
    - Scatter plot
    - Box plot
    - Scatter and Box plot with error bars
    - Candlestick plot
    - OHLC plot
- Extended README.md with a few basic examples
- The API is now based on the builder pattern
- Extended color set
### Fixed
- `Plot::show()` now correctly opens the plot in the default browser as is the case for MacOSX and Linux

## [0.2.1] - 2020-01-26
### Added
- The following plot types are incomplete but fairly functional:
    - Scatter plot
    - Box plot
    - Scatter and Box plot with error bars
    - Candlestick plot
    - OHLC plot
- Basic support for plot Layout
- Default template data for Layout
- Examples (See [example_plots.rs](examples/example_plots.rs))
    - [Line and scatter plot](https://plot.ly/javascript/line-and-scatter/#line-and-scatter-plot)
    - [Data labels hover](https://plot.ly/javascript/line-and-scatter/#data-labels-hover)
    - [Data labels on the plot](https://plot.ly/javascript/line-and-scatter/#data-labels-on-the-plot)
    - Geometric Brownian motion plot (scatter + line plot)
    - [Basic bar chart](https://plot.ly/javascript/bar-charts/#basic-bar-chart)
    - [Grouped bar chart](https://plot.ly/javascript/bar-charts/#grouped-bar-chart)
    - [Stacked bar chart](https://plot.ly/javascript/bar-charts/#stacked-bar-chart)
    - [Basic symmetric error bars](https://plot.ly/javascript/error-bars/#basic-symmetric-error-bars)
    - [Bar chart with error bars](https://plot.ly/javascript/error-bars/#bar-chart-with-error-bars)
    - [Simple candlestick chart](https://plot.ly/javascript/candlestick-charts/#simple-candlestick-chart)
    - Geometric Brownian motion candlestick plot
    - [Simple OHLC chart](https://plot.ly/javascript/ohlc-charts/#simple-ohlc-chart)
    - Geometric Brownian motion OHLC plot

## [0.1.0] - 2020-01-26
### Added
- Placeholder repository.
- Proof of concept implementation of a scatter plot.<|MERGE_RESOLUTION|>--- conflicted
+++ resolved
@@ -5,13 +5,9 @@
 
 ## [0.8.5] - 2024-xx-xx
 ### Added
-<<<<<<< HEAD
-- [[#181](https://github.com/igiagkiozis/plotly/pull/181)] Fix compilation error when mixing the crate with `askama/with-axum` by adding `with-axum` feature
-- [[#153](https://github.com/igiagkiozis/plotly/pull/153)] Added `LayoutScene`
-=======
+- [[#181](https://github.com/igiagkiozis/plotly/pull/181)] Fix compilation error when mixing the crate with `askama/with-axum` by adding `with-axum` feature.
 - [[#163](https://github.com/plotly/plotly.rs/pull/163)] Added `DensityMapbox`.
 - [[#153](https://github.com/igiagkiozis/plotly/pull/153)] Added `LayoutScene`.
->>>>>>> 852ed2e7
 
 ## [0.8.4] - 2023-07-09
 ### Added
@@ -52,8 +48,7 @@
 - Support for `Sankey` diagrams
 - Support for `Plot3D` - 3D plots for scatter, line and surface data
 ### Changed
-- Improve implementation of `private::NumOrString` to support more primitive types ([Issue
-#47](https://github.com/igiagkiozis/plotly/issues/47))
+- Improve implementation of `private::NumOrString` to support more primitive types ([Issue #47](https://github.com/igiagkiozis/plotly/issues/47))
 - Remove `private::TruthyEnum` in favour of a more robust way of serializing to `String` or `bool`
 - Refactor `Color` module
 - Refactored HTML templates with cleaner Javascript code
