--- conflicted
+++ resolved
@@ -7,10 +7,6 @@
 [dependencies]
 plotly = { path = "../../plotly", features = ["wasm"] }
 yew = "0.21.0"
-<<<<<<< HEAD
-yew-hooks = "0.3.0"
-=======
 yew-hooks = "0.3.2"
->>>>>>> a6fd29b7
 log = "0.4.6"
 wasm-logger = "0.2"