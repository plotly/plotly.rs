#![allow(dead_code)]

use std::vec;
use plotly::common::{Anchor, AxisSide, Font, Title};
use plotly::layout::{
    Annotation, Axis, GridPattern, Layout, LayoutGrid, Legend, RowOrder, TraceOrder,
};
use plotly::Configuration;
use plotly::{color::Rgb, Plot, Scatter};
use plotly_utils::write_example_to_html;

// Subplots
// ANCHOR: simple_subplot
fn simple_subplot(show: bool, file_name: &str) {
    let trace1 = Scatter::new(vec![1, 2, 3], vec![4, 5, 6]).name("trace1");
    let trace2 = Scatter::new(vec![20, 30, 40], vec![50, 60, 70])
        .name("trace2")
        .x_axis("x2")
        .y_axis("y2");

    let mut plot = Plot::new();
    plot.add_trace(trace1);
    plot.add_trace(trace2);

    let layout = Layout::new().grid(
        LayoutGrid::new()
            .rows(1)
            .columns(2)
            .pattern(GridPattern::Independent),
    );
    plot.set_layout(layout);

    let path = write_example_to_html(&plot, file_name);
    if show {
        plot.show_html(path);
    }
}
// ANCHOR_END: simple_subplot

// ANCHOR: simple_subplot_matches_x_axis
fn simple_subplot_matches_x_axis(show: bool, file_name: &str) {
    let trace1 = Scatter::new(vec![1, 2, 3], vec![4, 5, 6]).name("trace1");
    let trace2 = Scatter::new(vec![20, 30, 40], vec![50, 60, 70])
        .name("trace2")
        .x_axis("x2")
        .y_axis("y2");

    let mut plot = Plot::new();
    plot.add_trace(trace1);
    plot.add_trace(trace2);

    let layout = Layout::new().x_axis(Vec::from([Some(Box::new(Axis::new().matches("x2")))])).grid(
        LayoutGrid::new()
            .rows(1)
            .columns(2)
            .pattern(GridPattern::Independent),
    );
    plot.set_layout(layout);

    let path = write_example_to_html(&plot, file_name);
    if show {
        plot.show_html(path);
    }
}
<<<<<<< HEAD
//
fn simple_subplot_matches_y_axis() {
=======
// ANCHOR_END: simple_subplot_matches_x_axis

// ANCHOR: simple_subplot_matches_y_axis
fn simple_subplot_matches_y_axis(show: bool, file_name: &str) {
>>>>>>> eb04201b
    let trace1 = Scatter::new(vec![1, 2, 3], vec![4, 5, 6]).name("trace1");
    let trace2 = Scatter::new(vec![20, 30, 40], vec![50, 60, 70])
        .name("trace2")
        .x_axis("x2")
        .y_axis("y2");

    let mut plot = Plot::new();
    plot.add_trace(trace1);
    plot.add_trace(trace2);

    let layout = Layout::new().y_axis(Vec::from([Some(Box::new(Axis::new().matches("x2")))])).grid(
        LayoutGrid::new()
            .rows(1)
            .columns(2)
            .pattern(GridPattern::Independent),
    );
    plot.set_layout(layout);

    let path = write_example_to_html(&plot, file_name);
    if show {
        plot.show_html(path);
    }
}
<<<<<<< HEAD
//
fn custom_sized_subplot() {
=======
// ANCHOR_END: simple_subplot_matches_y_axis

// ANCHOR: custom_sized_subplot
fn custom_sized_subplot(show: bool, file_name: &str) {
>>>>>>> eb04201b
    let trace1 = Scatter::new(vec![1, 2, 3], vec![4, 5, 6]).name("trace1");
    let trace2 = Scatter::new(vec![20, 30, 40], vec![50, 60, 70])
        .name("trace2")
        .x_axis("x2")
        .y_axis("y2");

    let mut plot = Plot::new();
    plot.add_trace(trace1);
    plot.add_trace(trace2);

    let mut x_axis = Vec::new();
    x_axis.push(Some(Box::new(Axis::new().domain(&[0., 0.7]))));
    x_axis.push(Some(Box::new(Axis::new().domain(&[0.8, 1.]))));
    let y_axis = Vec::from([Some(Box::new(Axis::new().anchor("x2")))]);

    let layout = Layout::new()
        .x_axis(x_axis)
        .y_axis(y_axis);
    plot.set_layout(layout);

    let path = write_example_to_html(&plot, file_name);
    if show {
        plot.show_html(path);
    }
}
// ANCHOR_END: custom_sized_subplot

// ANCHOR: multiple_subplots
fn multiple_subplots(show: bool, file_name: &str) {
    let trace1 = Scatter::new(vec![1, 2, 3], vec![4, 5, 6]).name("trace1");
    let trace2 = Scatter::new(vec![20, 30, 40], vec![50, 60, 70])
        .name("trace2")
        .x_axis("x2")
        .y_axis("y2");
    let trace3 = Scatter::new(vec![300, 400, 500], vec![600, 700, 800])
        .x_axis("x3")
        .y_axis("y3");
    let trace4 = Scatter::new(vec![4000, 5000, 6000], vec![7000, 8000, 9000])
        .x_axis("x4")
        .y_axis("y4");

    let mut plot = Plot::new();
    plot.add_trace(trace1);
    plot.add_trace(trace2);
    plot.add_trace(trace3);
    plot.add_trace(trace4);

    let layout = Layout::new().grid(
        LayoutGrid::new()
            .rows(2)
            .columns(2)
            .pattern(GridPattern::Independent),
    );
    plot.set_layout(layout);

    let path = write_example_to_html(&plot, file_name);
    if show {
        plot.show_html(path);
    }
}
// ANCHOR_END: multiple_subplots

// ANCHOR: stacked_subplots
fn stacked_subplots(show: bool, file_name: &str) {
    let trace1 = Scatter::new(vec![0, 1, 2], vec![10, 11, 12]).name("trace1");
    let trace2 = Scatter::new(vec![2, 3, 4], vec![100, 110, 120])
        .name("trace2")
        .x_axis("x2")
        .y_axis("y2");
    let trace3 = Scatter::new(vec![3, 4, 5], vec![1000, 1100, 1200])
        .x_axis("x3")
        .y_axis("y3");

    let mut plot = Plot::new();
    plot.add_trace(trace1);
    plot.add_trace(trace2);
    plot.add_trace(trace3);

    let layout = Layout::new().grid(
        LayoutGrid::new()
            .rows(3)
            .columns(1)
            .pattern(GridPattern::Independent)
            .row_order(RowOrder::BottomToTop),
    );
    plot.set_layout(layout);

    let path = write_example_to_html(&plot, file_name);
    if show {
        plot.show_html(path);
    }
}
// ANCHOR_END: stacked_subplots

// ANCHOR: stacked_subplots_with_shared_x_axis
fn stacked_subplots_with_shared_x_axis(show: bool, file_name: &str) {
    let trace1 = Scatter::new(vec![0, 1, 2], vec![10, 11, 12]).name("trace1");
    let trace2 = Scatter::new(vec![2, 3, 4], vec![100, 110, 120])
        .name("trace2")
        .y_axis("y2");
    let trace3 = Scatter::new(vec![3, 4, 5], vec![1000, 1100, 1200]).y_axis("y3");

    let mut plot = Plot::new();
    plot.add_trace(trace1);
    plot.add_trace(trace2);
    plot.add_trace(trace3);

    let mut y_axis = Vec::new();
    y_axis.push(Some(Box::new(Axis::new().domain(&[0., 0.33]))));
    y_axis.push(Some(Box::new(Axis::new().domain(&[0.33, 0.66]))));
    y_axis.push(Some(Box::new(Axis::new().domain(&[0.66, 1.]))));
    let layout = Layout::new()
        .legend(Legend::new().trace_order(TraceOrder::Reversed))
        .y_axis(y_axis);
    plot.set_layout(layout);

    let path = write_example_to_html(&plot, file_name);
    if show {
        plot.show_html(path);
    }
}
// ANCHOR_END: stacked_subplots_with_shared_x_axis

// ANCHOR: multiple_custom_sized_subplots
fn multiple_custom_sized_subplots(show: bool, file_name: &str) {
    let trace1 = Scatter::new(vec![1, 2], vec![1, 2]).name("(1,1)");
    let trace2 = Scatter::new(vec![1, 2], vec![1, 2])
        .name("(1,2,1)")
        .x_axis("x2")
        .y_axis("y2");
    let trace3 = Scatter::new(vec![1, 2], vec![1, 2])
        .name("(1,2,2)")
        .x_axis("x3")
        .y_axis("y3");
    let trace4 = Scatter::new(vec![1, 2], vec![1, 2])
        .name("{(2,1), (2,2)}")
        .x_axis("x4")
        .y_axis("y4");

    let mut plot = Plot::new();
    plot.add_trace(trace1);
    plot.add_trace(trace2);
    plot.add_trace(trace3);
    plot.add_trace(trace4);

    let mut x_axis = Vec::new();
    x_axis.push(Some(Box::new(Axis::new().domain(&[0., 0.45]).anchor("y1"))));
    x_axis.push(Some(Box::new(Axis::new().domain(&[0.55, 1.]).anchor("y2"))));
    x_axis.push(Some(Box::new(Axis::new().domain(&[0.55, 1.]).anchor("y3"))));
    x_axis.push(Some(Box::new(Axis::new().domain(&[0., 1.]).anchor("y4"))));

    let mut y_axis = Vec::new();
    y_axis.push(Some(Box::new(Axis::new().domain(&[0.5, 1.]).anchor("x1"))));
    y_axis.push(Some(Box::new(Axis::new().domain(&[0.8, 1.]).anchor("x2"))));
    y_axis.push(Some(Box::new(Axis::new().domain(&[0.5, 0.75]).anchor("x3"))));
    y_axis.push(Some(Box::new(Axis::new().domain(&[0., 0.45]).anchor("x4"))));

    let layout = Layout::new()
        .title("Multiple Custom Sized Subplots")
        .x_axis(x_axis)
        .y_axis(y_axis);

    plot.set_layout(layout);

    let path = write_example_to_html(&plot, file_name);
    if show {
        plot.show_html(path);
    }
}
// ANCHOR_END: multiple_custom_sized_subplots

<<<<<<< HEAD
// // Multiple Axes
fn two_y_axes() {
=======
// Multiple Axes
// ANCHOR: two_y_axes
fn two_y_axes(show: bool, file_name: &str) {
>>>>>>> eb04201b
    let trace1 = Scatter::new(vec![1, 2, 3], vec![40, 50, 60]).name("trace1");
    let trace2 = Scatter::new(vec![2, 3, 4], vec![4, 5, 6])
        .name("trace2")
        .y_axis("y2");

    let mut plot = Plot::new();
    plot.add_trace(trace1);
    plot.add_trace(trace2);

    let mut y_axis = Vec::new();
    y_axis.push(Some(Box::new(Axis::new().title("yaxis title"))));
    y_axis.push(Some(Box::new(Axis::new().title(Title::from("yaxis2 title").font(Font::new().color(Rgb::new(148, 103, 189))))
        .tick_font(Font::new().color(Rgb::new(148, 103, 189)))
                .overlaying("y")
                .side(AxisSide::Right))));

    let layout = Layout::new()
        .title("Double Y Axis Example")
        .y_axis(y_axis);

    plot.set_layout(layout);

    let path = write_example_to_html(&plot, file_name);
    if show {
        plot.show_html(path);
    }
}
// ANCHOR_END: two_y_axes

// ANCHOR: multiple_axes
fn multiple_axes(show: bool, file_name: &str) {
    let trace1 = Scatter::new(vec![1, 2, 3], vec![4, 5, 6]).name("trace1");
    let trace2 = Scatter::new(vec![2, 3, 4], vec![40, 50, 60])
        .name("trace2")
        .y_axis("y2");
    let trace3 = Scatter::new(vec![4, 5, 6], vec![40_000, 50_000, 60_000]).y_axis("y3");
    let trace4 = Scatter::new(vec![5, 6, 7], vec![400_000, 500_000, 600_000]).y_axis("y4");

    let mut plot = Plot::new();
    plot.add_trace(trace1);
    plot.add_trace(trace2);
    plot.add_trace(trace3);
    plot.add_trace(trace4);

    let mut y_axis = Vec::new();

    y_axis.push(Some(Box::new(Axis::new()
                .title(Title::from("yaxis title").font(Font::new().color("#1f77b4")))
                .tick_font(Font::new().color("#1f77b4")))));
    y_axis.push(Some(Box::new(Axis::new()
                .title(Title::from("yaxis2 title").font(Font::new().color("#ff7f0e")))
                .tick_font(Font::new().color("#ff7f0e"))
                .anchor("free")
                .overlaying("y")
                .side(AxisSide::Left)
                .position(0.15))));
    y_axis.push(Some(Box::new(Axis::new()
                .title(Title::from("yaxis3 title").font(Font::new().color("#d62728")))
                .tick_font(Font::new().color("#d62728"))
                .anchor("x")
                .overlaying("y")
                .side(AxisSide::Right))));
    y_axis.push(Some(Box::new(Axis::new()
                .title(Title::from("yaxis4 title").font(Font::new().color("#9467bd")))
                .tick_font(Font::new().color("#9467bd"))
                .anchor("free")
                .overlaying("y")
                .side(AxisSide::Right)
                .position(0.85))));


    let layout = Layout::new()
        .title("multiple y-axes example")
        .width(800)
        .x_axis(Vec::from([Some(Box::new(Axis::new().domain(&[0.3, 0.7])))]))
        .y_axis(y_axis);
    plot.set_layout(layout);

    let path = write_example_to_html(&plot, file_name);
    if show {
        plot.show_html(path);
    }
}
// ANCHOR_END: multiple_axes

// ANCHOR: many_subplots_with_titles
fn many_subplots_with_titles(show: bool, file_name: &str) {
    let trace1 = Scatter::new(vec![1, 2], vec![4, 5]);

    let number_of_plots = 10;

    let mut plot = Plot::new();
    let mut layout = Layout::new()
        .grid(
            LayoutGrid::new()
                .rows(number_of_plots / 2)
                .columns(2)
                .pattern(GridPattern::Independent),
        )
        .height(number_of_plots * 200);

    for i in 1..number_of_plots + 1 {
        plot.add_trace(
            trace1
                .clone()
                .y_axis(format!("y{i}"))
                .x_axis(format!("x{i}")),
        );
        layout.add_annotation(
            Annotation::new()
                .y_ref(format!("y{i} domain"))
                .y_anchor(Anchor::Bottom)
                .y(1)
                .text(format!("Title {i}"))
                .x_ref(format!("x{i} domain"))
                .x_anchor(Anchor::Center)
                .x(0.5)
                .show_arrow(false),
        )
    }

    plot.set_layout(layout);
    plot.set_configuration(Configuration::new().responsive(true));

    let path = write_example_to_html(&plot, file_name);
    if show {
        plot.show_html(path);
    }
}
// ANCHOR_END: many_subplots_with_titles

// ANCHOR: subplots_with_multiple_traces
fn subplots_with_multiple_traces(show: bool, file_name: &str) {
    // Create multiple traces for the first subplot (left side)
    let trace1 = Scatter::new(vec![1, 2, 3, 4], vec![10, 11, 12, 13])
        .name("Line 1")
        .mode(plotly::common::Mode::LinesMarkers);

    let trace2 = Scatter::new(vec![1, 2, 3, 4], vec![8, 9, 10, 11])
        .name("Line 2")
        .mode(plotly::common::Mode::LinesMarkers);

    let trace3 = Scatter::new(vec![1, 2, 3, 4], vec![12, 13, 14, 15])
        .name("Line 3")
        .mode(plotly::common::Mode::LinesMarkers);

    // Create traces for the second subplot (right side)
    let trace4 = Scatter::new(vec![1, 2, 3, 4], vec![20, 25, 30, 35])
        .name("Dots 1")
        .x_axis("x2")
        .y_axis("y2")
        .mode(plotly::common::Mode::Markers);

    let trace5 = Scatter::new(vec![1, 2, 3, 4], vec![15, 20, 25, 30])
        .name("Dots 2")
        .x_axis("x2")
        .y_axis("y2")
        .mode(plotly::common::Mode::Markers);

    let mut plot = Plot::new();
    // Add traces to first subplot (default axes)
    plot.add_trace(trace1);
    plot.add_trace(trace2);
    plot.add_trace(trace3);
    // Add traces to second subplot (x2, y2 axes)
    plot.add_trace(trace4);
    plot.add_trace(trace5);

    let layout = Layout::new().title("Subplots with Multiple Traces").grid(
        LayoutGrid::new()
            .rows(1)
            .columns(2)
            .pattern(GridPattern::Independent),
    );
    plot.set_layout(layout);

    let path = write_example_to_html(&plot, file_name);
    if show {
        plot.show_html(path);
    }
}
// ANCHOR_END: subplots_with_multiple_traces

fn main() {
    // Change false to true on any of these lines to display the example.
    // Subplots
    simple_subplot(false, "simple_subplot");

    simple_subplot_matches_x_axis(false, "simple_subplot_matches_x_axis");

    simple_subplot_matches_y_axis(false, "simple_subplot_matches_y_axis");
    custom_sized_subplot(false, "custom_sized_subplot");
    multiple_subplots(false, "multiple_subplots");
    stacked_subplots(false, "stacked_subplots");

    stacked_subplots_with_shared_x_axis(false, "stacked_subplots_with_shared_x_axis");

    multiple_custom_sized_subplots(false, "multiple_custom_sized_subplots");

    many_subplots_with_titles(false, "many_subplots_with_titles");

    // Multiple traces in subplots
    subplots_with_multiple_traces(false, "subplots_with_multiple_traces");

    // Multiple Axes
    two_y_axes(false, "two_y_axes");
    multiple_axes(false, "multiple_axes");
}<|MERGE_RESOLUTION|>--- conflicted
+++ resolved
@@ -1,6 +1,5 @@
 #![allow(dead_code)]
 
-use std::vec;
 use plotly::common::{Anchor, AxisSide, Font, Title};
 use plotly::layout::{
     Annotation, Axis, GridPattern, Layout, LayoutGrid, Legend, RowOrder, TraceOrder,
@@ -49,7 +48,7 @@
     plot.add_trace(trace1);
     plot.add_trace(trace2);
 
-    let layout = Layout::new().x_axis(Vec::from([Some(Box::new(Axis::new().matches("x2")))])).grid(
+    let layout = Layout::new().x_axis(Axis::new().matches("x2")).grid(
         LayoutGrid::new()
             .rows(1)
             .columns(2)
@@ -62,15 +61,8 @@
         plot.show_html(path);
     }
 }
-<<<<<<< HEAD
-//
+
 fn simple_subplot_matches_y_axis() {
-=======
-// ANCHOR_END: simple_subplot_matches_x_axis
-
-// ANCHOR: simple_subplot_matches_y_axis
-fn simple_subplot_matches_y_axis(show: bool, file_name: &str) {
->>>>>>> eb04201b
     let trace1 = Scatter::new(vec![1, 2, 3], vec![4, 5, 6]).name("trace1");
     let trace2 = Scatter::new(vec![20, 30, 40], vec![50, 60, 70])
         .name("trace2")
@@ -81,7 +73,7 @@
     plot.add_trace(trace1);
     plot.add_trace(trace2);
 
-    let layout = Layout::new().y_axis(Vec::from([Some(Box::new(Axis::new().matches("x2")))])).grid(
+    let layout = Layout::new().y_axis(Axis::new().matches("y2")).grid(
         LayoutGrid::new()
             .rows(1)
             .columns(2)
@@ -94,15 +86,8 @@
         plot.show_html(path);
     }
 }
-<<<<<<< HEAD
-//
+
 fn custom_sized_subplot() {
-=======
-// ANCHOR_END: simple_subplot_matches_y_axis
-
-// ANCHOR: custom_sized_subplot
-fn custom_sized_subplot(show: bool, file_name: &str) {
->>>>>>> eb04201b
     let trace1 = Scatter::new(vec![1, 2, 3], vec![4, 5, 6]).name("trace1");
     let trace2 = Scatter::new(vec![20, 30, 40], vec![50, 60, 70])
         .name("trace2")
@@ -113,14 +98,10 @@
     plot.add_trace(trace1);
     plot.add_trace(trace2);
 
-    let mut x_axis = Vec::new();
-    x_axis.push(Some(Box::new(Axis::new().domain(&[0., 0.7]))));
-    x_axis.push(Some(Box::new(Axis::new().domain(&[0.8, 1.]))));
-    let y_axis = Vec::from([Some(Box::new(Axis::new().anchor("x2")))]);
-
     let layout = Layout::new()
-        .x_axis(x_axis)
-        .y_axis(y_axis);
+        .x_axis(Axis::new().domain(&[0., 0.7]))
+        .y_axis2(Axis::new().anchor("x2"))
+        .x_axis2(Axis::new().domain(&[0.8, 1.]));
     plot.set_layout(layout);
 
     let path = write_example_to_html(&plot, file_name);
@@ -210,13 +191,11 @@
     plot.add_trace(trace2);
     plot.add_trace(trace3);
 
-    let mut y_axis = Vec::new();
-    y_axis.push(Some(Box::new(Axis::new().domain(&[0., 0.33]))));
-    y_axis.push(Some(Box::new(Axis::new().domain(&[0.33, 0.66]))));
-    y_axis.push(Some(Box::new(Axis::new().domain(&[0.66, 1.]))));
     let layout = Layout::new()
+        .y_axis(Axis::new().domain(&[0., 0.33]))
         .legend(Legend::new().trace_order(TraceOrder::Reversed))
-        .y_axis(y_axis);
+        .y_axis2(Axis::new().domain(&[0.33, 0.66]))
+        .y_axis3(Axis::new().domain(&[0.66, 1.]));
     plot.set_layout(layout);
 
     let path = write_example_to_html(&plot, file_name);
@@ -248,23 +227,16 @@
     plot.add_trace(trace3);
     plot.add_trace(trace4);
 
-    let mut x_axis = Vec::new();
-    x_axis.push(Some(Box::new(Axis::new().domain(&[0., 0.45]).anchor("y1"))));
-    x_axis.push(Some(Box::new(Axis::new().domain(&[0.55, 1.]).anchor("y2"))));
-    x_axis.push(Some(Box::new(Axis::new().domain(&[0.55, 1.]).anchor("y3"))));
-    x_axis.push(Some(Box::new(Axis::new().domain(&[0., 1.]).anchor("y4"))));
-
-    let mut y_axis = Vec::new();
-    y_axis.push(Some(Box::new(Axis::new().domain(&[0.5, 1.]).anchor("x1"))));
-    y_axis.push(Some(Box::new(Axis::new().domain(&[0.8, 1.]).anchor("x2"))));
-    y_axis.push(Some(Box::new(Axis::new().domain(&[0.5, 0.75]).anchor("x3"))));
-    y_axis.push(Some(Box::new(Axis::new().domain(&[0., 0.45]).anchor("x4"))));
-
     let layout = Layout::new()
         .title("Multiple Custom Sized Subplots")
-        .x_axis(x_axis)
-        .y_axis(y_axis);
-
+        .x_axis(Axis::new().domain(&[0., 0.45]).anchor("y1"))
+        .y_axis(Axis::new().domain(&[0.5, 1.]).anchor("x1"))
+        .x_axis2(Axis::new().domain(&[0.55, 1.]).anchor("y2"))
+        .y_axis2(Axis::new().domain(&[0.8, 1.]).anchor("x2"))
+        .x_axis3(Axis::new().domain(&[0.55, 1.]).anchor("y3"))
+        .y_axis3(Axis::new().domain(&[0.5, 0.75]).anchor("x3"))
+        .x_axis4(Axis::new().domain(&[0., 1.]).anchor("y4"))
+        .y_axis4(Axis::new().domain(&[0., 0.45]).anchor("x4"));
     plot.set_layout(layout);
 
     let path = write_example_to_html(&plot, file_name);
@@ -274,14 +246,8 @@
 }
 // ANCHOR_END: multiple_custom_sized_subplots
 
-<<<<<<< HEAD
-// // Multiple Axes
+// Multiple Axes
 fn two_y_axes() {
-=======
-// Multiple Axes
-// ANCHOR: two_y_axes
-fn two_y_axes(show: bool, file_name: &str) {
->>>>>>> eb04201b
     let trace1 = Scatter::new(vec![1, 2, 3], vec![40, 50, 60]).name("trace1");
     let trace2 = Scatter::new(vec![2, 3, 4], vec![4, 5, 6])
         .name("trace2")
@@ -291,17 +257,16 @@
     plot.add_trace(trace1);
     plot.add_trace(trace2);
 
-    let mut y_axis = Vec::new();
-    y_axis.push(Some(Box::new(Axis::new().title("yaxis title"))));
-    y_axis.push(Some(Box::new(Axis::new().title(Title::from("yaxis2 title").font(Font::new().color(Rgb::new(148, 103, 189))))
-        .tick_font(Font::new().color(Rgb::new(148, 103, 189)))
-                .overlaying("y")
-                .side(AxisSide::Right))));
-
     let layout = Layout::new()
         .title("Double Y Axis Example")
-        .y_axis(y_axis);
-
+        .y_axis(Axis::new().title("yaxis title"))
+        .y_axis2(
+            Axis::new()
+                .title(Title::from("yaxis2 title").font(Font::new().color(Rgb::new(148, 103, 189))))
+                .tick_font(Font::new().color(Rgb::new(148, 103, 189)))
+                .overlaying("y")
+                .side(AxisSide::Right),
+        );
     plot.set_layout(layout);
 
     let path = write_example_to_html(&plot, file_name);
@@ -326,38 +291,41 @@
     plot.add_trace(trace3);
     plot.add_trace(trace4);
 
-    let mut y_axis = Vec::new();
-
-    y_axis.push(Some(Box::new(Axis::new()
+    let layout = Layout::new()
+        .title("multiple y-axes example")
+        .width(800)
+        .x_axis(Axis::new().domain(&[0.3, 0.7]))
+        .y_axis(
+            Axis::new()
                 .title(Title::from("yaxis title").font(Font::new().color("#1f77b4")))
-                .tick_font(Font::new().color("#1f77b4")))));
-    y_axis.push(Some(Box::new(Axis::new()
+                .tick_font(Font::new().color("#1f77b4")),
+        )
+        .y_axis2(
+            Axis::new()
                 .title(Title::from("yaxis2 title").font(Font::new().color("#ff7f0e")))
                 .tick_font(Font::new().color("#ff7f0e"))
                 .anchor("free")
                 .overlaying("y")
                 .side(AxisSide::Left)
-                .position(0.15))));
-    y_axis.push(Some(Box::new(Axis::new()
+                .position(0.15),
+        )
+        .y_axis3(
+            Axis::new()
                 .title(Title::from("yaxis3 title").font(Font::new().color("#d62728")))
                 .tick_font(Font::new().color("#d62728"))
                 .anchor("x")
                 .overlaying("y")
-                .side(AxisSide::Right))));
-    y_axis.push(Some(Box::new(Axis::new()
+                .side(AxisSide::Right),
+        )
+        .y_axis4(
+            Axis::new()
                 .title(Title::from("yaxis4 title").font(Font::new().color("#9467bd")))
                 .tick_font(Font::new().color("#9467bd"))
                 .anchor("free")
                 .overlaying("y")
                 .side(AxisSide::Right)
-                .position(0.85))));
-
-
-    let layout = Layout::new()
-        .title("multiple y-axes example")
-        .width(800)
-        .x_axis(Vec::from([Some(Box::new(Axis::new().domain(&[0.3, 0.7])))]))
-        .y_axis(y_axis);
+                .position(0.85),
+        );
     plot.set_layout(layout);
 
     let path = write_example_to_html(&plot, file_name);
